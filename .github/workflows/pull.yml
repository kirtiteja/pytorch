--- conflicted
+++ resolved
@@ -32,11 +32,7 @@
     permissions:
       id-token: write
       contents: read
-<<<<<<< HEAD
-    uses: ./.github/workflows/_linux-build.yml
-=======
-    uses: ./.github/workflows/_linux-build-arc.yml
->>>>>>> 43998afa
+    uses: ./.github/workflows/_linux-build.yml
     with:
       runner: "{\"group\": \"arc-lf-linux.2xlarge.arc-rootless-jschmidt.canary\"}"
       build-environment: linux-jammy-py3.8-gcc11
@@ -64,10 +60,6 @@
       docker-image: ${{ needs.linux-jammy-py3_8-gcc11-build.outputs.docker-image }}
       test-matrix: ${{ needs.linux-jammy-py3_8-gcc11-build.outputs.test-matrix }}
       s3-bucket: pytorch-ci-artifacts
-<<<<<<< HEAD
-=======
-      is-arc: true
->>>>>>> 43998afa
 
   linux-docs:
     name: linux-docs
@@ -77,10 +69,6 @@
       build-environment: linux-jammy-py3.8-gcc11
       docker-image: ${{ needs.linux-jammy-py3_8-gcc11-build.outputs.docker-image }}
       s3-bucket: pytorch-ci-artifacts
-<<<<<<< HEAD
-=======
-      is-arc: true
->>>>>>> 43998afa
 
   linux-jammy-py3_8-gcc11-no-ops:
     name: linux-jammy-py3.8-gcc11-no-ops
