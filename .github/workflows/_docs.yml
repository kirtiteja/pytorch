--- conflicted
+++ resolved
@@ -102,10 +102,7 @@
         with:
           role-to-assume: ${{ inputs.aws-role-to-assume }}
           role-session-name: gha-linux-test
-<<<<<<< HEAD
-=======
           role-duration-seconds: 10800
->>>>>>> b92daff6
           aws-region: us-east-1
 
       - name: Calculate docker image
@@ -189,10 +186,7 @@
         with:
           role-to-assume: ${{ inputs.upload-aws-role-to-assume }}
           role-session-name: gha-linux-test
-<<<<<<< HEAD
-=======
           role-duration-seconds: 10800
->>>>>>> b92daff6
           aws-region: us-east-1
 
       - name: Upload Python Docs Preview
