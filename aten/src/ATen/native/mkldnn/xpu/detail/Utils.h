--- conflicted
+++ resolved
@@ -357,8 +357,6 @@
   return false;
 }
 
-<<<<<<< HEAD
-
 inline bool is_channels_last(at::MemoryFormat fmt){
   return (at::MemoryFormat::ChannelsLast3d == fmt) || (at::MemoryFormat::ChannelsLast3d == fmt);
 }
@@ -397,8 +395,6 @@
   return strides;
 }
 
-=======
->>>>>>> f149859e
 } // namespace onednn
 } // namespace native::xpu
 } // namespace at