#pragma once

// DO NOT DEFINE STATIC DATA IN THIS HEADER!
// See Note [Do not compile initializers with AVX]

#include <ATen/cpu/vec/intrinsics.h>
#include <ATen/cpu/vec/vec_base.h>
#include <c10/util/irange.h>

#if defined(CPU_CAPABILITY_AVX2) && !defined(_MSC_VER)
#include <sleef.h>
#endif

#pragma GCC diagnostic push
#pragma GCC diagnostic ignored "-Wignored-qualifiers"

namespace at::vec {
// See Note [CPU_CAPABILITY namespace]
inline namespace CPU_CAPABILITY {

#if defined(CPU_CAPABILITY_AVX2) && !defined(_MSC_VER)

#ifndef SLEEF_CONST
#if defined (__GNUC__) || defined (__clang__) || defined(__INTEL_COMPILER)
#define SLEEF_CONST __attribute__((const))
#elif defined(_MSC_VER)
#define SLEEF_CONST
#endif
#define SLEEF_CONST_OLD SLEEF_CONST
#else
#define SLEEF_CONST_OLD
#endif

// bfloat16 conversion
static inline void cvtbf16_fp32(const __m128i& a, __m256& o) {
  o = _mm256_castsi256_ps(_mm256_slli_epi32(_mm256_cvtepu16_epi32(a), 16));
}

static inline void cvtbf16_fp32(const __m256i& a, __m256& o1, __m256& o2) {
  __m128i lo = _mm256_extractf128_si256(a, 0);
  __m128i hi = _mm256_extractf128_si256(a, 1);
  cvtbf16_fp32(lo, o1);
  cvtbf16_fp32(hi, o2);
}
static inline __m256i cvtfp32_bf16(const __m256& a, const __m256& b) {
  __m256i lo = _mm256_castps_si256(a);
  __m256i hi = _mm256_castps_si256(b);
  __m256i nan = _mm256_set1_epi32(0xffff);
  __m256i mask_lo = _mm256_castps_si256(_mm256_cmp_ps(a, a, _CMP_ORD_Q));
  __m256i mask_hi = _mm256_castps_si256(_mm256_cmp_ps(b, b, _CMP_ORD_Q));
  __m256i ones = _mm256_set1_epi32(0x1);
  __m256i vec_bias = _mm256_set1_epi32(0x7fff);
  // uint32_t lsb = (input >> 16) & 1;
  auto t_lo = _mm256_and_si256(_mm256_srli_epi32(lo, 16), ones);
  auto t_hi = _mm256_and_si256(_mm256_srli_epi32(hi, 16), ones);
  // uint32_t rounding_bias = 0x7fff + lsb;
  t_lo = _mm256_add_epi32(t_lo, vec_bias);
  t_hi = _mm256_add_epi32(t_hi, vec_bias);
  // input += rounding_bias;
  t_lo = _mm256_add_epi32(t_lo, lo);
  t_hi = _mm256_add_epi32(t_hi, hi);
  // input = input >> 16;
  t_lo = _mm256_srli_epi32(t_lo, 16);
  t_hi = _mm256_srli_epi32(t_hi, 16);
  // Check NaN before converting back to bf16
  t_lo = _mm256_blendv_epi8(nan, t_lo, mask_lo);
  t_hi = _mm256_blendv_epi8(nan, t_hi, mask_hi);

  t_lo = _mm256_packus_epi32(t_lo, t_hi);      // t_hi[4-7] t_lo[4-7] t_hi[0-4] t_lo[0-4]
  return _mm256_permute4x64_epi64(t_lo, 0xd8); // 11        01        10        00
}

static inline __m256i merge_compare_result(const __m256& a, const __m256& b) {
  __m256i lo = _mm256_castps_si256(a);
  __m256i hi = _mm256_castps_si256(b);
  lo = _mm256_srli_epi32(lo, 16);
  hi = _mm256_srli_epi32(hi, 16);
  auto out = _mm256_packus_epi32(lo, hi);
  return _mm256_permute4x64_epi64(out, 0xd8);
}

// float16 conversion
static inline void cvtfp16_fp32(const __m128i& a, __m256& o) {
  o = _mm256_cvtph_ps(a);
}

static inline void cvtfp16_fp32(const __m256i& a, __m256& o1, __m256& o2) {
  __m128i lo = _mm256_extractf128_si256(a, 0);
  __m128i hi = _mm256_extractf128_si256(a, 1);
  cvtfp16_fp32(lo, o1);
  cvtfp16_fp32(hi, o2);
}

static inline __m256i cvtfp32_fp16(const __m256& a, const __m256& b) {
  __m128i lo = _mm256_cvtps_ph(
      a, (_MM_FROUND_TO_NEAREST_INT | _MM_FROUND_NO_EXC));
  __m128i hi = _mm256_cvtps_ph(
      b, (_MM_FROUND_TO_NEAREST_INT | _MM_FROUND_NO_EXC));
  return _mm256_insertf128_si256(_mm256_castsi128_si256(lo), hi, 1);
}

// dtype conversion between float16/bfloat16 and float32
template <typename T, typename std::enable_if_t<is_reduced_floating_point_v<T>, int> = 0>
inline void cvt_to_fp32(const __m128i& a, __m256& o);
template <> inline void cvt_to_fp32<BFloat16>(const __m128i& a, __m256& o) {
  cvtbf16_fp32(a, o);
};
template <> inline void cvt_to_fp32<Half>(const __m128i& a, __m256& o) {
  cvtfp16_fp32(a, o);
}

template <typename T, typename std::enable_if_t<is_reduced_floating_point_v<T>, int> = 0>
inline void cvt_to_fp32(const __m256i& a, __m256& o1, __m256& o2);
template <> inline void cvt_to_fp32<BFloat16>(const __m256i& a, __m256& o1, __m256& o2) {
  cvtbf16_fp32(a, o1, o2);
}
template <> inline void cvt_to_fp32<Half>(const __m256i& a, __m256& o1, __m256& o2) {
  cvtfp16_fp32(a, o1, o2);
}

template <typename T, bool is_compare_op = false,
          typename std::enable_if_t<is_reduced_floating_point_v<T>, int> = 0>
inline __m256i cvt_from_fp32(const __m256& a, const __m256& b);
template <> inline __m256i cvt_from_fp32<BFloat16, false>(const __m256& a, const __m256& b) {
  return cvtfp32_bf16(a, b);
}
template <> inline __m256i cvt_from_fp32<BFloat16, true>(const __m256& a, const __m256& b) {
  return merge_compare_result(a, b);
}
template <> inline __m256i cvt_from_fp32<Half, false>(const __m256& a, const __m256& b) {
  return cvtfp32_fp16(a, b);
}
template <> inline __m256i cvt_from_fp32<Half, true>(const __m256& a, const __m256& b) {
  return cvtfp32_fp16(a, b);
}

template <typename T>
class Vectorized16 {
static_assert(
  is_reduced_floating_point_v<T>,
  "Support only float16 and bfloat16.");
protected:
  __m256i values;
public:
  using value_type = uint16_t;
  using size_type = int;
  static constexpr size_type size() {
    return 16;
  }
  Vectorized16() {}
  Vectorized16(__m256i v) : values(v) {}
  Vectorized16(T val) {
    value_type uw = val.x;
    values = _mm256_set1_epi16(uw);
  }
  Vectorized16(T val1, T val2, T val3, T val4,
         T val5, T val6, T val7, T val8,
         T val9, T val10, T val11, T val12,
         T val13, T val14, T val15, T val16) {
    values = _mm256_setr_epi16(
        val1.x, val2.x, val3.x, val4.x, val5.x, val6.x, val7.x, val8.x,
        val9.x, val10.x, val11.x, val12.x, val13.x, val14.x, val15.x, val16.x);
  }
  operator __m256i() const {
    return values;
  }
  T& operator[](int idx) = delete;
  const T& operator[](int idx) const  = delete;
  int zero_mask() const {
    // returns an integer mask where all zero elements are translated to 1-bit and others are translated to 0-bit
    __m256i cmp = _mm256_cmpeq_epi16(values, _mm256_set1_epi16(0));
    return _mm256_movemask_epi8(cmp);
  }
  static Vectorized<T> loadu(const void* ptr, int16_t count = size()) {
    if (count == size())
      return _mm256_loadu_si256(reinterpret_cast<const __m256i*>(ptr));

    __at_align__ int16_t tmp_values[size()];
    std::memcpy(tmp_values, ptr, count * sizeof(int16_t));
    return _mm256_loadu_si256(reinterpret_cast<const __m256i*>(tmp_values));
  }
  void store(void* ptr, int count = size()) const {
    if (count == size()) {
      _mm256_storeu_si256(reinterpret_cast<__m256i*>(ptr), values);
    } else if (count > 0) {
      __at_align__ int16_t tmp_values[size()];
      _mm256_storeu_si256(reinterpret_cast<__m256i*>(tmp_values), values);
      std::memcpy(ptr, tmp_values, count * sizeof(int16_t));
    }
  }
  template <int64_t mask>
  static Vectorized<T> blend(const Vectorized<T>& a, const Vectorized<T>& b) {
    __at_align__ int16_t tmp_values[size()];
    a.store(tmp_values);
    if (mask & 0x01)
      tmp_values[0] = _mm256_extract_epi16(b.values, 0);
    if (mask & 0x02)
      tmp_values[1] = _mm256_extract_epi16(b.values, 1);
    if (mask & 0x04)
      tmp_values[2] = _mm256_extract_epi16(b.values, 2);
    if (mask & 0x08)
      tmp_values[3] = _mm256_extract_epi16(b.values, 3);
    if (mask & 0x10)
      tmp_values[4] = _mm256_extract_epi16(b.values, 4);
    if (mask & 0x20)
      tmp_values[5] = _mm256_extract_epi16(b.values, 5);
    if (mask & 0x40)
      tmp_values[6] = _mm256_extract_epi16(b.values, 6);
    if (mask & 0x80)
      tmp_values[7] = _mm256_extract_epi16(b.values, 7);
    if (mask & 0x100)
      tmp_values[8] = _mm256_extract_epi16(b.values, 8);
    if (mask & 0x200)
      tmp_values[9] = _mm256_extract_epi16(b.values, 9);
    if (mask & 0x400)
      tmp_values[10] = _mm256_extract_epi16(b.values, 10);
    if (mask & 0x800)
      tmp_values[11] = _mm256_extract_epi16(b.values, 11);
    if (mask & 0x1000)
      tmp_values[12] = _mm256_extract_epi16(b.values, 12);
    if (mask & 0x2000)
      tmp_values[13] = _mm256_extract_epi16(b.values, 13);
    if (mask & 0x4000)
      tmp_values[14] = _mm256_extract_epi16(b.values, 14);
    if (mask & 0x8000)
      tmp_values[15] = _mm256_extract_epi16(b.values, 15);
    return loadu(tmp_values);
  }
  static Vectorized<T> blendv(const Vectorized<T>& a,
      const Vectorized<T>& b, const Vectorized<T>& mask) {
    return _mm256_blendv_epi8(a.values, b.values, mask.values);
  }
  template<typename step_t>
  static Vectorized<T> arange(T base = 0.f, step_t step = static_cast<step_t>(1)) {
    return Vectorized<T>(
      base,             base +      step, base +  2 * step, base +  3 * step,
      base +  4 * step, base +  5 * step, base +  6 * step, base +  7 * step,
      base +  8 * step, base +  9 * step, base + 10 * step, base + 11 * step,
      base + 12 * step, base + 13 * step, base + 14 * step, base + 15 * step);
  }
  static Vectorized<T> set(const Vectorized<T>& a,
      const Vectorized<T>& b, int64_t count = size()) {
    switch (count) {
      case 0:
        return a;
      case 1:
        return blend<1>(a, b);
      case 2:
        return blend<3>(a, b);
      case 3:
        return blend<7>(a, b);
      case 4:
        return blend<15>(a, b);
      case 5:
        return blend<31>(a, b);
      case 6:
        return blend<63>(a, b);
      case 7:
        return blend<127>(a, b);
      case 8:
        return blend<255>(a, b);
      case 9:
        return blend<511>(a, b);
      case 10:
        return blend<1023>(a, b);
      case 11:
        return blend<2047>(a, b);
      case 12:
        return blend<4095>(a, b);
      case 13:
        return blend<8191>(a, b);
      case 14:
        return blend<16383>(a, b);
      case 15:
        return blend<32767>(a, b);
    }
    return b;
  }
<<<<<<< HEAD
  Vectorized<T> map(const __m256 (*const vop)(__m256)) const {
=======

  Vectorized<T> map(SLEEF_CONST __m256 (*SLEEF_CONST_OLD vop)(__m256)) const {
>>>>>>> fb90b4d4
    __m256 lo, hi;
    cvt_to_fp32<T>(values, lo, hi);
    const auto o1 = vop(lo);
    const auto o2 = vop(hi);
    return cvt_from_fp32<T>(o1, o2);
  }
  Vectorized<T> isnan() const {
    __m256 lo, hi;
    cvt_to_fp32<T>(values, lo, hi);
    lo = _mm256_cmp_ps(lo, _mm256_set1_ps(0.0f), _CMP_UNORD_Q);
    hi = _mm256_cmp_ps(hi, _mm256_set1_ps(0.0f), _CMP_UNORD_Q);
    return merge_compare_result(lo, hi);
  }
  Vectorized<T> abs() const {
    return _mm256_andnot_si256(_mm256_set1_epi16(0x8000), values);
  }
  Vectorized<T> angle() const {
    __m256 lo, hi;
    cvt_to_fp32<T>(values, lo, hi);
    auto angle_lambda = [](__m256 values_2) {
      const auto zero_vec = _mm256_set1_ps(0.f);
      const auto nan_vec = _mm256_set1_ps(NAN);
      const auto not_nan_mask = _mm256_cmp_ps(values_2, values_2, _CMP_EQ_OQ);
      const auto nan_mask = _mm256_cmp_ps(not_nan_mask, zero_vec, _CMP_EQ_OQ);
      const auto pi = _mm256_set1_ps(c10::pi<float>);

      const auto neg_mask = _mm256_cmp_ps(values_2, zero_vec, _CMP_LT_OQ);
      auto angle = _mm256_blendv_ps(zero_vec, pi, neg_mask);
      angle = _mm256_blendv_ps(angle, nan_vec, nan_mask);
      return angle;
    };
    auto o1 = angle_lambda(lo);
    auto o2 = angle_lambda(hi);
    return cvt_from_fp32<T>(o1, o2);
  }
  Vectorized<T> real() const {
    return *this;
  }
  Vectorized<T> imag() const {
    return _mm256_set1_epi16(0);
  }
  Vectorized<T> conj() const {
    return *this;
  }
  Vectorized<T> acos() const {
    return map(Sleef_acosf8_u10);
  }
  Vectorized<T> acosh() const {
    return map(Sleef_acoshf8_u10);
  }
  Vectorized<T> asin() const {
    return map(Sleef_asinf8_u10);
  }
  Vectorized<T> atan() const {
    return map(Sleef_atanf8_u10);
  }
  Vectorized<T> atanh() const {
    return map(Sleef_atanhf8_u10);
  }
  Vectorized<T> atan2(const Vectorized<T> &b) const {
    __m256 lo, hi;
    __m256 b1, b2;
    cvt_to_fp32<T>(values, lo, hi);
    cvt_to_fp32<T>(b.values, b1, b2);
    auto o1 = Sleef_atan2f8_u10(lo, b1);
    auto o2 = Sleef_atan2f8_u10(hi, b2);
    return cvt_from_fp32<T>(o1, o2);
  }
  Vectorized<T> copysign(const Vectorized<T> &sign) const {
    // copy sign bit (0x8000) from sign and remaining bits from values
    __m256i mask_value = _mm256_set1_epi32(~0x80008000);
    __m256i mask_signbit = _mm256_set1_epi32(0x80008000);
    return Vectorized<T>(
      _mm256_or_si256(
        _mm256_and_si256(values, mask_value),
        _mm256_and_si256(sign, mask_signbit)));
  }
  Vectorized<T> erf() const {
    return map(Sleef_erff8_u10);
  }
  Vectorized<T> erfc() const {
    return map(Sleef_erfcf8_u15);
  }
  Vectorized<T> erfinv() const {
    __m256 lo, hi;
    cvt_to_fp32<T>(values, lo, hi);
    __at_align__ float tmp1[size() / 2], tmp2[size() / 2];
    _mm256_storeu_ps(reinterpret_cast<float*>(tmp1), lo);
    _mm256_storeu_ps(reinterpret_cast<float*>(tmp2), hi);
    for (int64_t i = 0; i < size() / 2; i++) {
      tmp1[i] = calc_erfinv(tmp1[i]);
      tmp2[i] = calc_erfinv(tmp2[i]);
    }
    auto o1 = _mm256_loadu_ps(tmp1);
    auto o2 = _mm256_loadu_ps(tmp2);
    return cvt_from_fp32<T>(o1, o2);
  }
  Vectorized<T> exp() const {
    return map(Sleef_expf8_u10);
  }
  Vectorized<T> exp2() const {
    return map(Sleef_exp2f8_u10);
  }
  Vectorized<T> expm1() const {
    return map(Sleef_expm1f8_u10);
  }
  Vectorized<T> exp_u20() const {
    return exp();
  }
  Vectorized<T> fmod(const Vectorized<T> & q) const {
    __m256 x_lo, x_hi;
    cvt_to_fp32<T>(values, x_lo, x_hi);
    __m256 q_lo, q_hi;
    cvt_to_fp32<T>(q.values, q_lo, q_hi);
    auto o1 = Sleef_fmodf8(x_lo, q_lo);
    auto o2 = Sleef_fmodf8(x_hi, q_hi);
    return cvt_from_fp32<T>(o1, o2);
  }
  Vectorized<T> hypot(const Vectorized<T> &b) const {
    __m256 lo, hi;
    __m256 b1, b2;
    cvt_to_fp32<T>(values, lo, hi);
    cvt_to_fp32<T>(b.values, b1, b2);
    auto o1 = Sleef_hypotf8_u05(lo, b1);
    auto o2 = Sleef_hypotf8_u05(hi, b2);
    return cvt_from_fp32<T>(o1, o2);
  }
  Vectorized<T> i0() const {
    __m256 lo, hi;
    cvt_to_fp32<T>(values, lo, hi);
    __at_align__ float tmp1[size() / 2], tmp2[size() / 2];
    _mm256_storeu_ps(reinterpret_cast<float*>(tmp1), lo);
    _mm256_storeu_ps(reinterpret_cast<float*>(tmp2), hi);
    for (int64_t i = 0; i < size() / 2; i++) {
      tmp1[i] = calc_i0(tmp1[i]);
      tmp2[i] = calc_i0(tmp2[i]);
    }
    auto o1 = _mm256_loadu_ps(tmp1);
    auto o2 = _mm256_loadu_ps(tmp2);
    return cvt_from_fp32<T>(o1, o2);
  }
  Vectorized<T> i0e() const {
    __m256 lo, hi;
    cvt_to_fp32<T>(values, lo, hi);
    constexpr auto sz = size();
    __at_align__ float tmp1[sz / 2], tmp2[sz / 2];
    _mm256_storeu_ps(reinterpret_cast<float*>(tmp1), lo);
    _mm256_storeu_ps(reinterpret_cast<float*>(tmp2), hi);

    for (auto i = decltype(sz){0}; i < sz / 2; i++) {
      tmp1[i] = calc_i0e(tmp1[i]);
      tmp2[i] = calc_i0e(tmp2[i]);
    }
    const auto o1 = _mm256_loadu_ps(tmp1);
    const auto o2 = _mm256_loadu_ps(tmp2);
    return cvt_from_fp32<T>(o1, o2);
  }
  Vectorized<T> digamma() const {
    __m256 lo, hi;
    cvt_to_fp32<T>(values, lo, hi);
    constexpr auto sz = size();
    __at_align__ float tmp1[sz / 2], tmp2[sz / 2];
    _mm256_storeu_ps(reinterpret_cast<float*>(tmp1), lo);
    _mm256_storeu_ps(reinterpret_cast<float*>(tmp2), hi);

    for (auto i = decltype(sz){0}; i < sz / 2; i++) {
      tmp1[i] = calc_digamma(tmp1[i]);
      tmp2[i] = calc_digamma(tmp2[i]);
    }
    const auto o1 = _mm256_loadu_ps(tmp1);
    const auto o2 = _mm256_loadu_ps(tmp2);
    return cvt_from_fp32<T>(o1, o2);
  }
  Vectorized<T> igamma(const Vectorized<T> &x) const {
    __m256 lo, hi;
    __m256 xlo, xhi;
    cvt_to_fp32<T>(values, lo, hi);
    cvt_to_fp32<T>(x.values, xlo, xhi);
    __at_align__ float tmp1[size() / 2], tmp2[size() / 2];
    _mm256_storeu_ps(reinterpret_cast<float*>(tmp1), lo);
    _mm256_storeu_ps(reinterpret_cast<float*>(tmp2), hi);
    __at_align__ float tmpx1[size() / 2], tmpx2[size() / 2];
    _mm256_storeu_ps(reinterpret_cast<float*>(tmpx1), xlo);
    _mm256_storeu_ps(reinterpret_cast<float*>(tmpx2), xhi);
    for (int64_t i = 0; i < size() / 2; ++i) {
      tmp1[i] = calc_igamma(tmp1[i], tmpx1[i]);
      tmp2[i] = calc_igamma(tmp2[i], tmpx2[i]);
    }
    auto o1 = _mm256_loadu_ps(tmp1);
    auto o2 = _mm256_loadu_ps(tmp2);
    return cvt_from_fp32<T>(o1, o2);
  }

  Vectorized<T> igammac(const Vectorized<T> &x) const {
    __m256 lo, hi;
    __m256 xlo, xhi;
    cvt_to_fp32<T>(values, lo, hi);
    cvt_to_fp32<T>(x.values, xlo, xhi);
    __at_align__ float tmp1[size() / 2], tmp2[size() / 2];
    _mm256_storeu_ps(reinterpret_cast<float*>(tmp1), lo);
    _mm256_storeu_ps(reinterpret_cast<float*>(tmp2), hi);
    __at_align__ float tmpx1[size() / 2], tmpx2[size() / 2];
    _mm256_storeu_ps(reinterpret_cast<float*>(tmpx1), xlo);
    _mm256_storeu_ps(reinterpret_cast<float*>(tmpx2), xhi);
    for (int64_t i = 0; i < size() / 2; ++i) {
      tmp1[i] = calc_igammac(tmp1[i], tmpx1[i]);
      tmp2[i] = calc_igammac(tmp2[i], tmpx2[i]);
    }
    auto o1 = _mm256_loadu_ps(tmp1);
    auto o2 = _mm256_loadu_ps(tmp2);
    return cvt_from_fp32<T>(o1, o2);
  }
  Vectorized<T> log() const {
    return map(Sleef_logf8_u10);
  }
  Vectorized<T> log2() const {
    return map(Sleef_log2f8_u10);
  }
  Vectorized<T> log10() const {
    return map(Sleef_log10f8_u10);
  }
  Vectorized<T> log1p() const {
    return map(Sleef_log1pf8_u10);
  }
  Vectorized<T> sin() const {
    return map(Sleef_sinf8_u10);
  }
  Vectorized<T> sinh() const {
    return map(Sleef_sinhf8_u10);
  }
  Vectorized<T> cos() const {
    return map(Sleef_cosf8_u10);
  }
  Vectorized<T> cosh() const {
    return map(Sleef_coshf8_u10);
  }
  Vectorized<T> ceil() const {
    __m256 lo, hi;
    cvt_to_fp32<T>(values, lo, hi);
    auto o1 = _mm256_ceil_ps(lo);
    auto o2 = _mm256_ceil_ps(hi);
    return cvt_from_fp32<T>(o1, o2);
  }
  Vectorized<T> floor() const {
    __m256 lo, hi;
    cvt_to_fp32<T>(values, lo, hi);
    auto o1 = _mm256_floor_ps(lo);
    auto o2 = _mm256_floor_ps(hi);
    return cvt_from_fp32<T>(o1, o2);
  }
  Vectorized<T> neg() const {
    return _mm256_xor_si256(values, _mm256_set1_epi16(0x8000));
  }
  Vectorized<T> round() const {
    __m256 lo, hi;
    cvt_to_fp32<T>(values, lo, hi);
    auto o1 = _mm256_round_ps(lo, (_MM_FROUND_TO_NEAREST_INT | _MM_FROUND_NO_EXC));
    auto o2 = _mm256_round_ps(hi, (_MM_FROUND_TO_NEAREST_INT | _MM_FROUND_NO_EXC));
    return cvt_from_fp32<T>(o1, o2);
  }
  Vectorized<T> tan() const {
    return map(Sleef_tanf8_u10);
  }
  Vectorized<T> tanh() const {
    return map(Sleef_tanhf8_u10);
  }
  Vectorized<T> trunc() const {
    __m256 lo, hi;
    cvt_to_fp32<T>(values, lo, hi);
    auto o1 = _mm256_round_ps(lo, (_MM_FROUND_TO_ZERO | _MM_FROUND_NO_EXC));
    auto o2 = _mm256_round_ps(hi, (_MM_FROUND_TO_ZERO | _MM_FROUND_NO_EXC));
    return cvt_from_fp32<T>(o1, o2);
  }
  Vectorized<T> lgamma() const {
    return map(Sleef_lgammaf8_u10);
  }
  Vectorized<T> sqrt() const {
    __m256 lo, hi;
    cvt_to_fp32<T>(values, lo, hi);
    auto o1 = _mm256_sqrt_ps(lo);
    auto o2 = _mm256_sqrt_ps(hi);
    return cvt_from_fp32<T>(o1, o2);
  }
  Vectorized<T> reciprocal() const {
    __m256 lo, hi;
    cvt_to_fp32<T>(values, lo, hi);
    auto ones = _mm256_set1_ps(1);
    auto o1 = _mm256_div_ps(ones, lo);
    auto o2 = _mm256_div_ps(ones, hi);
    return cvt_from_fp32<T>(o1, o2);
  }
  Vectorized<T> rsqrt() const {
    __m256 lo, hi;
    cvt_to_fp32<T>(values, lo, hi);
    auto ones = _mm256_set1_ps(1);
    auto o1 = _mm256_div_ps(ones, _mm256_sqrt_ps(lo));
    auto o2 = _mm256_div_ps(ones, _mm256_sqrt_ps(hi));
    return cvt_from_fp32<T>(o1, o2);
  }
  Vectorized<T> pow(const Vectorized<T> &b) const {
    __m256 lo, hi;
    __m256 b1, b2;
    cvt_to_fp32<T>(values, lo, hi);
    cvt_to_fp32<T>(b.values, b1, b2);
    auto o1 = Sleef_powf8_u10(lo, b1);
    auto o2 = Sleef_powf8_u10(hi, b2);
    return cvt_from_fp32<T>(o1, o2);
  }
private:
  template<typename Op>
  Vectorized<T> inline binary_compare(const Vectorized<T>& b, Op op) const {
    __m256 a_lo, a_hi;
    __m256 b_lo, b_hi;
    cvt_to_fp32<T>(values, a_lo, a_hi);
    cvt_to_fp32<T>(b.values, b_lo, b_hi);
    auto o1 = op(a_lo, b_lo);
    auto o2 = op(a_hi, b_hi);
    return cvt_from_fp32<T, /*is_compare_op*/true>(o1, o2);
  }

public:
  Vectorized<T> inline operator>(const Vectorized<T>& other) const {
    return binary_compare(other, [](__m256 x, __m256 y) { return _mm256_cmp_ps(x, y, _CMP_GT_OQ); });
  }
  Vectorized<T> inline operator<(const Vectorized<T>& other) const {
    return binary_compare(other, [](__m256 x, __m256 y) { return _mm256_cmp_ps(x, y, _CMP_LT_OQ); });
  }
  Vectorized<T> inline operator>=(const Vectorized<T>& other) const {
    return binary_compare(other, [](__m256 x, __m256 y) { return _mm256_cmp_ps(x, y, _CMP_GE_OQ); });
  }
  Vectorized<T> inline operator<=(const Vectorized<T>& other) const {
    return binary_compare(other, [](__m256 x, __m256 y) { return _mm256_cmp_ps(x, y, _CMP_LE_OQ); });
  }
  Vectorized<T> inline operator==(const Vectorized<T>& other) const {
    return binary_compare(other, [](__m256 x, __m256 y) { return _mm256_cmp_ps(x, y, _CMP_EQ_OQ); });
  }
  Vectorized<T> inline operator!=(const Vectorized<T>& other) const {
    return binary_compare(other, [](__m256 x, __m256 y) { return _mm256_cmp_ps(x, y, _CMP_NEQ_UQ); });
  }
};

template<typename T, typename Op>
static inline Vectorized<T> binary_op_as_fp32(const Vectorized<T>& a, const Vectorized<T>& b, Op op) {
  __m256 a_lo, a_hi;
  __m256 b_lo, b_hi;
  cvt_to_fp32<T>(__m256i(a), a_lo, a_hi);
  cvt_to_fp32<T>(__m256i(b), b_lo, b_hi);
  auto o1 = op(a_lo, b_lo);
  auto o2 = op(a_hi, b_hi);
  return cvt_from_fp32<T>(o1, o2);
}

template <>
class Vectorized<BFloat16>: public Vectorized16<BFloat16> {
public:
  using Vectorized16::Vectorized16;

  Vectorized<BFloat16> frac() const;

  Vectorized<BFloat16> eq(const Vectorized<BFloat16>& other) const;
  Vectorized<BFloat16> ne(const Vectorized<BFloat16>& other) const;
  Vectorized<BFloat16> gt(const Vectorized<BFloat16>& other) const;
  Vectorized<BFloat16> ge(const Vectorized<BFloat16>& other) const;
  Vectorized<BFloat16> lt(const Vectorized<BFloat16>& other) const;
  Vectorized<BFloat16> le(const Vectorized<BFloat16>& other) const;
};

Vectorized<BFloat16> inline operator+(const Vectorized<BFloat16>& a, const Vectorized<BFloat16>& b) {
  return binary_op_as_fp32(a, b, [](const __m256& x, const __m256& y) { return _mm256_add_ps(x, y); });
}
Vectorized<BFloat16> inline operator-(const Vectorized<BFloat16>& a, const Vectorized<BFloat16>& b) {
  return binary_op_as_fp32(a, b, [](const __m256& x, const __m256& y) { return _mm256_sub_ps(x, y); });
}
Vectorized<BFloat16> inline operator*(const Vectorized<BFloat16>& a, const Vectorized<BFloat16>& b) {
  return binary_op_as_fp32(a, b, [](const __m256& x, const __m256& y) { return _mm256_mul_ps(x, y); });
}
Vectorized<BFloat16> inline operator/(const Vectorized<BFloat16>& a, const Vectorized<BFloat16>& b) {
  return binary_op_as_fp32(a, b, [](const __m256& x, const __m256& y) { return _mm256_div_ps(x, y); });
}
Vectorized<BFloat16> inline operator&(const Vectorized<BFloat16>& a, const Vectorized<BFloat16>& b) {
  return _mm256_and_si256(a, b);
}
Vectorized<BFloat16> inline operator|(const Vectorized<BFloat16>& a, const Vectorized<BFloat16>& b) {
  return _mm256_or_si256(a, b);
}
Vectorized<BFloat16> inline operator^(const Vectorized<BFloat16>& a, const Vectorized<BFloat16>& b) {
  return _mm256_xor_si256(a, b);
}

inline Vectorized<BFloat16> Vectorized<BFloat16>::eq(const Vectorized<BFloat16>& other) const {
  return (*this == other) & Vectorized<BFloat16>(1.0f);
}
inline Vectorized<BFloat16> Vectorized<BFloat16>::ne(const Vectorized<BFloat16>& other) const {
  return (*this != other) & Vectorized<BFloat16>(1.0f);
}
inline Vectorized<BFloat16> Vectorized<BFloat16>::gt(const Vectorized<BFloat16>& other) const {
  return (*this > other) & Vectorized<BFloat16>(1.0f);
}
inline Vectorized<BFloat16> Vectorized<BFloat16>::ge(const Vectorized<BFloat16>& other) const {
  return (*this >= other) & Vectorized<BFloat16>(1.0f);
}
inline Vectorized<BFloat16> Vectorized<BFloat16>::lt(const Vectorized<BFloat16>& other) const {
  return (*this < other) & Vectorized<BFloat16>(1.0f);
}
inline Vectorized<BFloat16> Vectorized<BFloat16>::le(const Vectorized<BFloat16>& other) const {
  return (*this <= other) & Vectorized<BFloat16>(1.0f);
}

// frac. Implement this here so we can use subtraction
inline Vectorized<BFloat16> Vectorized<BFloat16>::frac() const {
  return *this - this->trunc();
}

// Implements the IEEE 754 201X `maximum` operation, which propagates NaN if
// either input is a NaN.
template <>
Vectorized<BFloat16> inline maximum(const Vectorized<BFloat16>& a, const Vectorized<BFloat16>& b) {
  __m256 a_lo, a_hi;
  __m256 b_lo, b_hi;
  cvtbf16_fp32(__m256i(a), a_lo, a_hi);
  cvtbf16_fp32(__m256i(b), b_lo, b_hi);
  auto max_lo = _mm256_max_ps(a_lo, b_lo);
  auto max_hi = _mm256_max_ps(a_hi, b_hi);
  auto nan_lo = _mm256_cmp_ps(a_lo, b_lo, _CMP_UNORD_Q);
  auto nan_hi = _mm256_cmp_ps(a_hi, b_hi, _CMP_UNORD_Q);
  // Exploit the fact that all-ones is a NaN.
  auto o1 = _mm256_or_ps(max_lo, nan_lo);
  auto o2 = _mm256_or_ps(max_hi, nan_hi);
  return cvtfp32_bf16(o1, o2);
}

// Implements the IEEE 754 201X `minimum` operation, which propagates NaN if
// either input is a NaN.
template <>
Vectorized<BFloat16> inline minimum(const Vectorized<BFloat16>& a, const Vectorized<BFloat16>& b) {
  __m256 a_lo, a_hi;
  __m256 b_lo, b_hi;
  cvtbf16_fp32(__m256i(a), a_lo, a_hi);
  cvtbf16_fp32(__m256i(b), b_lo, b_hi);
  auto min_lo = _mm256_min_ps(a_lo, b_lo);
  auto min_hi = _mm256_min_ps(a_hi, b_hi);
  auto nan_lo = _mm256_cmp_ps(a_lo, b_lo, _CMP_UNORD_Q);
  auto nan_hi = _mm256_cmp_ps(a_hi, b_hi, _CMP_UNORD_Q);
  // Exploit the fact that all-ones is a NaN.
  auto o1 = _mm256_or_ps(min_lo, nan_lo);
  auto o2 = _mm256_or_ps(min_hi, nan_hi);
  return cvtfp32_bf16(o1, o2);
}

template <>
Vectorized<BFloat16> inline clamp(const Vectorized<BFloat16>& a,
    const Vectorized<BFloat16>& min, const Vectorized<BFloat16>& max) {
  __m256 a_lo, a_hi;
  __m256 min_lo, min_hi;
  __m256 max_lo, max_hi;
  cvtbf16_fp32(__m256i(a), a_lo, a_hi);
  cvtbf16_fp32(__m256i(min), min_lo, min_hi);
  cvtbf16_fp32(__m256i(max), max_lo, max_hi);
  auto o1 = _mm256_min_ps(max_lo, _mm256_max_ps(min_lo, a_lo));
  auto o2 = _mm256_min_ps(max_hi, _mm256_max_ps(min_hi, a_hi));
  return cvtfp32_bf16(o1, o2);
}

template <>
Vectorized<BFloat16> inline clamp_max(const Vectorized<BFloat16>& a, const Vectorized<BFloat16>& max) {
  __m256 a_lo, a_hi;
  __m256 max_lo, max_hi;
  cvtbf16_fp32(__m256i(a), a_lo, a_hi);
  cvtbf16_fp32(__m256i(max), max_lo, max_hi);
  auto o1 = _mm256_min_ps(max_lo, a_lo);
  auto o2 = _mm256_min_ps(max_hi, a_hi);
  return cvtfp32_bf16(o1, o2);
}

template <>
Vectorized<BFloat16> inline clamp_min(const Vectorized<BFloat16>& a, const Vectorized<BFloat16>& min) {
  __m256 a_lo, a_hi;
  __m256 min_lo, min_hi;
  cvtbf16_fp32(__m256i(a), a_lo, a_hi);
  cvtbf16_fp32(__m256i(min), min_lo, min_hi);
  auto o1 = _mm256_max_ps(min_lo, a_lo);
  auto o2 = _mm256_max_ps(min_hi, a_hi);
  return cvtfp32_bf16(o1, o2);
}

template <>
inline void convert(const BFloat16* src, BFloat16* dst, int64_t n) {
  int64_t i;
#pragma unroll
  for (i = 0; i <= (n - Vectorized<BFloat16>::size()); i += Vectorized<BFloat16>::size()) {
    auto vsrc = _mm256_loadu_si256(reinterpret_cast<__m256i*>((void*)(src + i)));
    _mm256_storeu_si256(reinterpret_cast<__m256i*>((void*)(dst + i)), vsrc);
  }
#pragma unroll
  for (; i < n; i++) {
    dst[i] = src[i];
  }
}

template <>
inline void convert(const float* src, BFloat16* dst, int64_t n) {
  int64_t i;
  for (i = 0; i + Vectorized<BFloat16>::size() <= n; i += Vectorized<BFloat16>::size()) {
    __m256 a = _mm256_loadu_ps(&src[i]);
    __m256 b = _mm256_loadu_ps(&src[i + 8]);

    __m256i bf = cvtfp32_bf16(a, b);
    _mm256_storeu_si256(reinterpret_cast<__m256i*>(&dst[i]), bf);
  }
  for (; i < n; i++) {
    dst[i] = c10::convert<BFloat16>(src[i]);
  }
}

template <>
inline void convert(const double* src, BFloat16* dst, int64_t n) {
  auto load_float = [](const double *src) -> __m256 {
    // Load one float vector from an array of doubles
    __m128 a = _mm256_cvtpd_ps(_mm256_loadu_pd(src));
    __m128 b = _mm256_cvtpd_ps(_mm256_loadu_pd(src + 4));
    return _mm256_insertf128_ps(_mm256_castps128_ps256(a), b, 1);
  };

  int64_t i;
  for (i = 0; i + Vectorized<BFloat16>::size() <= n; i += Vectorized<BFloat16>::size()) {
    __m256 a = load_float(&src[i]);
    __m256 b = load_float(&src[i + 8]);

    __m256i bf = cvtfp32_bf16(a, b);
    _mm256_storeu_si256(reinterpret_cast<__m256i*>(&dst[i]), bf);
  }
  for (; i < n; i++) {
    dst[i] = c10::convert<BFloat16>(src[i]);
  }
}

template <>
Vectorized<BFloat16> inline fmadd(const Vectorized<BFloat16>& a,
    const Vectorized<BFloat16>& b, const Vectorized<BFloat16>& c) {
  __m256 a_lo, a_hi;
  __m256 b_lo, b_hi;
  __m256 c_lo, c_hi;
  cvtbf16_fp32(__m256i(a), a_lo, a_hi);
  cvtbf16_fp32(__m256i(b), b_lo, b_hi);
  cvtbf16_fp32(__m256i(c), c_lo, c_hi);
  auto o1 = _mm256_fmadd_ps(a_lo, b_lo, c_lo);
  auto o2 = _mm256_fmadd_ps(a_hi, b_hi, c_hi);
  return cvtfp32_bf16(o1, o2);
}

template <>
class Vectorized<Half>: public Vectorized16<Half> {
public:
  using Vectorized16::Vectorized16;

  Vectorized<Half> frac() const;

  Vectorized<Half> eq(const Vectorized<Half>& other) const;
  Vectorized<Half> ne(const Vectorized<Half>& other) const;
  Vectorized<Half> gt(const Vectorized<Half>& other) const;
  Vectorized<Half> ge(const Vectorized<Half>& other) const;
  Vectorized<Half> lt(const Vectorized<Half>& other) const;
  Vectorized<Half> le(const Vectorized<Half>& other) const;
};

Vectorized<Half> inline operator+(const Vectorized<Half>& a, const Vectorized<Half>& b) {
  return binary_op_as_fp32(a, b, [](const __m256& x, const __m256& y) { return _mm256_add_ps(x, y); });
}
Vectorized<Half> inline operator-(const Vectorized<Half>& a, const Vectorized<Half>& b) {
  return binary_op_as_fp32(a, b, [](const __m256& x, const __m256& y) { return _mm256_sub_ps(x, y); });
}
Vectorized<Half> inline operator*(const Vectorized<Half>& a, const Vectorized<Half>& b) {
  return binary_op_as_fp32(a, b, [](const __m256& x, const __m256& y) { return _mm256_mul_ps(x, y); });
}
Vectorized<Half> inline operator/(const Vectorized<Half>& a, const Vectorized<Half>& b) {
  return binary_op_as_fp32(a, b, [](const __m256& x, const __m256& y) { return _mm256_div_ps(x, y); });
}
Vectorized<Half> inline operator&(const Vectorized<Half>& a, const Vectorized<Half>& b) {
  return _mm256_and_si256(a, b);
}
Vectorized<Half> inline operator|(const Vectorized<Half>& a, const Vectorized<Half>& b) {
  return _mm256_or_si256(a, b);
}
Vectorized<Half> inline operator^(const Vectorized<Half>& a, const Vectorized<Half>& b) {
  return _mm256_xor_si256(a, b);
}

inline Vectorized<Half> Vectorized<Half>::eq(const Vectorized<Half>& other) const {
  return (*this == other) & Vectorized<Half>(1.0f);
}
inline Vectorized<Half> Vectorized<Half>::ne(const Vectorized<Half>& other) const {
  return (*this != other) & Vectorized<Half>(1.0f);
}
inline Vectorized<Half> Vectorized<Half>::gt(const Vectorized<Half>& other) const {
  return (*this > other) & Vectorized<Half>(1.0f);
}
inline Vectorized<Half> Vectorized<Half>::ge(const Vectorized<Half>& other) const {
  return (*this >= other) & Vectorized<Half>(1.0f);
}
inline Vectorized<Half> Vectorized<Half>::lt(const Vectorized<Half>& other) const {
  return (*this < other) & Vectorized<Half>(1.0f);
}
inline Vectorized<Half> Vectorized<Half>::le(const Vectorized<Half>& other) const {
  return (*this <= other) & Vectorized<Half>(1.0f);
}

// frac. Implement this here so we can use subtraction
inline Vectorized<Half> Vectorized<Half>::frac() const {
  return *this - this->trunc();
}

// Implements the IEEE 754 201X `maximum` operation, which propagates NaN if
// either input is a NaN.
template <>
Vectorized<Half> inline maximum(const Vectorized<Half>& a, const Vectorized<Half>& b) {
  __m256 a_lo, a_hi;
  __m256 b_lo, b_hi;
  cvtfp16_fp32(__m256i(a), a_lo, a_hi);
  cvtfp16_fp32(__m256i(b), b_lo, b_hi);
  auto max_lo = _mm256_max_ps(a_lo, b_lo);
  auto max_hi = _mm256_max_ps(a_hi, b_hi);
  auto nan_lo = _mm256_cmp_ps(a_lo, b_lo, _CMP_UNORD_Q);
  auto nan_hi = _mm256_cmp_ps(a_hi, b_hi, _CMP_UNORD_Q);
  // Exploit the fact that all-ones is a NaN.
  auto o1 = _mm256_or_ps(max_lo, nan_lo);
  auto o2 = _mm256_or_ps(max_hi, nan_hi);
  return cvtfp32_fp16(o1, o2);
}

// Implements the IEEE 754 201X `minimum` operation, which propagates NaN if
// either input is a NaN.
template <>
Vectorized<Half> inline minimum(const Vectorized<Half>& a, const Vectorized<Half>& b) {
  __m256 a_lo, a_hi;
  __m256 b_lo, b_hi;
  cvtfp16_fp32(__m256i(a), a_lo, a_hi);
  cvtfp16_fp32(__m256i(b), b_lo, b_hi);
  auto min_lo = _mm256_min_ps(a_lo, b_lo);
  auto min_hi = _mm256_min_ps(a_hi, b_hi);
  auto nan_lo = _mm256_cmp_ps(a_lo, b_lo, _CMP_UNORD_Q);
  auto nan_hi = _mm256_cmp_ps(a_hi, b_hi, _CMP_UNORD_Q);
  // Exploit the fact that all-ones is a NaN.
  auto o1 = _mm256_or_ps(min_lo, nan_lo);
  auto o2 = _mm256_or_ps(min_hi, nan_hi);
  return cvtfp32_fp16(o1, o2);
}

template <>
Vectorized<Half> inline clamp(const Vectorized<Half>& a,
    const Vectorized<Half>& min, const Vectorized<Half>& max) {
  __m256 a_lo, a_hi;
  __m256 min_lo, min_hi;
  __m256 max_lo, max_hi;
  cvtfp16_fp32(__m256i(a), a_lo, a_hi);
  cvtfp16_fp32(__m256i(min), min_lo, min_hi);
  cvtfp16_fp32(__m256i(max), max_lo, max_hi);
  auto o1 = _mm256_min_ps(max_lo, _mm256_max_ps(min_lo, a_lo));
  auto o2 = _mm256_min_ps(max_hi, _mm256_max_ps(min_hi, a_hi));
  return cvtfp32_fp16(o1, o2);
}

template <>
Vectorized<Half> inline clamp_max(const Vectorized<Half>& a, const Vectorized<Half>& max) {
  __m256 a_lo, a_hi;
  __m256 max_lo, max_hi;
  cvtfp16_fp32(__m256i(a), a_lo, a_hi);
  cvtfp16_fp32(__m256i(max), max_lo, max_hi);
  auto o1 = _mm256_min_ps(max_lo, a_lo);
  auto o2 = _mm256_min_ps(max_hi, a_hi);
  return cvtfp32_fp16(o1, o2);
}

template <>
Vectorized<Half> inline clamp_min(const Vectorized<Half>& a, const Vectorized<Half>& min) {
  __m256 a_lo, a_hi;
  __m256 min_lo, min_hi;
  cvtfp16_fp32(__m256i(a), a_lo, a_hi);
  cvtfp16_fp32(__m256i(min), min_lo, min_hi);
  auto o1 = _mm256_max_ps(min_lo, a_lo);
  auto o2 = _mm256_max_ps(min_hi, a_hi);
  return cvtfp32_fp16(o1, o2);
}

template <>
inline void convert(const Half* src, Half* dst, int64_t n) {
  int64_t i;
#pragma unroll
  for (i = 0; i <= (n - Vectorized<Half>::size()); i += Vectorized<Half>::size()) {
    auto vsrc = _mm256_loadu_si256(reinterpret_cast<__m256i*>((void*)(src + i)));
    _mm256_storeu_si256(reinterpret_cast<__m256i*>((void*)(dst + i)), vsrc);
  }
#pragma unroll
  for (; i < n; i++) {
    dst[i] = src[i];
  }
}

template <>
inline void convert(const float* src, Half* dst, int64_t n) {
  int64_t i;
  for (i = 0; i + Vectorized<Half>::size() <= n; i += Vectorized<Half>::size()) {
    __m256 a = _mm256_loadu_ps(&src[i]);
    __m256 b = _mm256_loadu_ps(&src[i + 8]);

    __m256i c = cvtfp32_fp16(a, b);
    _mm256_storeu_si256(reinterpret_cast<__m256i*>(&dst[i]), c);
  }
  for (; i < n; i++) {
    dst[i] = c10::convert<Half>(src[i]);
  }
}

template <>
inline void convert(const double* src, Half* dst, int64_t n) {
  auto load_float = [](const double *src) -> __m256 {
    // Load one float vector from an array of doubles
    __m128 a = _mm256_cvtpd_ps(_mm256_loadu_pd(src));
    __m128 b = _mm256_cvtpd_ps(_mm256_loadu_pd(src + 4));
    return _mm256_insertf128_ps(_mm256_castps128_ps256(a), b, 1);
  };

  int64_t i;
  for (i = 0; i + Vectorized<Half>::size() <= n; i += Vectorized<Half>::size()) {
    __m256 a = load_float(&src[i]);
    __m256 b = load_float(&src[i + 8]);

    __m256i c = cvtfp32_fp16(a, b);
    _mm256_storeu_si256(reinterpret_cast<__m256i*>(&dst[i]), c);
  }
  for (; i < n; i++) {
    dst[i] = c10::convert<Half>(src[i]);
  }
}

template <>
Vectorized<Half> inline fmadd(const Vectorized<Half>& a,
    const Vectorized<Half>& b, const Vectorized<Half>& c) {
  __m256 a_lo, a_hi;
  __m256 b_lo, b_hi;
  __m256 c_lo, c_hi;
  cvtfp16_fp32(__m256i(a), a_lo, a_hi);
  cvtfp16_fp32(__m256i(b), b_lo, b_hi);
  cvtfp16_fp32(__m256i(c), c_lo, c_hi);
  auto o1 = _mm256_fmadd_ps(a_lo, b_lo, c_lo);
  auto o2 = _mm256_fmadd_ps(a_hi, b_hi, c_hi);
  return cvtfp32_fp16(o1, o2);
}

#define CONVERT_VECTORIZED_INIT(type, name) \
inline std::tuple<Vectorized<float>, Vectorized<float>> convert_##name##_float(const Vectorized<type>& a) { \
  __m256 o1, o2; \
  cvt_to_fp32<type>(__m256i(a), o1, o2); \
  return std::make_tuple(o1, o2); \
} \
inline Vectorized<type> convert_float_##name(const Vectorized<float>& a, const Vectorized<float>& b) { \
  return cvt_from_fp32<type>(__m256(a), __m256(b)); \
}
CONVERT_VECTORIZED_INIT(BFloat16, bfloat16);
CONVERT_VECTORIZED_INIT(Half, half);

#else // defined(CPU_CAPABILITY_AVX2) && !defined(_MSC_VER)

#define CONVERT_NON_VECTORIZED_INIT(type, name) \
inline std::tuple<Vectorized<float>, Vectorized<float>> convert_##name##_float(const Vectorized<type>& a) { \
  constexpr int64_t K = Vectorized<type>::size(); \
  __at_align__ float arr[K]; \
  __at_align__ type arr2[K]; \
  a.store(arr2); \
  convert(arr2, arr, K); \
  return std::make_tuple( \
      Vectorized<float>::loadu(arr), \
      Vectorized<float>::loadu(arr + Vectorized<float>::size())); \
} \
inline Vectorized<type> convert_float_##name(const Vectorized<float>& a, const Vectorized<float>& b) { \
  constexpr int64_t K = Vectorized<type>::size(); \
  __at_align__ float arr[K]; \
  __at_align__ type arr2[K]; \
  a.store(arr); \
  b.store(arr + Vectorized<float>::size()); \
  convert(arr, arr2, K); \
  return Vectorized<type>::loadu(arr2); \
}
CONVERT_NON_VECTORIZED_INIT(BFloat16, bfloat16);
#if defined(__aarch64__) && !defined(C10_MOBILE) && !defined(__CUDACC__)
inline std::tuple<Vectorized<float>, Vectorized<float>> convert_half_float(const Vectorized<Half>& a) {
  static_assert(Vectorized<Half>::size() == 2 * Vectorized<float>::size());
  auto arr = reinterpret_cast<const float16_t*>(a.operator const Half*());
  float16x8_t x = vld1q_f16(arr);
  float32x4_t x1 = vcvt_f32_f16(vget_low_f16(x));
  float32x4_t x2 = vcvt_f32_f16(vget_high_f16(x));
  float16x8_t y = vld1q_f16(arr + Vectorized<float>::size());
  float32x4_t y1 = vcvt_f32_f16(vget_low_f16(y));
  float32x4_t y2 = vcvt_f32_f16(vget_high_f16(y));
  return { Vectorized<float>(x1, x2), Vectorized<float>(y1, y2) };
}
inline Vectorized<Half> convert_float_half(const Vectorized<float>& a, const Vectorized<float>& b) {
  static_assert(Vectorized<Half>::size() == 2 * Vectorized<float>::size());
  float32x4x2_t x = a;
  float32x4x2_t y = b;
  float16x4_t x1 = vcvt_f16_f32(x.val[0]);
  float16x4_t x2 = vcvt_f16_f32(x.val[1]);
  float16x4_t y1 = vcvt_f16_f32(y.val[0]);
  float16x4_t y2 = vcvt_f16_f32(y.val[1]);
  Vectorized<Half> rc;
  auto arr = reinterpret_cast<float16_t*>(rc.operator Half*());
  vst1q_f16(arr, vcombine_f16(x1, x2));
  vst1q_f16(arr + Vectorized<float>::size(), vcombine_f16(y1, y2));
  return rc;
}
#else
CONVERT_NON_VECTORIZED_INIT(Half, half);
#endif

#endif // defined(CPU_CAPABILITY_AVX2) && !defined(_MSC_VER)

#if defined(CPU_CAPABILITY_AVX2) && !defined(_MSC_VER)
#define LOAD_FP32_VECTORIZED_INIT(type, name) \
inline void load_fp32_from_##name(const type *data, Vectorized<float>& out) { \
  auto values = _mm_loadu_si128(reinterpret_cast<const __m128i*>(data)); \
  __m256 out_values; \
  cvt_to_fp32<type>(values, out_values); \
  out = out_values; \
} \
\
inline void load_fp32_from_##name(const type *data, Vectorized<float>& out1, Vectorized<float>& out2) { \
  auto vec = Vectorized<type>::loadu(data); \
  __m256 out1_values, out2_values; \
  cvt_to_fp32<type>(vec, out1_values, out2_values); \
  out1 = out1_values; \
  out2 = out2_values; \
}
LOAD_FP32_VECTORIZED_INIT(BFloat16, bf16);
LOAD_FP32_VECTORIZED_INIT(Half, fp16);

#else // defined(CPU_CAPABILITY_AVX2) && !defined(_MSC_VER)
#define LOAD_FP32_NON_VECTORIZED_INIT(type, name) \
inline void load_fp32_from_##name(const type *data, Vectorized<float>& out) { \
  __at_align__ float values[Vectorized<float>::size()]; \
  for (const auto k : c10::irange(Vectorized<float>::size())) { \
    values[k] = data[k]; \
  } \
  out = Vectorized<float>::loadu(values); \
} \
\
inline void load_fp32_from_##name(const type *data, Vectorized<float>& out1, Vectorized<float>& out2) { \
  load_fp32_from_##name(data, out1); \
  data += Vectorized<float>::size(); \
  load_fp32_from_##name(data, out2); \
}
LOAD_FP32_NON_VECTORIZED_INIT(BFloat16, bf16);
LOAD_FP32_NON_VECTORIZED_INIT(Half, fp16);

#endif
}} // namsepace at::vec::CPU_CAPABILITY

#pragma GCC diagnostic pop<|MERGE_RESOLUTION|>--- conflicted
+++ resolved
@@ -7,7 +7,8 @@
 #include <ATen/cpu/vec/vec_base.h>
 #include <c10/util/irange.h>
 
-#if defined(CPU_CAPABILITY_AVX2) && !defined(_MSC_VER)
+#if defined(CPU_CAPABILITY_AVX2)
+#define SLEEF_STATIC_LIBS
 #include <sleef.h>
 #endif
 
@@ -18,7 +19,7 @@
 // See Note [CPU_CAPABILITY namespace]
 inline namespace CPU_CAPABILITY {
 
-#if defined(CPU_CAPABILITY_AVX2) && !defined(_MSC_VER)
+#if defined(CPU_CAPABILITY_AVX2)
 
 #ifndef SLEEF_CONST
 #if defined (__GNUC__) || defined (__clang__) || defined(__INTEL_COMPILER)
@@ -276,12 +277,8 @@
     }
     return b;
   }
-<<<<<<< HEAD
-  Vectorized<T> map(const __m256 (*const vop)(__m256)) const {
-=======
 
   Vectorized<T> map(SLEEF_CONST __m256 (*SLEEF_CONST_OLD vop)(__m256)) const {
->>>>>>> fb90b4d4
     __m256 lo, hi;
     cvt_to_fp32<T>(values, lo, hi);
     const auto o1 = vop(lo);
@@ -1042,7 +1039,7 @@
 CONVERT_VECTORIZED_INIT(BFloat16, bfloat16);
 CONVERT_VECTORIZED_INIT(Half, half);
 
-#else // defined(CPU_CAPABILITY_AVX2) && !defined(_MSC_VER)
+#else // defined(CPU_CAPABILITY_AVX2)
 
 #define CONVERT_NON_VECTORIZED_INIT(type, name) \
 inline std::tuple<Vectorized<float>, Vectorized<float>> convert_##name##_float(const Vectorized<type>& a) { \
@@ -1095,9 +1092,9 @@
 CONVERT_NON_VECTORIZED_INIT(Half, half);
 #endif
 
-#endif // defined(CPU_CAPABILITY_AVX2) && !defined(_MSC_VER)
-
-#if defined(CPU_CAPABILITY_AVX2) && !defined(_MSC_VER)
+#endif // defined(CPU_CAPABILITY_AVX2)
+
+#if defined(CPU_CAPABILITY_AVX2)
 #define LOAD_FP32_VECTORIZED_INIT(type, name) \
 inline void load_fp32_from_##name(const type *data, Vectorized<float>& out) { \
   auto values = _mm_loadu_si128(reinterpret_cast<const __m128i*>(data)); \
@@ -1116,7 +1113,7 @@
 LOAD_FP32_VECTORIZED_INIT(BFloat16, bf16);
 LOAD_FP32_VECTORIZED_INIT(Half, fp16);
 
-#else // defined(CPU_CAPABILITY_AVX2) && !defined(_MSC_VER)
+#else // defined(CPU_CAPABILITY_AVX2)
 #define LOAD_FP32_NON_VECTORIZED_INIT(type, name) \
 inline void load_fp32_from_##name(const type *data, Vectorized<float>& out) { \
   __at_align__ float values[Vectorized<float>::size()]; \
