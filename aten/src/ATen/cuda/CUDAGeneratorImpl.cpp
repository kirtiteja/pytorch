--- conflicted
+++ resolved
@@ -128,25 +128,6 @@
 /**
  * Registers this state to a CUDA graph to manage within the graph.
  */
-<<<<<<< HEAD
-void CUDAGeneratorState::register_to_graph(cuda::CUDAGraph* graph) {
-  // Ensures the generator is not being captured, as registering during capture
-  // is invalid.
-  at::cuda::assertNotCapturing(
-      "Cannot register the state during capturing stage.");
-  current_graph_ = graph;
-  capturing_ = true;
-
-  // When a state is registered to the graph for the first time, we ensure GPU
-  // tensors are allocated. These GPU tensors are owned by the state and are
-  // reused across different graphs.
-  if (!is_gpu_tensor_allocated_) {
-    auto options = TensorOptions().device(at::kCUDA).dtype(at::kLong);
-    seed_extragraph_ = at::empty({1}, options);
-    offset_extragraph_ = at::empty({1}, options);
-  }
-  is_gpu_tensor_allocated_ = true;
-=======
 void CUDAGeneratorState::register_graph(cuda::CUDAGraph* graph) {
   // Ensures that the RNG state is not currently being captured.
   at::cuda::assertNotCapturing(
@@ -188,7 +169,6 @@
     seed_extragraph_.reset();
     offset_extragraph_.reset();
   }
->>>>>>> fb90b4d4
 }
 
 /**
@@ -214,10 +194,7 @@
  * This method is intended to reset graph-related state variables before capturing begins.
  */
 void CUDAGeneratorState::capture_prologue() {
-<<<<<<< HEAD
-=======
   capturing_ = true;
->>>>>>> fb90b4d4
   offset_intragraph_ = 0;
   seed_extragraph_.fill_(int64_t(seed_));
   offset_extragraph_.fill_(int64_t(0));
@@ -229,10 +206,6 @@
  */
 uint64_t CUDAGeneratorState::capture_epilogue() {
   capturing_ = false;
-<<<<<<< HEAD
-  current_graph_ = nullptr;
-=======
->>>>>>> fb90b4d4
   return offset_intragraph_;
 }
 
@@ -438,16 +411,6 @@
  */
 uint64_t CUDAGeneratorImpl::philox_offset_per_thread() const {
   return state_->philox_offset_per_thread_;
-<<<<<<< HEAD
-}
-
-/**
- * Registers this state to a CUDA graph to manage within the graph.
- */
-void CUDAGeneratorImpl::register_to_graph(cuda::CUDAGraph* graph) {
-  graph->register_generator_state(state_);
-  state_->register_to_graph(graph);
-=======
 }
 
 /**
@@ -463,7 +426,6 @@
  */
 void CUDAGeneratorImpl::unregister_graph(cuda::CUDAGraph* graph) {
   state_->unregister_graph(graph);
->>>>>>> fb90b4d4
 }
 
 /**
