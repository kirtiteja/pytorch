#pragma once

#include <c10/core/DeviceGuard.h>
#include <c10/core/impl/DeviceGuardImplInterface.h>
#include <c10/xpu/XPUCachingAllocator.h>
#include <c10/xpu/XPUFunctions.h>
#include <c10/xpu/XPUStream.h>

#include <vector>

namespace c10::xpu::impl {

struct XPUGuardImpl final : public c10::impl::DeviceGuardImplInterface {
  static constexpr DeviceType static_type = kXPU;

  XPUGuardImpl() = default;

  explicit XPUGuardImpl(DeviceType t) {
    TORCH_INTERNAL_ASSERT(t == kXPU);
  }

  DeviceType type() const override {
    return kXPU;
  }

  Device exchangeDevice(Device d) const override {
    TORCH_INTERNAL_ASSERT(d.is_xpu());
    const auto old_device_index = c10::xpu::exchange_device(d.index());
    return Device(kXPU, old_device_index);
  }

  Device getDevice() const override {
    const auto device = c10::xpu::current_device();
    return Device(kXPU, device);
  }

  void setDevice(Device d) const override {
    TORCH_INTERNAL_ASSERT(d.is_xpu());
    c10::xpu::set_device(d.index());
  }

  void uncheckedSetDevice(Device d) const noexcept override {
    c10::xpu::set_device(d.index());
  }

  Stream getStream(Device d) const noexcept override {
    return getCurrentXPUStream(d.index()).unwrap();
  }

  Stream getStreamFromGlobalPool(Device d, bool isHighPriority = false)
      const override {
    return getStreamFromPool(isHighPriority, d.index());
  }

  // NB: These do NOT set the current device
  Stream exchangeStream(Stream s) const noexcept override {
    const XPUStream stream(s);
    const auto old_stream = getCurrentXPUStream(s.device().index());
    setCurrentXPUStream(stream);
    return old_stream.unwrap();
  }

  DeviceIndex deviceCount() const noexcept override {
    return c10::xpu::device_count();
  }

  // Event-related functions
  void destroyEvent(void* event, const DeviceIndex device_index)
      const noexcept override {
    if (!event)
      return;

    const c10::impl::PyInterpreter* interp = c10::impl::GPUTrace::get_trace();
    if (C10_UNLIKELY(interp)) {
      (*interp)->trace_gpu_event_deletion(
          c10::kXPU, reinterpret_cast<uintptr_t>(event));
    }

    delete reinterpret_cast<sycl::event*>(event);
  }

  void record(
      void** event,
      const Stream& stream,
      const DeviceIndex device_index,
      const EventFlag flag) const override {
    TORCH_CHECK(
        device_index == -1 || device_index == stream.device_index(),
        "Event device index ",
        device_index,
        " does not match recording stream's device index ",
        stream.device_index(),
        ".");

    auto* xpu_event = reinterpret_cast<sycl::event*>(*event);
    const XPUStream xpu_stream{stream};
<<<<<<< HEAD
    *xpu_event = xpu_stream.queue().ext_oneapi_submit_barrier();
=======

    // Delete the event previously recorded.
    if (xpu_event)
      delete xpu_event;
    xpu_event = new sycl::event(xpu_stream.queue().ext_oneapi_submit_barrier());

    const c10::impl::PyInterpreter* interp = c10::impl::GPUTrace::get_trace();
    if (C10_UNLIKELY(interp)) {
      (*interp)->trace_gpu_event_record(
          c10::kXPU,
          reinterpret_cast<uintptr_t>(xpu_event),
          reinterpret_cast<uintptr_t>(&xpu_stream.queue()));
    }
>>>>>>> 4f244cfa
  }

  void block(void* event, const Stream& stream) const override {
    if (!event)
      return;
    auto* xpu_event = reinterpret_cast<sycl::event*>(event);
    std::vector<sycl::event> event_list{*xpu_event};
    const XPUStream xpu_stream(stream);
    xpu_stream.queue().ext_oneapi_submit_barrier(event_list);
  }

  bool queryEvent(void* event) const override {
    using namespace sycl::info;
    if (!event)
      return true;
    auto* xpu_event = reinterpret_cast<sycl::event*>(event);
    return xpu_event->get_info<event::command_execution_status>() ==
        event_command_status::complete;
  }

  // Stream-related functions
  bool queryStream(const Stream& stream) const override {
    const XPUStream xpu_stream{stream};
    return xpu_stream.query();
  }

  void synchronizeStream(const Stream& stream) const override {
    const XPUStream xpu_stream{stream};
    xpu_stream.synchronize();
  }

  void recordDataPtrOnStream(const c10::DataPtr& data_ptr, const Stream& stream)
      const override {
    const XPUStream xpu_stream{stream};
    XPUCachingAllocator::recordStream(data_ptr, xpu_stream);
  }
};

} // namespace c10::xpu::impl<|MERGE_RESOLUTION|>--- conflicted
+++ resolved
@@ -2,6 +2,7 @@
 
 #include <c10/core/DeviceGuard.h>
 #include <c10/core/impl/DeviceGuardImplInterface.h>
+#include <c10/core/impl/GPUTrace.h>
 #include <c10/xpu/XPUCachingAllocator.h>
 #include <c10/xpu/XPUFunctions.h>
 #include <c10/xpu/XPUStream.h>
@@ -94,9 +95,6 @@
 
     auto* xpu_event = reinterpret_cast<sycl::event*>(*event);
     const XPUStream xpu_stream{stream};
-<<<<<<< HEAD
-    *xpu_event = xpu_stream.queue().ext_oneapi_submit_barrier();
-=======
 
     // Delete the event previously recorded.
     if (xpu_event)
@@ -110,7 +108,6 @@
           reinterpret_cast<uintptr_t>(xpu_event),
           reinterpret_cast<uintptr_t>(&xpu_stream.queue()));
     }
->>>>>>> 4f244cfa
   }
 
   void block(void* event, const Stream& stream) const override {
@@ -120,6 +117,13 @@
     std::vector<sycl::event> event_list{*xpu_event};
     const XPUStream xpu_stream(stream);
     xpu_stream.queue().ext_oneapi_submit_barrier(event_list);
+    const c10::impl::PyInterpreter* interp = c10::impl::GPUTrace::get_trace();
+    if (C10_UNLIKELY(interp)) {
+      (*interp)->trace_gpu_event_wait(
+          c10::kXPU,
+          reinterpret_cast<uintptr_t>(xpu_event),
+          reinterpret_cast<uintptr_t>(&xpu_stream.queue()));
+    }
   }
 
   bool queryEvent(void* event) const override {
