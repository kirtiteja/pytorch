--- conflicted
+++ resolved
@@ -2655,10 +2655,6 @@
         wrapped_gm = backend.graphs[graph_idx]
         return wrapped_gm
 
-<<<<<<< HEAD
-=======
-    @config.patch(capture_func_transforms=True)
->>>>>>> 0f4e3dbd
     def test_hessian(self):
         counters.clear()
 
@@ -2677,11 +2673,7 @@
             """\
 class GraphModule(torch.nn.Module):
     def forward(self, L_x_ : torch.Tensor):
-<<<<<<< HEAD
-        primal_1 = L_x_
-=======
         l_x_ = L_x_
->>>>>>> 0f4e3dbd
 
         tensor = torch.tensor((12,))
         cumsum = tensor.cumsum(dim = 0);  tensor = None
@@ -2689,39 +2681,23 @@
         neg = getitem.neg();  getitem = None
         unbind = neg.unbind();  neg = None
 
-<<<<<<< HEAD
-        chunk = primal_1.new_zeros(12, 12)
-=======
         chunk = l_x_.new_zeros(12, 12)
->>>>>>> 0f4e3dbd
 
         diagonal = chunk.diagonal(0)
         fill_ = diagonal.fill_(1);  diagonal = None
 
-<<<<<<< HEAD
-        arg_3 = chunk.view(12, 4, 3);  chunk = None
-=======
         child = chunk.view(12, 4, 3);  chunk = None
->>>>>>> 0f4e3dbd
 
         lazy_load_decompositions = torch._functorch.vmap.lazy_load_decompositions()
 
         _saved_tensors_hooks_disable = torch._C._autograd._saved_tensors_hooks_disable("torch.func transforms don't yet support saved tensor hooks. Please open an issue with your use case.")
         _vmap_increment_nesting = torch._C._functorch._vmap_increment_nesting(12, 'error')
 
-<<<<<<< HEAD
-        t = torch._C._functorch._add_batch_dim(arg_3, 0, 1);  arg_3 = None
+        child_1 = torch._C._functorch._add_batch_dim(child, 0, 1);  child = None
 
         _saved_tensors_hooks_disable_1 = torch._C._autograd._saved_tensors_hooks_disable("torch.func transforms don't yet support saved tensor hooks. Please open an issue with your use case.")
 
-        _jvp_treespec_compare = torch._functorch.eager_transforms._jvp_treespec_compare((primal_1,), (t,))
-=======
-        child_1 = torch._C._functorch._add_batch_dim(child, 0, 1);  child = None
-
-        _saved_tensors_hooks_disable_1 = torch._C._autograd._saved_tensors_hooks_disable("torch.func transforms don't yet support saved tensor hooks. Please open an issue with your use case.")
-
         _jvp_treespec_compare = torch._functorch.eager_transforms._jvp_treespec_compare((l_x_,), (child_1,))
->>>>>>> 0f4e3dbd
 
         _jvp_increment_nesting = torch._C._functorch._jvp_increment_nesting()
         _set_fwd_grad_enabled = torch._C._set_fwd_grad_enabled(True)
@@ -2729,24 +2705,14 @@
 
         _maybe_load_decompositions = torch.autograd.forward_ad._maybe_load_decompositions()
 
-<<<<<<< HEAD
-        child_9 = torch._make_dual(primal_1, t, level = 0);  t = None
-
-        _wrap_for_grad = torch._C._functorch._wrap_for_grad(primal_1, 2);  primal_1 = None
-=======
         child_2 = torch._make_dual(l_x_, child_1, level = 0);  child_1 = None
 
         _wrap_for_grad = torch._C._functorch._wrap_for_grad(l_x_, 2);  l_x_ = None
->>>>>>> 0f4e3dbd
 
         _saved_tensors_hooks_disable_2 = torch._C._autograd._saved_tensors_hooks_disable("torch.func transforms don't yet support saved tensor hooks. Please open an issue with your use case.")
         _grad_increment_nesting = torch._C._functorch._grad_increment_nesting()
 
-<<<<<<< HEAD
-        diff_primals = torch._C._functorch._wrap_for_grad(child_9, 3);  child_9 = None
-=======
         diff_primals = torch._C._functorch._wrap_for_grad(child_2, 3);  child_2 = None
->>>>>>> 0f4e3dbd
 
         set_inplace_requires_grad_allowed = torch._C._functorch.set_inplace_requires_grad_allowed(True)
 
@@ -2754,61 +2720,31 @@
 
         set_inplace_requires_grad_allowed_1 = torch._C._functorch.set_inplace_requires_grad_allowed(False)
 
-<<<<<<< HEAD
-        primal_out = torch.sin(diff_primals)
-
-        out_3 = torch._C._functorch._unwrap_for_grad(primal_out, 3)
-=======
         o = torch.sin(diff_primals)
 
         results = torch._C._functorch._unwrap_for_grad(o, 3)
->>>>>>> 0f4e3dbd
 
         _grad_decrement_nesting = torch._C._functorch._grad_decrement_nesting()
         _saved_tensors_hooks_disable_3 = torch._C._autograd._saved_tensors_hooks_disable("torch.func transforms don't yet support saved tensor hooks. Please open an issue with your use case.")
 
-<<<<<<< HEAD
-        tensor_3 = torch.tensor((12,))
-        cumsum_1 = tensor_3.cumsum(dim = 0);  tensor_3 = None
-=======
         tensor_1 = torch.tensor((12,))
         cumsum_1 = tensor_1.cumsum(dim = 0);  tensor_1 = None
->>>>>>> 0f4e3dbd
         getitem_1 = cumsum_1[slice(None, -1, None)];  cumsum_1 = None
         neg_1 = getitem_1.neg();  getitem_1 = None
         unbind_1 = neg_1.unbind();  neg_1 = None
 
-<<<<<<< HEAD
-        chunk_2 = out_3.new_zeros(12, 12);  out_3 = None
-
-        diagonal_1 = chunk_2.diagonal(0)
-        fill__1 = diagonal_1.fill_(1);  diagonal_1 = None
-
-        arg_8 = chunk_2.view(12, 4, 3);  chunk_2 = None
-=======
         chunk_1 = results.new_zeros(12, 12);  results = None
 
         diagonal_1 = chunk_1.diagonal(0)
         fill__1 = diagonal_1.fill_(1);  diagonal_1 = None
 
         basis = chunk_1.view(12, 4, 3);  chunk_1 = None
->>>>>>> 0f4e3dbd
 
         lazy_load_decompositions_1 = torch._functorch.vmap.lazy_load_decompositions()
 
         _saved_tensors_hooks_disable_4 = torch._C._autograd._saved_tensors_hooks_disable("torch.func transforms don't yet support saved tensor hooks. Please open an issue with your use case.")
         _vmap_increment_nesting_1 = torch._C._functorch._vmap_increment_nesting(12, 'error')
 
-<<<<<<< HEAD
-        _add_batch_dim_1 = torch._C._functorch._add_batch_dim(arg_8, 0, 3);  arg_8 = None
-
-        _vjp_treespec_compare = torch._functorch.eager_transforms._vjp_treespec_compare(primal_out, _add_batch_dim_1)
-
-        _autograd_grad = torch._functorch.eager_transforms._autograd_grad([primal_out], [diff_primals], [_add_batch_dim_1], retain_graph = True, create_graph = True);  _add_batch_dim_1 = None
-        batched_output = _autograd_grad[0];  _autograd_grad = None
-
-        result = torch._C._functorch._remove_batch_dim(batched_output, 3, 12, 0);  batched_output = None
-=======
         _add_batch_dim_1 = torch._C._functorch._add_batch_dim(basis, 0, 3);  basis = None
 
         _vjp_treespec_compare = torch._functorch.eager_transforms._vjp_treespec_compare(o, _add_batch_dim_1)
@@ -2817,25 +2753,10 @@
         batched_outputs = _autograd_grad[0];  _autograd_grad = None
 
         chunked_result = torch._C._functorch._remove_batch_dim(batched_outputs, 3, 12, 0);  batched_outputs = None
->>>>>>> 0f4e3dbd
 
         _vmap_decrement_nesting = torch._C._functorch._vmap_decrement_nesting()
         _saved_tensors_hooks_disable_5 = torch._C._autograd._saved_tensors_hooks_disable("torch.func transforms don't yet support saved tensor hooks. Please open an issue with your use case.")
 
-<<<<<<< HEAD
-        split = result.split((12,), dim = 0);  result = None
-        split_1 = split[0];  split = None
-
-        dual = split_1.view((4, 3, 4, 3));  split_1 = None
-
-        _unpack_dual = torch._unpack_dual(dual, level = 0);  dual = None
-        child_11 = _unpack_dual[0]
-        child_12 = _unpack_dual[1];  _unpack_dual = None
-
-        _ = torch._C._functorch._unwrap_for_grad(child_11, 2);  child_11 = None
-
-        batched_output_1 = torch._C._functorch._unwrap_for_grad(child_12, 2);  child_12 = None
-=======
         split = chunked_result.split((12,), dim = 0);  chunked_result = None
         split_1 = split[0];  split = None
 
@@ -2848,43 +2769,26 @@
         primals_out_unflatten = torch._C._functorch._unwrap_for_grad(primal, 2);  primal = None
 
         tangents_out_unflatten = torch._C._functorch._unwrap_for_grad(dual, 2);  dual = None
->>>>>>> 0f4e3dbd
 
         _exit_dual_level = torch._C._exit_dual_level(0)
         _set_fwd_grad_enabled_1 = torch._C._set_fwd_grad_enabled(True)
         _jvp_decrement_nesting = torch._C._functorch._jvp_decrement_nesting()
         _saved_tensors_hooks_disable_6 = torch._C._autograd._saved_tensors_hooks_disable("torch.func transforms don't yet support saved tensor hooks. Please open an issue with your use case.")
 
-<<<<<<< HEAD
-        jac_out = torch._C._functorch._remove_batch_dim(batched_output_1, 1, 12, 0);  batched_output_1 = None
-=======
         results_1 = torch._C._functorch._remove_batch_dim(tangents_out_unflatten, 1, 12, 0);  tangents_out_unflatten = None
->>>>>>> 0f4e3dbd
 
         _vmap_decrement_nesting_1 = torch._C._functorch._vmap_decrement_nesting()
         _saved_tensors_hooks_enable = torch._C._autograd._saved_tensors_hooks_enable()
 
-<<<<<<< HEAD
-        movedim = jac_out.movedim(0, -1);  jac_out = None
-=======
         movedim = results_1.movedim(0, -1);  results_1 = None
->>>>>>> 0f4e3dbd
         split_2 = movedim.split((12,), dim = -1);  movedim = None
         jac_out_in = split_2[0];  split_2 = None
 
         unflatten = jac_out_in.unflatten(-1, (4, 3));  jac_out_in = None
-<<<<<<< HEAD
-        return (unflatten, diff_primals, primal_out)
-""",
-        )
-
-=======
         return (unflatten, diff_primals, o)
 """,
         )
 
-    @config.patch(capture_func_transforms=True)
->>>>>>> 0f4e3dbd
     def test_hessian_argnums(self):
         counters.clear()
 
@@ -2902,13 +2806,6 @@
             return
 
         actual = normalize_gm(wrapped_gm.print_readable(print_output=False))
-<<<<<<< HEAD
-        expected = """\
-class GraphModule(torch.nn.Module):
-    def forward(self, L_x_ : torch.Tensor, L_y_ : torch.Tensor):
-        child_6 = L_x_
-        primal_1 = L_y_
-=======
         self.assertExpectedInline(
             "\n".join(actual.split("\n")[:-2]),
             """\
@@ -2916,7 +2813,6 @@
     def forward(self, L_x_ : torch.Tensor, L_y_ : torch.Tensor):
         l_x_ = L_x_
         l_y_ = L_y_
->>>>>>> 0f4e3dbd
 
         tensor = torch.tensor((12,))
         cumsum = tensor.cumsum(dim = 0);  tensor = None
@@ -2924,39 +2820,23 @@
         neg = getitem.neg();  getitem = None
         unbind = neg.unbind();  neg = None
 
-<<<<<<< HEAD
-        chunk = primal_1.new_zeros(12, 12)
-=======
         chunk = l_y_.new_zeros(12, 12)
->>>>>>> 0f4e3dbd
 
         diagonal = chunk.diagonal(0)
         fill_ = diagonal.fill_(1);  diagonal = None
 
-<<<<<<< HEAD
-        arg_4 = chunk.view(12, 3, 4);  chunk = None
-=======
         child = chunk.view(12, 3, 4);  chunk = None
->>>>>>> 0f4e3dbd
 
         lazy_load_decompositions = torch._functorch.vmap.lazy_load_decompositions()
 
         _saved_tensors_hooks_disable = torch._C._autograd._saved_tensors_hooks_disable("torch.func transforms don't yet support saved tensor hooks. Please open an issue with your use case.")
         _vmap_increment_nesting = torch._C._functorch._vmap_increment_nesting(12, 'error')
 
-<<<<<<< HEAD
-        t = torch._C._functorch._add_batch_dim(arg_4, 0, 1);  arg_4 = None
+        child_1 = torch._C._functorch._add_batch_dim(child, 0, 1);  child = None
 
         _saved_tensors_hooks_disable_1 = torch._C._autograd._saved_tensors_hooks_disable("torch.func transforms don't yet support saved tensor hooks. Please open an issue with your use case.")
 
-        _jvp_treespec_compare = torch._functorch.eager_transforms._jvp_treespec_compare((primal_1,), (t,))
-=======
-        child_1 = torch._C._functorch._add_batch_dim(child, 0, 1);  child = None
-
-        _saved_tensors_hooks_disable_1 = torch._C._autograd._saved_tensors_hooks_disable("torch.func transforms don't yet support saved tensor hooks. Please open an issue with your use case.")
-
         _jvp_treespec_compare = torch._functorch.eager_transforms._jvp_treespec_compare((l_y_,), (child_1,))
->>>>>>> 0f4e3dbd
 
         _jvp_increment_nesting = torch._C._functorch._jvp_increment_nesting()
         _set_fwd_grad_enabled = torch._C._set_fwd_grad_enabled(True)
@@ -2964,35 +2844,14 @@
 
         _maybe_load_decompositions = torch.autograd.forward_ad._maybe_load_decompositions()
 
-<<<<<<< HEAD
-        child_15 = torch._make_dual(primal_1, t, level = 0);  t = None
-
-        child_10 = torch._C._functorch._wrap_for_grad(child_6, 2);  child_6 = None
-        _wrap_for_grad_1 = torch._C._functorch._wrap_for_grad(primal_1, 2);  primal_1 = None
-=======
         child_3 = torch._make_dual(l_y_, child_1, level = 0);  child_1 = None
 
         child_2 = torch._C._functorch._wrap_for_grad(l_x_, 2);  l_x_ = None
         _wrap_for_grad_1 = torch._C._functorch._wrap_for_grad(l_y_, 2);  l_y_ = None
->>>>>>> 0f4e3dbd
 
         _saved_tensors_hooks_disable_2 = torch._C._autograd._saved_tensors_hooks_disable("torch.func transforms don't yet support saved tensor hooks. Please open an issue with your use case.")
         _grad_increment_nesting = torch._C._functorch._grad_increment_nesting()
 
-<<<<<<< HEAD
-        _wrap_for_grad_2 = torch._C._functorch._wrap_for_grad(child_10, 3)
-        child_13 = torch._C._functorch._wrap_for_grad(child_15, 3)
-
-        set_inplace_requires_grad_allowed = torch._C._functorch.set_inplace_requires_grad_allowed(True)
-
-        _set_tensor_requires_grad = torch._functorch.eager_transforms._set_tensor_requires_grad(child_13)
-
-        set_inplace_requires_grad_allowed_1 = torch._C._functorch.set_inplace_requires_grad_allowed(False)
-
-        primal_out = _wrap_for_grad_2.sin();  _wrap_for_grad_2 = None
-
-        out_3 = torch._C._functorch._unwrap_for_grad(primal_out, 3)
-=======
         _wrap_for_grad_2 = torch._C._functorch._wrap_for_grad(child_2, 3)
         child_4 = torch._C._functorch._wrap_for_grad(child_3, 3)
 
@@ -3005,53 +2864,28 @@
         o = _wrap_for_grad_2.sin();  _wrap_for_grad_2 = None
 
         results = torch._C._functorch._unwrap_for_grad(o, 3)
->>>>>>> 0f4e3dbd
 
         _grad_decrement_nesting = torch._C._functorch._grad_decrement_nesting()
         _saved_tensors_hooks_disable_3 = torch._C._autograd._saved_tensors_hooks_disable("torch.func transforms don't yet support saved tensor hooks. Please open an issue with your use case.")
 
-<<<<<<< HEAD
-        tensor_3 = torch.tensor((12,))
-        cumsum_1 = tensor_3.cumsum(dim = 0);  tensor_3 = None
-=======
         tensor_1 = torch.tensor((12,))
         cumsum_1 = tensor_1.cumsum(dim = 0);  tensor_1 = None
->>>>>>> 0f4e3dbd
         getitem_1 = cumsum_1[slice(None, -1, None)];  cumsum_1 = None
         neg_1 = getitem_1.neg();  getitem_1 = None
         unbind_1 = neg_1.unbind();  neg_1 = None
 
-<<<<<<< HEAD
-        chunk_2 = out_3.new_zeros(12, 12);  out_3 = None
-
-        diagonal_1 = chunk_2.diagonal(0)
-        fill__1 = diagonal_1.fill_(1);  diagonal_1 = None
-
-        arg_10 = chunk_2.view(12, 4, 3);  chunk_2 = None
-=======
         chunk_1 = results.new_zeros(12, 12);  results = None
 
         diagonal_1 = chunk_1.diagonal(0)
         fill__1 = diagonal_1.fill_(1);  diagonal_1 = None
 
         basis = chunk_1.view(12, 4, 3);  chunk_1 = None
->>>>>>> 0f4e3dbd
 
         lazy_load_decompositions_1 = torch._functorch.vmap.lazy_load_decompositions()
 
         _saved_tensors_hooks_disable_4 = torch._C._autograd._saved_tensors_hooks_disable("torch.func transforms don't yet support saved tensor hooks. Please open an issue with your use case.")
         _vmap_increment_nesting_1 = torch._C._functorch._vmap_increment_nesting(12, 'error')
 
-<<<<<<< HEAD
-        _add_batch_dim_1 = torch._C._functorch._add_batch_dim(arg_10, 0, 3);  arg_10 = None
-
-        _vjp_treespec_compare = torch._functorch.eager_transforms._vjp_treespec_compare(primal_out, _add_batch_dim_1)
-
-        _autograd_grad = torch._functorch.eager_transforms._autograd_grad([primal_out], [child_13], [_add_batch_dim_1], retain_graph = True, create_graph = True);  _add_batch_dim_1 = None
-        batched_output = _autograd_grad[0];  _autograd_grad = None
-
-        result = torch._C._functorch._remove_batch_dim(batched_output, 3, 12, 0);  batched_output = None
-=======
         _add_batch_dim_1 = torch._C._functorch._add_batch_dim(basis, 0, 3);  basis = None
 
         _vjp_treespec_compare = torch._functorch.eager_transforms._vjp_treespec_compare(o, _add_batch_dim_1)
@@ -3060,26 +2894,10 @@
         child_5 = _autograd_grad[0];  _autograd_grad = None
 
         child_6 = torch._C._functorch._remove_batch_dim(child_5, 3, 12, 0);  child_5 = None
->>>>>>> 0f4e3dbd
 
         _vmap_decrement_nesting = torch._C._functorch._vmap_decrement_nesting()
         _saved_tensors_hooks_disable_5 = torch._C._autograd._saved_tensors_hooks_disable("torch.func transforms don't yet support saved tensor hooks. Please open an issue with your use case.")
 
-<<<<<<< HEAD
-        split = result.split((12,), dim = 0);  result = None
-        split_1 = split[0];  split = None
-
-        dual = split_1.view((4, 3, 3, 4));  split_1 = None
-
-        _unpack_dual = torch._unpack_dual(dual, level = 0);  dual = None
-        child_20 = _unpack_dual[0];  _unpack_dual = None
-
-        child_21 = torch.zeros_like(child_20)
-
-        arg_11 = torch._C._functorch._unwrap_for_grad(child_20, 2);  child_20 = None
-
-        batched_output_1 = torch._C._functorch._unwrap_for_grad(child_21, 2);  child_21 = None
-=======
         split = child_6.split((12,), dim = 0);  child_6 = None
         split_1 = split[0];  split = None
 
@@ -3093,35 +2911,35 @@
         child_8 = torch._C._functorch._unwrap_for_grad(primal, 2);  primal = None
 
         child_9 = torch._C._functorch._unwrap_for_grad(tangent, 2);  tangent = None
->>>>>>> 0f4e3dbd
 
         _exit_dual_level = torch._C._exit_dual_level(0)
         _set_fwd_grad_enabled_1 = torch._C._set_fwd_grad_enabled(True)
         _jvp_decrement_nesting = torch._C._functorch._jvp_decrement_nesting()
         _saved_tensors_hooks_disable_6 = torch._C._autograd._saved_tensors_hooks_disable("torch.func transforms don't yet support saved tensor hooks. Please open an issue with your use case.")
 
-<<<<<<< HEAD
-        jac_out = torch._C._functorch._remove_batch_dim(batched_output_1, 1, 12, 0);  batched_output_1 = None
-=======
         child_10 = torch._C._functorch._remove_batch_dim(child_9, 1, 12, 0);  child_9 = None
->>>>>>> 0f4e3dbd
 
         _vmap_decrement_nesting_1 = torch._C._functorch._vmap_decrement_nesting()
         _saved_tensors_hooks_enable = torch._C._autograd._saved_tensors_hooks_enable()
 
-<<<<<<< HEAD
-        movedim = jac_out.movedim(0, -1);  jac_out = None
+        movedim = child_10.movedim(0, -1);  child_10 = None
         split_2 = movedim.split((12,), dim = -1);  movedim = None
         jac_out_in = split_2[0];  split_2 = None
 
-        unflatten = jac_out_in.unflatten(-1, (3, 4));  jac_out_in = None
-        """
+        unflatten = jac_out_in.unflatten(-1, (3, 4));  jac_out_in = None""",
+        )
+
         # Python 3.10 and 3.11 produces slightly different graphs
         if sys.version_info[:2] > (3, 10):
-            expected += "return (unflatten, child_10, _wrap_for_grad_1, child_15, child_13, primal_out)\n"
+            self.assertExpectedInline(
+                actual.split("\n")[-2],
+                """        return (unflatten, child_2, _wrap_for_grad_1, child_3, child_4, o)""",
+            )
         else:
-            expected += "return (unflatten, child_15, child_10, _wrap_for_grad_1, child_13, primal_out)\n"
-        self.assertExpectedInline(actual, expected)
+            self.assertExpectedInline(
+                actual.split("\n")[-2],
+                """        return (unflatten, child_3, child_2, _wrap_for_grad_1, child_4, o)""",
+            )
 
     def test_hessian_disable_capture(self):
         counters.clear()
@@ -3149,28 +2967,6 @@
             )
             self.assertEqual(actual, expected)
 
-=======
-        movedim = child_10.movedim(0, -1);  child_10 = None
-        split_2 = movedim.split((12,), dim = -1);  movedim = None
-        jac_out_in = split_2[0];  split_2 = None
-
-        unflatten = jac_out_in.unflatten(-1, (3, 4));  jac_out_in = None""",
-        )
-
-        # Python 3.10 and 3.11 produces slightly different graphs
-        if sys.version_info[:2] > (3, 10):
-            self.assertExpectedInline(
-                actual.split("\n")[-2],
-                """        return (unflatten, child_2, _wrap_for_grad_1, child_3, child_4, o)""",
-            )
-        else:
-            self.assertExpectedInline(
-                actual.split("\n")[-2],
-                """        return (unflatten, child_3, child_2, _wrap_for_grad_1, child_4, o)""",
-            )
-
-    @config.patch(capture_func_transforms=True)
->>>>>>> 0f4e3dbd
     def test_jacrev(self):
         counters.clear()
 
@@ -4359,10 +4155,6 @@
         self.assertEqual(len(counters["graph_break"]), 0)
         self.assertEqual(actual, expected)
 
-<<<<<<< HEAD
-    def test_jacfwd(self):
-=======
-    @config.patch(capture_func_transforms=True)
     def test_jacfwd(self):
         counters.clear()
 
@@ -4446,7 +4238,6 @@
 """,
         )
 
-    @config.patch(capture_func_transforms=True)
     def test_jacfwd_two_tensors_argnums(self):
         counters.clear()
 
@@ -4536,7 +4327,6 @@
 """,
         )
 
-    @config.patch(capture_func_transforms=True)
     def test_jacfwd_has_aux(self):
         counters.clear()
 
@@ -4631,7 +4421,6 @@
 """,
         )
 
-    @config.patch(capture_func_transforms=True)
     def test_jacfwd_randomness(self):
         counters.clear()
 
@@ -4727,378 +4516,6 @@
         unflatten = jac_out_in.unflatten(-1, (4, 3));  jac_out_in = None
 
         movedim_1 = child_9.movedim(0, -1);  child_9 = None
-        split_1 = movedim_1.split((12,), dim = -1);  movedim_1 = None
-        jac_out_in_1 = split_1[0];  split_1 = None
-
-        unflatten_1 = jac_out_in_1.unflatten(-1, (4, 3));  jac_out_in_1 = None
-        return (unflatten, unflatten_1)
-""",
-        )
-
-    @config.patch(capture_func_transforms=True)
-    def test_jvp_simple(self):
->>>>>>> 0f4e3dbd
-        counters.clear()
-
-        def wrapper_fn(x):
-            return torch.func.jacfwd(torch.sin)(x)
-
-        x = torch.randn(4, 3)
-        wrapped_gm = self._compile_check(wrapper_fn, (x,))
-        # Dynamic shapes produce a slightly different graph.
-        if check_dynamic_shape_capture():
-            return
-
-        actual = normalize_gm(wrapped_gm.print_readable(print_output=False))
-        self.assertExpectedInline(
-            actual,
-            """\
-class GraphModule(torch.nn.Module):
-<<<<<<< HEAD
-    def forward(self, L_x_ : torch.Tensor):
-        primal_1 = L_x_
-
-        tensor = torch.tensor((12,))
-        cumsum = tensor.cumsum(dim = 0);  tensor = None
-        getitem = cumsum[slice(None, -1, None)];  cumsum = None
-        neg = getitem.neg();  getitem = None
-        unbind = neg.unbind();  neg = None
-
-        chunk = primal_1.new_zeros(12, 12)
-
-        diagonal = chunk.diagonal(0)
-        fill_ = diagonal.fill_(1);  diagonal = None
-
-        arg_3 = chunk.view(12, 4, 3);  chunk = None
-
-        lazy_load_decompositions = torch._functorch.vmap.lazy_load_decompositions()
-
-        _saved_tensors_hooks_disable = torch._C._autograd._saved_tensors_hooks_disable("torch.func transforms don't yet support saved tensor hooks. Please open an issue with your use case.")
-        _vmap_increment_nesting = torch._C._functorch._vmap_increment_nesting(12, 'error')
-
-        t = torch._C._functorch._add_batch_dim(arg_3, 0, 1);  arg_3 = None
-
-        _saved_tensors_hooks_disable_1 = torch._C._autograd._saved_tensors_hooks_disable("torch.func transforms don't yet support saved tensor hooks. Please open an issue with your use case.")
-
-        _jvp_treespec_compare = torch._functorch.eager_transforms._jvp_treespec_compare((primal_1,), (t,))
-
-        _jvp_increment_nesting = torch._C._functorch._jvp_increment_nesting()
-        _set_fwd_grad_enabled = torch._C._set_fwd_grad_enabled(True)
-        _enter_dual_level = torch._C._enter_dual_level()
-
-        _maybe_load_decompositions = torch.autograd.forward_ad._maybe_load_decompositions()
-
-        _make_dual = torch._make_dual(primal_1, t, level = 0);  t = None
-
-        _wrap_for_grad = torch._C._functorch._wrap_for_grad(primal_1, 2);  primal_1 = None
-
-        dual = torch.sin(_make_dual);  _make_dual = None
-
-        _unpack_dual = torch._unpack_dual(dual, level = 0);  dual = None
-        child_6 = _unpack_dual[0]
-        child_7 = _unpack_dual[1];  _unpack_dual = None
-
-        _ = torch._C._functorch._unwrap_for_grad(child_6, 2);  child_6 = None
-
-        batched_output = torch._C._functorch._unwrap_for_grad(child_7, 2);  child_7 = None
-
-        _exit_dual_level = torch._C._exit_dual_level(0)
-        _set_fwd_grad_enabled_1 = torch._C._set_fwd_grad_enabled(True)
-        _jvp_decrement_nesting = torch._C._functorch._jvp_decrement_nesting()
-        _saved_tensors_hooks_disable_2 = torch._C._autograd._saved_tensors_hooks_disable("torch.func transforms don't yet support saved tensor hooks. Please open an issue with your use case.")
-
-        jac_out = torch._C._functorch._remove_batch_dim(batched_output, 1, 12, 0);  batched_output = None
-
-        _vmap_decrement_nesting = torch._C._functorch._vmap_decrement_nesting()
-        _saved_tensors_hooks_enable = torch._C._autograd._saved_tensors_hooks_enable()
-
-        movedim = jac_out.movedim(0, -1);  jac_out = None
-        split = movedim.split((12,), dim = -1);  movedim = None
-        jac_out_in = split[0];  split = None
-
-        unflatten = jac_out_in.unflatten(-1, (4, 3));  jac_out_in = None
-        return (unflatten,)
-""",
-        )
-
-    def test_jacfwd_two_tensors_argnums(self):
-        counters.clear()
-
-        def fn(x, y):
-            return y.sin()
-
-        def wrapper_fn(x, y):
-            return torch.func.jacfwd(fn, argnums=1)(x, y)
-
-        x = torch.randn(4, 3)
-        y = torch.randn(3, 4)
-        wrapped_gm = self._compile_check(wrapper_fn, (x, y))
-        # Dynamic shapes produce a slightly different graph.
-        if check_dynamic_shape_capture():
-            return
-
-        actual = normalize_gm(wrapped_gm.print_readable(print_output=False))
-        self.assertExpectedInline(
-            actual,
-            """\
-class GraphModule(torch.nn.Module):
-    def forward(self, L_x_ : torch.Tensor, L_y_ : torch.Tensor):
-        child_6 = L_x_
-        primal_1 = L_y_
-
-        tensor = torch.tensor((12,))
-        cumsum = tensor.cumsum(dim = 0);  tensor = None
-        getitem = cumsum[slice(None, -1, None)];  cumsum = None
-        neg = getitem.neg();  getitem = None
-        unbind = neg.unbind();  neg = None
-
-        chunk = primal_1.new_zeros(12, 12)
-
-        diagonal = chunk.diagonal(0)
-        fill_ = diagonal.fill_(1);  diagonal = None
-
-        arg_4 = chunk.view(12, 3, 4);  chunk = None
-
-        lazy_load_decompositions = torch._functorch.vmap.lazy_load_decompositions()
-
-        _saved_tensors_hooks_disable = torch._C._autograd._saved_tensors_hooks_disable("torch.func transforms don't yet support saved tensor hooks. Please open an issue with your use case.")
-        _vmap_increment_nesting = torch._C._functorch._vmap_increment_nesting(12, 'error')
-
-        t = torch._C._functorch._add_batch_dim(arg_4, 0, 1);  arg_4 = None
-
-        _saved_tensors_hooks_disable_1 = torch._C._autograd._saved_tensors_hooks_disable("torch.func transforms don't yet support saved tensor hooks. Please open an issue with your use case.")
-
-        _jvp_treespec_compare = torch._functorch.eager_transforms._jvp_treespec_compare((primal_1,), (t,))
-
-        _jvp_increment_nesting = torch._C._functorch._jvp_increment_nesting()
-        _set_fwd_grad_enabled = torch._C._set_fwd_grad_enabled(True)
-        _enter_dual_level = torch._C._enter_dual_level()
-
-        _maybe_load_decompositions = torch.autograd.forward_ad._maybe_load_decompositions()
-
-        _make_dual = torch._make_dual(primal_1, t, level = 0);  t = None
-
-        _wrap_for_grad = torch._C._functorch._wrap_for_grad(child_6, 2);  child_6 = None
-        _wrap_for_grad_1 = torch._C._functorch._wrap_for_grad(primal_1, 2);  primal_1 = None
-
-        dual = _make_dual.sin();  _make_dual = None
-
-        _unpack_dual = torch._unpack_dual(dual, level = 0);  dual = None
-        child_8 = _unpack_dual[0]
-        child_9 = _unpack_dual[1];  _unpack_dual = None
-
-        _ = torch._C._functorch._unwrap_for_grad(child_8, 2);  child_8 = None
-
-        batched_output = torch._C._functorch._unwrap_for_grad(child_9, 2);  child_9 = None
-
-        _exit_dual_level = torch._C._exit_dual_level(0)
-        _set_fwd_grad_enabled_1 = torch._C._set_fwd_grad_enabled(True)
-        _jvp_decrement_nesting = torch._C._functorch._jvp_decrement_nesting()
-        _saved_tensors_hooks_disable_2 = torch._C._autograd._saved_tensors_hooks_disable("torch.func transforms don't yet support saved tensor hooks. Please open an issue with your use case.")
-
-        jac_out = torch._C._functorch._remove_batch_dim(batched_output, 1, 12, 0);  batched_output = None
-
-        _vmap_decrement_nesting = torch._C._functorch._vmap_decrement_nesting()
-        _saved_tensors_hooks_enable = torch._C._autograd._saved_tensors_hooks_enable()
-
-        movedim = jac_out.movedim(0, -1);  jac_out = None
-        split = movedim.split((12,), dim = -1);  movedim = None
-        jac_out_in = split[0];  split = None
-
-        unflatten = jac_out_in.unflatten(-1, (3, 4));  jac_out_in = None
-        return (unflatten,)
-""",
-        )
-
-    def test_jacfwd_has_aux(self):
-        counters.clear()
-
-        def fn(x, y):
-            return y.sin(), x
-
-        def wrapper_fn(x, y):
-            return torch.func.jacfwd(fn, argnums=1, has_aux=True)(x, y)
-
-        x = torch.randn(4, 3)
-        y = torch.randn(3, 4)
-        wrapped_gm = self._compile_check(wrapper_fn, (x, y))
-        # Dynamic shapes produce a slightly different graph.
-        if check_dynamic_shape_capture():
-            return
-
-        actual = normalize_gm(wrapped_gm.print_readable(print_output=False))
-        self.assertExpectedInline(
-            actual,
-            """\
-class GraphModule(torch.nn.Module):
-    def forward(self, L_x_ : torch.Tensor, L_y_ : torch.Tensor):
-        child_6 = L_x_
-        primal_1 = L_y_
-
-        tensor = torch.tensor((12,))
-        cumsum = tensor.cumsum(dim = 0);  tensor = None
-        getitem = cumsum[slice(None, -1, None)];  cumsum = None
-        neg = getitem.neg();  getitem = None
-        unbind = neg.unbind();  neg = None
-
-        chunk = primal_1.new_zeros(12, 12)
-
-        diagonal = chunk.diagonal(0)
-        fill_ = diagonal.fill_(1);  diagonal = None
-
-        arg_4 = chunk.view(12, 3, 4);  chunk = None
-
-        lazy_load_decompositions = torch._functorch.vmap.lazy_load_decompositions()
-
-        _saved_tensors_hooks_disable = torch._C._autograd._saved_tensors_hooks_disable("torch.func transforms don't yet support saved tensor hooks. Please open an issue with your use case.")
-        _vmap_increment_nesting = torch._C._functorch._vmap_increment_nesting(12, 'error')
-
-        t = torch._C._functorch._add_batch_dim(arg_4, 0, 1);  arg_4 = None
-
-        _saved_tensors_hooks_disable_1 = torch._C._autograd._saved_tensors_hooks_disable("torch.func transforms don't yet support saved tensor hooks. Please open an issue with your use case.")
-
-        _jvp_treespec_compare = torch._functorch.eager_transforms._jvp_treespec_compare((primal_1,), (t,))
-
-        _jvp_increment_nesting = torch._C._functorch._jvp_increment_nesting()
-        _set_fwd_grad_enabled = torch._C._set_fwd_grad_enabled(True)
-        _enter_dual_level = torch._C._enter_dual_level()
-
-        _maybe_load_decompositions = torch.autograd.forward_ad._maybe_load_decompositions()
-
-        _make_dual = torch._make_dual(primal_1, t, level = 0);  t = None
-
-        aux = torch._C._functorch._wrap_for_grad(child_6, 2);  child_6 = None
-        _wrap_for_grad_1 = torch._C._functorch._wrap_for_grad(primal_1, 2);  primal_1 = None
-
-        dual = _make_dual.sin();  _make_dual = None
-
-        batched_output_1 = torch._C._functorch._unwrap_for_grad(aux, 2);  aux = None
-
-        _unpack_dual = torch._unpack_dual(dual, level = 0);  dual = None
-        child_8 = _unpack_dual[0]
-        child_9 = _unpack_dual[1];  _unpack_dual = None
-
-        _ = torch._C._functorch._unwrap_for_grad(child_8, 2);  child_8 = None
-
-        batched_output = torch._C._functorch._unwrap_for_grad(child_9, 2);  child_9 = None
-
-        _exit_dual_level = torch._C._exit_dual_level(0)
-        _set_fwd_grad_enabled_1 = torch._C._set_fwd_grad_enabled(True)
-        _jvp_decrement_nesting = torch._C._functorch._jvp_decrement_nesting()
-        _saved_tensors_hooks_disable_2 = torch._C._autograd._saved_tensors_hooks_disable("torch.func transforms don't yet support saved tensor hooks. Please open an issue with your use case.")
-
-        jac_out = torch._C._functorch._remove_batch_dim(batched_output, 1, 12, 0);  batched_output = None
-        value = torch._C._functorch._remove_batch_dim(batched_output_1, 1, 12, 0);  batched_output_1 = None
-
-        _vmap_decrement_nesting = torch._C._functorch._vmap_decrement_nesting()
-        _saved_tensors_hooks_enable = torch._C._autograd._saved_tensors_hooks_enable()
-
-        aux_4 = value[0];  value = None
-
-        movedim = jac_out.movedim(0, -1);  jac_out = None
-        split = movedim.split((12,), dim = -1);  movedim = None
-        jac_out_in = split[0];  split = None
-
-        unflatten = jac_out_in.unflatten(-1, (3, 4));  jac_out_in = None
-        return (unflatten, aux_4)
-""",
-        )
-
-    def test_jacfwd_randomness(self):
-        counters.clear()
-
-        def fn(x, y):
-            return y.sin(), x
-
-        def wrapper_fn(x, y):
-            return torch.func.jacfwd(fn, randomness="same")(x, y)
-
-        x = torch.randn(4, 3)
-        y = torch.randn(3, 4)
-        wrapped_gm = self._compile_check(wrapper_fn, (x, y))
-        # Dynamic shapes produce a slightly different graph.
-        if check_dynamic_shape_capture():
-            return
-
-        actual = normalize_gm(wrapped_gm.print_readable(print_output=False))
-        self.assertExpectedInline(
-            actual,
-            """\
-class GraphModule(torch.nn.Module):
-    def forward(self, L_x_ : torch.Tensor, L_y_ : torch.Tensor):
-        primal_4 = L_x_
-        child_7 = L_y_
-
-        tensor = torch.tensor((12,))
-        cumsum = tensor.cumsum(dim = 0);  tensor = None
-        getitem = cumsum[slice(None, -1, None)];  cumsum = None
-        neg = getitem.neg();  getitem = None
-        unbind = neg.unbind();  neg = None
-
-        chunk = primal_4.new_zeros(12, 12)
-
-        diagonal = chunk.diagonal(0)
-        fill_ = diagonal.fill_(1);  diagonal = None
-
-        arg_4 = chunk.view(12, 4, 3);  chunk = None
-
-        lazy_load_decompositions = torch._functorch.vmap.lazy_load_decompositions()
-
-        _saved_tensors_hooks_disable = torch._C._autograd._saved_tensors_hooks_disable("torch.func transforms don't yet support saved tensor hooks. Please open an issue with your use case.")
-        _vmap_increment_nesting = torch._C._functorch._vmap_increment_nesting(12, 'same')
-
-        t = torch._C._functorch._add_batch_dim(arg_4, 0, 1);  arg_4 = None
-
-        _saved_tensors_hooks_disable_1 = torch._C._autograd._saved_tensors_hooks_disable("torch.func transforms don't yet support saved tensor hooks. Please open an issue with your use case.")
-
-        _jvp_treespec_compare = torch._functorch.eager_transforms._jvp_treespec_compare((primal_4,), (t,))
-
-        _jvp_increment_nesting = torch._C._functorch._jvp_increment_nesting()
-        _set_fwd_grad_enabled = torch._C._set_fwd_grad_enabled(True)
-        _enter_dual_level = torch._C._enter_dual_level()
-
-        _maybe_load_decompositions = torch.autograd.forward_ad._maybe_load_decompositions()
-
-        dual_1 = torch._make_dual(primal_4, t, level = 0);  t = None
-
-        _wrap_for_grad = torch._C._functorch._wrap_for_grad(primal_4, 2);  primal_4 = None
-        _wrap_for_grad_1 = torch._C._functorch._wrap_for_grad(child_7, 2);  child_7 = None
-
-        dual = _wrap_for_grad_1.sin();  _wrap_for_grad_1 = None
-
-        _unpack_dual = torch._unpack_dual(dual, level = 0);  dual = None
-        child_10 = _unpack_dual[0];  _unpack_dual = None
-
-        child_12 = torch.zeros_like(child_10)
-
-        _unpack_dual_1 = torch._unpack_dual(dual_1, level = 0);  dual_1 = None
-        child_11 = _unpack_dual_1[0]
-        child_13 = _unpack_dual_1[1];  _unpack_dual_1 = None
-
-        arg_5 = torch._C._functorch._unwrap_for_grad(child_10, 2);  child_10 = None
-        arg_6 = torch._C._functorch._unwrap_for_grad(child_11, 2);  child_11 = None
-
-        batched_output = torch._C._functorch._unwrap_for_grad(child_12, 2);  child_12 = None
-        batched_output_1 = torch._C._functorch._unwrap_for_grad(child_13, 2);  child_13 = None
-
-        _exit_dual_level = torch._C._exit_dual_level(0)
-        _set_fwd_grad_enabled_1 = torch._C._set_fwd_grad_enabled(True)
-        _jvp_decrement_nesting = torch._C._functorch._jvp_decrement_nesting()
-        _saved_tensors_hooks_disable_2 = torch._C._autograd._saved_tensors_hooks_disable("torch.func transforms don't yet support saved tensor hooks. Please open an issue with your use case.")
-
-        jac_out = torch._C._functorch._remove_batch_dim(batched_output, 1, 12, 0);  batched_output = None
-        jac_out_1 = torch._C._functorch._remove_batch_dim(batched_output_1, 1, 12, 0);  batched_output_1 = None
-
-        _vmap_decrement_nesting = torch._C._functorch._vmap_decrement_nesting()
-        _saved_tensors_hooks_enable = torch._C._autograd._saved_tensors_hooks_enable()
-
-        movedim = jac_out.movedim(0, -1);  jac_out = None
-        split = movedim.split((12,), dim = -1);  movedim = None
-        jac_out_in = split[0];  split = None
-
-        unflatten = jac_out_in.unflatten(-1, (4, 3));  jac_out_in = None
-
-        movedim_1 = jac_out_1.movedim(0, -1);  jac_out_1 = None
         split_1 = movedim_1.split((12,), dim = -1);  movedim_1 = None
         jac_out_in_1 = split_1[0];  split_1 = None
 
@@ -5156,13 +4573,8 @@
             """\
 class GraphModule(torch.nn.Module):
     def forward(self, L_x_ : torch.Tensor, L_v_ : torch.Tensor):
-        p = L_x_
-        t = L_v_
-=======
-    def forward(self, L_x_ : torch.Tensor, L_v_ : torch.Tensor):
         l_x_ = L_x_
         l_v_ = L_v_
->>>>>>> 0f4e3dbd
 
         _saved_tensors_hooks_disable = torch._C._autograd._saved_tensors_hooks_disable("torch.func transforms don't yet support saved tensor hooks. Please open an issue with your use case.")
 
