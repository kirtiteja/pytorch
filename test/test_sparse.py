--- conflicted
+++ resolved
@@ -4833,10 +4833,6 @@
                 if "\"cpublas_axpy_impl\" not implemented for 'ComplexHalf'" in str(msg):
                     continue
                 raise
-<<<<<<< HEAD
-
-=======
->>>>>>> e8f8fbdf
             self.assertEqual(result, dense)
 
 
