# Owner(s): ["oncall: export"]
# flake8: noqa
import copy
import dataclasses
import io
import logging
import re
import unittest
import warnings
from contextlib import contextmanager
from dataclasses import dataclass
from re import escape

import torch
import torch._dynamo as torchdynamo
import torch.nn.functional as F
from functorch.experimental.control_flow import cond, map
from torch import Tensor
from torch._dynamo.test_case import TestCase
from torch._export.pass_base import _ExportPassBaseDeprecatedDoNotUse
from torch._export.utils import (
    get_buffer,
    get_param,
    is_buffer,
    is_param,
    register_dataclass_as_pytree_node,
)
from torch._subclasses import FakeTensorMode
from torch.export import Dim, dynamic_dim, export, unflatten
from torch.export._trace import (
    _export,
    _export_to_torch_ir,
    DEFAULT_EXPORT_DYNAMO_CONFIG,
)
from torch.export.graph_signature import InputKind
from torch.fx.experimental.proxy_tensor import make_fx
from torch.fx.experimental.symbolic_shapes import ShapeEnv
from torch.testing import FileCheck
from torch.testing._internal.common_cuda import PLATFORM_SUPPORTS_FLASH_ATTENTION
from torch.testing._internal.common_device_type import onlyCPU, onlyCUDA
from torch.testing._internal.common_utils import (
    find_library_location,
    IS_FBCODE,
    IS_MACOS,
    IS_SANDCASTLE,
    IS_WINDOWS,
<<<<<<< HEAD
    find_library_location,
    TEST_TRANSFORMERS,
=======
    run_tests,
    TestCase as TorchTestCase,
>>>>>>> 0a5028c6
)
from torch.utils._pytree import (
    LeafSpec,
    tree_flatten,
    tree_map,
    tree_unflatten,
    TreeSpec,
    treespec_dumps,
    treespec_loads,
)

try:
    from torchrec.sparse.jagged_tensor import KeyedJaggedTensor

    HAS_TORCHREC = True
except ImportError:
    HAS_TORCHREC = False

try:
    from . import testing
except ImportError:
    import testing
# The following import pattern matters as `test_export.export` is patched
# in other files (like test_export_nonstrict.py). `torch.export.export`
# will invalidate the patch.
from torch.export import export


torch.library.define("testlib::returns_tensor_symint", "(Tensor x) -> (Tensor, SymInt)")
torch.library.define(
    "testlib::foo",
    "(Tensor(a!) x, Tensor(b!) z) -> (Tensor, Tensor, Tensor)",
    tags=torch.Tag.pt2_compliant_tag,
)
torch.library.define(
    "testlib::foo_mutated",
    "(Tensor(a!) x) -> (Tensor, Tensor)",
    tags=torch.Tag.pt2_compliant_tag,
)
torch.library.define(
    "testlib::foo_functional",
    "(Tensor x) -> (Tensor)",
    tags=torch.Tag.pt2_compliant_tag,
)


@torch.library.impl("testlib::returns_tensor_symint", "cpu")
@torch.library.impl_abstract("testlib::returns_tensor_symint")
def returns_tensor_symint_impl(x):
    return x, x.shape[0]


@torch.library.impl("testlib::foo", "cpu")
@torch._dynamo.disable
def foo_impl(x, z):
    x.add_(5)
    z.add_(5)
    return x, z, x + z


@torch.library.impl_abstract("testlib::foo")
def foo_abstract(x, z):
    return x, z, x + z


@torch.library.impl("testlib::foo_mutated", "CompositeImplicitAutograd")
def foo_mutated(x):
    a, b, c = torch.ops.testlib.foo(x, x.cos())
    return a, a.cos()


@torch.library.impl("testlib::foo_functional", "CompositeImplicitAutograd")
def foo_functional(x):
    a, b, c = torch.ops.testlib.foo(x.cos(), x.cos())
    return a.cos()


NON_STRICT_SUFFIX = "_non_strict"


def is_non_strict_test(test_name):
    return test_name.endswith(NON_STRICT_SUFFIX)


@unittest.skipIf(not torchdynamo.is_dynamo_supported(), "dynamo isn't support")
class TestDynamismExpression(TestCase):
    def test_export_inline_constraints(self):
        class Module(torch.nn.Module):
            def forward(self, x):
                b = x.item()
                torch._constrain_as_size(b)
                return torch.full((b, 1), 1)

        f = Module()
        inp = (torch.tensor([3]),)
        ref = f(*inp)

        gm = export(f, inp)
        res = gm.module()(*inp)

        self.assertTrue(torchdynamo.utils.same(ref, res))

        gm = make_fx(f, tracing_mode="symbolic")(*inp)
        res = gm(*inp)
        self.assertTrue(torchdynamo.utils.same(ref, res))

    def test_export_constraints_error(self):
        class InvalidInputConflictWithInputConstraints(torch.nn.Module):
            def forward(self, x):
                return x + 1

        inp = torch.zeros([3])
        dim_x = torch.export.Dim("dim_x", min=6)
        with self.assertRaisesRegex(torch._dynamo.exc.UserError, "not in range"):
            torch.export.export(
                InvalidInputConflictWithInputConstraints(),
                (inp,),
                dynamic_shapes={"x": {0: dim_x}},
            )

        class ConflictingConstraints(torch.nn.Module):
            def forward(self, x):
                b = x.item()
                torch._constrain_as_size(b)
                torch._constrain_as_value(b, min=4, max=5)
                return torch.full((b, 1), 1)

        inp = (torch.tensor([3]),)
        ep = torch.export.export(ConflictingConstraints(), inp)

        with self.assertRaisesRegex(
            RuntimeError, r"is outside of inline constraint \[4, 5\]"
        ):
            ep.module()(torch.tensor([3]))

    def test_export_assume_static_by_default(self):
        class Module(torch.nn.Module):
            def forward(self, x: torch.Tensor):
                if x.shape[0] == 4:
                    return x + 1
                else:
                    return x

        branch_on_shape = Module()
        inp = (torch.rand(4, 5),)

        # Being able to export means shape is preserved as static
        export(branch_on_shape, inp)


@unittest.skipIf(IS_WINDOWS, "Windows isn't supported for this case")
@unittest.skipIf(not torchdynamo.is_dynamo_supported(), "dynamo isn't support")
class TestExport(TestCase):
    def _test_export_same_as_eager(self, f, args, kwargs=None):
        kwargs = kwargs or {}
        exported_program = export(f, args, kwargs)
        self.assertEqual(exported_program.module()(*args, **kwargs), f(*args, **kwargs))
        # this is not supported by .module()
        # reversed_kwargs = {key: kwargs[key] for key in reversed(kwargs)}
        # self.assertEqual(
        #     exported_program.module()(*args, **reversed_kwargs), f(*args, **reversed_kwargs)
        # )

    def test_basic(self):
        class Module(torch.nn.Module):
            def forward(self, x, y):
                return x[0] + y

        f = Module()
        inp = ([torch.ones(1, 3)], torch.ones(1, 3))
        self._test_export_same_as_eager(f, inp)

    def test_external_call_non_strict_real_tensor(self):
        class ExternalMethod:
            def add(self, x):
                return x + x

        class Basic(torch.nn.Module):
            def __init__(self):
                super().__init__()
                self.external_add = ExternalMethod().add

            def forward(self, x):
                return self.external_add(x)

        f = Basic()
        args = (torch.randn(1, 3),)
        ep = export(f, args, strict=False)
        self.assertEqual(ep.module()(*args), f(*args))

    def test_colon_parameter(self):
        class M(torch.nn.Module):
            def __init__(self):
                super().__init__()
                self.register_parameter("foo:bar", torch.nn.Parameter(torch.ones(3, 3)))

            def forward(self, x):
                return x + getattr(self, "foo:bar")

        ep = export(M(), (torch.randn(3, 3),))
        x = torch.randn(3, 3)
        self.assertEqual(ep.module()(x), M()(x))

    def test_conv_dynamic(self):
        # Simple module for demonstration
        class M(torch.nn.Module):
            def __init__(self) -> None:
                super().__init__()
                self.conv = torch.nn.Conv2d(
                    in_channels=3, out_channels=32, kernel_size=3, padding=1
                )
                self.relu = torch.nn.ReLU()
                self.maxpool = torch.nn.MaxPool2d(kernel_size=3)

            def forward(self, x: torch.Tensor, y: torch.Tensor) -> torch.Tensor:
                a = self.conv(x)
                a.add_(y)
                return self.maxpool(self.relu(a))

        example_args = (torch.randn(2, 3, 256, 256), torch.ones(2, 32, 256, 256))
        dynamic_shapes = {"x": {0: Dim("batch")}, "y": {0: Dim("batch")}}
        m = M()
        exported_program: torch.export.ExportedProgram = export(
            m, args=example_args, dynamic_shapes=dynamic_shapes
        )

        args = (torch.randn(17, 3, 256, 256), torch.ones(17, 32, 256, 256))
        self.assertEqual(exported_program.module()(*args), m(*args))
        args = (torch.randn(15, 3, 256, 256), torch.ones(15, 32, 256, 256))
        self.assertEqual(exported_program.module()(*args), m(*args))

    def test_basic_non_strict_real_tensor(self):
        class Basic(torch.nn.Module):
            def __init__(self):
                super().__init__()
                self.param = torch.nn.Parameter(torch.randn(1, 3))

            def forward(self, x, y):
                return x[0] + y - self.param

        f = Basic()
        args = ([torch.randn(1, 3)], torch.randn(1, 3))
        ep = export(f, args, strict=False)
        self.assertEqual(ep.module()(*args), f(*args))

    def test_basic_non_strict_fake_tensor(self):
        class Basic(torch.nn.Module):
            def __init__(self):
                super().__init__()
                self.param = torch.nn.Parameter(torch.randn(3, 2))

            def forward(self, x, y):
                return x[0] + y - self.param

        fake_mode = FakeTensorMode(shape_env=ShapeEnv(tracked_fakes=[]))
        f = Basic()
        with fake_mode:
            args = ([torch.empty(3, 2)], torch.empty(3, 2))
        ep = export(f, args, strict=False)
        inputs = ([torch.randn(3, 2)], torch.randn(3, 2))
        self.assertEqual(ep.module()(*inputs), f(*inputs))

    def test_non_strict_dynamic_shapes(self):
        class Foo(torch.nn.Module):
            def __init__(self):
                super().__init__()
                self.register_buffer("u", torch.ones(1))
                self.register_buffer("v", torch.ones(1))

            def forward(self, x, ys, zs, c):
                y = ys[0] + ys[1] + zs["a"] + zs["b"]
                self.v.add_(3)
                w = self.u - self.v
                if x.shape[0] < 3 and c.shape[0] != 4:
                    return x + w, x + y
                else:
                    return x - w, x - y

        foo = Foo()

        inp = (
            torch.ones(5),
            [torch.zeros(5), torch.ones(5)],
            {"a": torch.zeros(5), "b": torch.ones(5)},
            torch.ones(4),
        )
        dim = torch.export.Dim("dim", min=3)
        dynamic_shapes = (
            {0: dim},
            [{0: dim}, {0: dim}],
            {"a": {0: dim}, "b": {0: dim}},
            None,
        )

        ep_ns = torch.export.export(
            foo, inp, dynamic_shapes=dynamic_shapes, strict=False
        )

        bad_runtime_inp1 = (
            torch.ones(6),
            [torch.zeros(5), torch.ones(5)],
            {"a": torch.zeros(5), "b": torch.ones(5)},
            torch.ones(4),
        )
        with self.assertRaisesRegex(
            RuntimeError,
            escape(
                "Expected input at *args[1][0].shape[0] to be equal to 6, but got 5"
            ),
        ):
            ep_ns.module()(*bad_runtime_inp1)

        bad_runtime_inp2 = (
            torch.ones(5),
            [torch.zeros(5), torch.ones(5)],
            {"a": torch.zeros(5), "b": torch.ones(5)},
            torch.ones(6),
        )
        with self.assertRaisesRegex(
            RuntimeError,
            escape("Expected input at *args[3].shape[0] to be equal to 4, but got 6"),
        ):
            ep_ns.module()(*bad_runtime_inp2)

        good_runtime_inp = (
            torch.ones(7),
            [torch.zeros(7), torch.ones(7)],
            {"a": torch.zeros(7), "b": torch.ones(7)},
            torch.ones(4),
        )
        ep_ns.module()(*good_runtime_inp)

        bad_example_inp = (
            torch.ones(2),
            [torch.zeros(2), torch.ones(2)],
            {"a": torch.zeros(2), "b": torch.ones(2)},
            torch.ones(4),
        )
        with self.assertRaisesRegex(
            torch.fx.experimental.symbolic_shapes.ConstraintViolationError,
            "2 not in range.*3,",
        ):
            ep_ns = torch.export.export(
                foo, bad_example_inp, dynamic_shapes=dynamic_shapes, strict=False
            )

    def test_non_strict_dynamic_shapes_suggested_fixes(self):
        class Foo(torch.nn.Module):
            def forward(self, x, c):
                if x.shape[0] <= 6:
                    return x + 1, c + 2
                else:
                    return x - 1, c - 2

        foo = Foo()

        bad_example_inp = (
            torch.ones(5),
            torch.ones(4),
        )
        dim = torch.export.Dim("dim", min=3)
        dynamic_shapes = (
            {0: dim},
            None,
        )

        with self.assertRaisesRegex(
            torch._dynamo.exc.UserError,
            "Constraints violated \\(dim\\)!(.*\n)*.*"
            "Not all values of dim.*satisfy the generated guard(.*\n)*.*"
            "Suggested fixes:(.*\n)*.*"
            "dim = Dim\\('dim', min=3, max=6\\)",
        ):
            torch.export.export(
                foo, bad_example_inp, dynamic_shapes=dynamic_shapes, strict=False
            )

    # Predispatch has different expected results
    @testing.expectedFailureSerDerPreDispatch
    def test_torch_fn(self):
        class M1(torch.nn.Module):
            def __init__(self):
                super().__init__()
                self.linear = torch.nn.Linear(3, 3)
                self.relu = torch.nn.ReLU()

            def forward(self, x):
                x = self.linear(x)
                x = self.linear(x)
                x = self.relu(x)
                x = x + x
                return x

        ep1 = export(M1(), (torch.randn(3, 3),))
        expected_result = [
            ("linear_1", "builtin_function_or_method.linear"),
            ("linear_1", "builtin_function_or_method.linear"),
            ("linear_2", "builtin_function_or_method.linear"),
            ("linear_2", "builtin_function_or_method.linear"),
            ("relu_1", "function.relu"),
            ("add_1", "method_descriptor.add"),
        ]
        actual_result = []
        for i, node in enumerate(ep1.graph.nodes):
            if node.op == "call_function":
                actual_result.append(node.meta.get("torch_fn"))
        self.assertEqual(actual_result, expected_result)

        class M2(torch.nn.Module):
            def __init__(self):
                super().__init__()

            def forward(self, x, weight, bias):
                x = torch.nn.functional.linear(x, weight, bias)
                x = torch.nn.functional.relu(x)
                x = torch.add(x, x)
                return x

        ep2 = export(M2(), (torch.randn(3, 3), torch.randn(3, 3), torch.randn(3)))
        expected_result = [
            ("linear_1", "builtin_function_or_method.linear"),
            ("linear_1", "builtin_function_or_method.linear"),
            ("relu_1", "function.relu"),
            ("add_1", "builtin_function_or_method.add"),
        ]
        actual_result = []
        for i, node in enumerate(ep2.graph.nodes):
            if node.op == "call_function":
                actual_result.append(node.meta.get("torch_fn"))
        self.assertEqual(actual_result, expected_result)

    # TODO(yidi)
    @unittest.expectedFailure
    def test_export_cond_preserve_torch_fn_for_subgraphs(self):
        class MySubModule(torch.nn.Module):
            def foo(self, x):
                return x.cos()

            def forward(self, x):
                return self.foo(x)

        class CondBranchClassMethod(torch.nn.Module):
            def __init__(self):
                super().__init__()
                self.subm = MySubModule()

            def bar(self, x):
                return x.sin()

            def forward(self, x):
                return cond(x.shape[0] <= 2, self.subm.forward, self.bar, [x])

        example_inputs = (torch.randn(1, 3, 3, 3),)
        m = CondBranchClassMethod()
        m.eval()
        gm = export(m, example_inputs).module()

        actual_torch_fns = []
        for mod in gm.modules():
            for node in mod.graph.nodes:
                if node.name in {"sin", "cos"}:
                    torch_fn = node.meta.get("torch_fn")
                    print(torch_fn)
                    actual_torch_fns.append(torch_fn)
        exp_torch_fns = [
            ("cos_1", "method_descriptor.cos"),
            ("sin_1", "method_descriptor.sin"),
        ]
        self.assertEqual(actual_torch_fns, exp_torch_fns)

    def test_derived_dim_basic(self):
        class Foo(torch.nn.Module):
            def forward(self, x, y):
                return x + y[1:]

        foo = Foo()

        x, y = torch.randn(5), torch.randn(6)
        dimx = torch.export.Dim("dimx", min=3, max=6)

        dimy = torch.export.Dim("dimy", min=4, max=7)  # doesn't work
        with self.assertRaisesRegex(
            torch._dynamo.exc.UserError,
            (
                "Constraints violated \\(dimy\\)!(.*\n)*.*"
                "The values of dimy.*must always be related to the values of dimx.*by.*(.*\n)*.*"
                "Suggested fixes:(.*\n)*.*"
                "dimy = dimx \\+ 1"
            ),
        ):
            export(
                foo,
                (x, y),
                dynamic_shapes=({0: dimx}, {0: dimy}),
            )

        dimy = dimx * 2  # doesn't work
        with self.assertRaisesRegex(
            torch._dynamo.exc.UserError,
            "Expected input.*size.* to be equal to 2\\*dimx, where dimx = 5, but got 6",
        ):
            export(
                foo,
                (x, y),
                dynamic_shapes=({0: dimx}, {0: dimy}),
            )

        dimy = dimx + 1  # works
        ep = export(
            foo,
            (x, y),
            dynamic_shapes=({0: dimx}, {0: dimy}),
        )
        with self.assertRaisesRegex(
            RuntimeError,
            "Expected input.*shape.*to be equal to 5, but got 6",
        ):
            ep.module()(torch.randn(4), torch.randn(6))

        self.assertEqual(ep.module()(torch.randn(4), torch.randn(5)).size()[0], 4)

    @testing.expectedFailurePreDispatchRunDecomp  # T183703359
    def test_derived_dim_nested(self):
        class Foo(torch.nn.Module):
            def forward(self, x, y):
                return x + y[1::2]

        foo = Foo()

        x, y = torch.randn(5), torch.randn(11)
        dimx = torch.export.Dim("dimx", min=3, max=6)
        dimy = dimx * 2 + 1  # works
        ep = export(
            foo,
            (x, y),
            dynamic_shapes=({0: dimx}, {0: dimy}),
        )
        self.assertEqual(ep.module()(torch.randn(4), torch.randn(9)).size()[0], 4)

        class Foo(torch.nn.Module):
            def forward(self, z, y):
                return z[1:] + y[1::2]

        foo = Foo()

        z, y = torch.randn(6), torch.randn(11)

        dimz = dimx
        dimy = dimx * 2 - 1  # works
        ep = export(
            foo,
            (z, y),
            dynamic_shapes=({0: dimz}, {0: dimy}),
        )
        self.assertEqual(ep.module()(torch.randn(5), torch.randn(9)).size()[0], 4)

        dimz = dimx + 1
        dimy = dimx * 2 - 1  # doesn't work

        with self.assertRaisesRegex(
            torch._dynamo.exc.UserError,
            "Expected input.*size.*to be equal to 2\\*dimx - 1, where dimx = 5, but got 11",
        ):
            export(
                foo,
                (z, y),
                dynamic_shapes=({0: dimz}, {0: dimy}),
            )

        dimy = dimx * 2 + 1  # works
        ep = export(
            foo,
            (z, y),
            dynamic_shapes=({0: dimz}, {0: dimy}),
        )
        with self.assertRaisesRegex(
            RuntimeError, "Expected input.*shape.*to be <= 7, but got 8"
        ):
            ep.module()(torch.randn(8), torch.randn(15))
        with self.assertRaisesRegex(
            RuntimeError,
            "Expected input.*shape.*to be equal to 9, but got 8",
        ):
            ep.module()(torch.randn(5), torch.randn(8))

        self.assertEqual(ep.module()(torch.randn(5), torch.randn(9)).size()[0], 4)

    @testing.expectedFailurePreDispatchRunDecomp  # T183703359
    def test_derived_dim_integer(self):
        class Foo(torch.nn.Module):
            def forward(self, w):
                if w.shape[0] % 2 == 0:
                    return w[::2]
                else:
                    return w[1:-1:2]

        foo = Foo()

        w = torch.randn(10)
        dimx = torch.export.Dim("dimx", min=3, max=6)
        dimw = dimx * 2 + 1  # doesn't work
        with self.assertRaisesRegex(
            torch._dynamo.exc.UserError,
            "Expected shape.*= 10 of input Tensor to be "
            "of the form 2\\*dimx \\+ 1, where dimx is an integer",
        ):
            export(
                foo,
                (w,),
                dynamic_shapes=({0: dimw},),
            )

        dimw = dimx * 2  # works
        ep = export(
            foo,
            (w,),
            dynamic_shapes=({0: dimw},),
        )
        with self.assertRaisesRegex(
            RuntimeError,
            "Expected input.*shape.*= 9 to be "
            "of the form 2\\*s1, where s1 is an integer",
        ):
            ep.module()(torch.randn(9))

        self.assertEqual(ep.module()(torch.randn(8)).size()[0], 4)
        with self.assertRaisesRegex(
            RuntimeError,
            "Expected input.*shape.*to be <= 12, but got 14",
        ):
            ep.module()(torch.randn(14))

    def test_derived_dim_repeat_derived(self):
        class Foo(torch.nn.Module):
            def forward(self, u, v):
                return u[::2] + v[::2]

        foo = Foo()

        u, v = torch.randn(10), torch.randn(10)
        dimx = torch.export.Dim("dimx", min=3, max=6)
        dimw = dimx * 2  # works
        ep = export(
            foo,
            (u, v),
            dynamic_shapes=({0: dimw}, {0: dimw}),
        )
        self.assertEqual(ep.module()(torch.randn(8), torch.randn(8)).size()[0], 4)

    def test_derived_dim_out_of_order(self):
        dimy = torch.export.Dim("dimy", min=5, max=7)
        dimx = dimy - 1  # out of order, effectively dimy = dimx + 1
        dimz = dimy + 1  # out of order, effectively dimz = dimx + 2

        class Foo(torch.nn.Module):
            def forward(self, x, y, z):
                return x + y[1:] + z[2:]

        foo = Foo()

        u, v, w = torch.randn(5), torch.randn(6), torch.randn(7)
        ep = export(
            foo,
            (u, v, w),
            dynamic_shapes=({0: dimx}, {0: dimy}, {0: dimz}),
        )
        with self.assertRaisesRegex(
            RuntimeError,
            "Expected input.*shape.*to be equal to 8, but got 5",
        ):
            ep.module()(torch.randn(6), torch.randn(7), torch.randn(5))

        self.assertEqual(
            ep.module()(torch.randn(6), torch.randn(7), torch.randn(8)).size()[0], 6
        )

    def test_derived_dim_out_of_order_repeat_derived(self):
        dimy = torch.export.Dim("dimy", min=5, max=7)
        dimx = dimy - 1  # out of order, effectively dimy = dimx + 1
        dimz = dimy + 1  # out of order, effectively dimz = dimx + 2
        dimx1 = dimx
        dimx2 = dimz - 2  # works, effectively = dimx

        class Foo(torch.nn.Module):
            def forward(self, x, y, z, x1, x2):
                return x + y[1:] + z[2:] + x1 + x2

        foo = Foo()

        u, v, w, u1, u2 = (
            torch.randn(5),
            torch.randn(6),
            torch.randn(7),
            torch.randn(5),
            torch.randn(5),
        )
        ep = export(
            foo,
            (u, v, w, u1, u2),
            dynamic_shapes=({0: dimx}, {0: dimy}, {0: dimz}, {0: dimx1}, {0: dimx2}),
        )
        with self.assertRaisesRegex(
            RuntimeError,
            "Expected input.*shape.*to be equal to 6, but got 5",
        ):
            ep.module()(
                torch.randn(6),
                torch.randn(7),
                torch.randn(8),
                torch.randn(6),
                torch.randn(5),
            )

        self.assertEqual(
            ep.module()(
                torch.randn(6),
                torch.randn(7),
                torch.randn(8),
                torch.randn(6),
                torch.randn(6),
            ).size()[0],
            6,
        )

        ep = export(
            foo,
            (u, v, w, u, u),  # reused inputs
            dynamic_shapes=({0: dimx}, {0: dimy}, {0: dimz}, {0: dimx1}, {0: dimx2}),
        )
        with self.assertRaisesRegex(
            RuntimeError,
            "Expected input.*shape.*to be equal to 6, but got 5",
        ):
            ep.module()(
                torch.randn(6),
                torch.randn(7),
                torch.randn(8),
                torch.randn(6),
                torch.randn(5),
            )

        self.assertEqual(
            ep.module()(
                torch.randn(6),
                torch.randn(7),
                torch.randn(8),
                torch.randn(6),
                torch.randn(6),
            ).size()[0],
            6,
        )

    def test_derived_dim_out_of_order_simplified(self):
        _dimz = torch.export.Dim("_dimz", min=6, max=8)
        dimy = _dimz - 1
        dimx = dimy - 1
        dimz = torch.export.Dim("dimz", min=6, max=8)  # doesn't work, should be = _dimz

        class Foo(torch.nn.Module):
            def forward(self, x, y, z):
                return x + y[1:] + z[2:]

        foo = Foo()

        u, v, w = torch.randn(5), torch.randn(6), torch.randn(7)
        with self.assertRaisesRegex(
            torch._dynamo.exc.UserError,
            (
                "Constraints violated \\(dimz\\)!(.*\n)*.*"
                "The values of dimz.*must always be related to the values of _dimz - 2.*by.*(.*\n)*.*"
                "Suggested fixes:(.*\n)*.*"
                "dimz = _dimz"
            ),
        ):
            export(
                foo,
                (u, v, w),
                dynamic_shapes=({0: dimx}, {0: dimy}, {0: dimz}),
            )

        dimz = dimx + 2  # works, effectively = _dimz
        ep = export(
            foo,
            (u, v, w),
            dynamic_shapes=({0: dimx}, {0: dimy}, {0: dimz}),
        )
        with self.assertRaisesRegex(
            RuntimeError,
            "Expected input.*shape.*to be equal to 8, but got 5",
        ):
            ep.module()(torch.randn(6), torch.randn(7), torch.randn(5))

        self.assertEqual(
            ep.module()(torch.randn(6), torch.randn(7), torch.randn(8)).size()[0], 6
        )

    def test_derived_dim_out_of_order_simplified_repeat_non_derived(self):
        class Foo(torch.nn.Module):
            def forward(self, x, y, y1, z):
                return x + y[1:] + y1[1:] + z[2:]

        foo = Foo()

        u, v, v1, w = torch.randn(5), torch.randn(6), torch.randn(6), torch.randn(7)
        _dimz = torch.export.Dim("_dimz", min=6, max=8)
        dimy = _dimz - 1
        dimx = dimy - 1
        dimz = dimx + 2  # works, effectively = _dimz
        ep = export(
            foo,
            (u, v, v1, w),
            dynamic_shapes=({0: dimx}, {0: dimy}, {0: dimy}, {0: dimz}),
        )
        with self.assertRaisesRegex(
            RuntimeError,
            "Expected input.*shape.*to be equal to 7, but got 5",
        ):
            ep.module()(
                torch.randn(6),
                torch.randn(7),
                torch.randn(5),
                torch.randn(8),
            )

        self.assertEqual(
            ep.module()(
                torch.randn(6),
                torch.randn(7),
                torch.randn(7),
                torch.randn(8),
            ).size()[0],
            6,
        )

    @testing.expectedFailurePreDispatchRunDecomp  # T183704046
    def test_static_dim_constraints(self):
        class Foo(torch.nn.Module):
            def __init__(self):
                super().__init__()
                self.l = torch.nn.Linear(6, 4)

            def forward(self, x, y, z):
                x0 = self.l(x) + y[1:]
                return x0, z * 2.0

        foo = Foo()
        inputs = (torch.randn(4, 6), torch.randn(5, 4), torch.randn(3, 3))
        dx = Dim("dx", min=3, max=6)
        dy = dx + 1
        dz = Dim("dz", min=3, max=6)

        # all of these should be fine
        for dynamic_shapes in [
            ({0: dx, 1: 6}, {0: dy, 1: 4}, {0: dz, 1: 3}),
            ((dx, None), (dy, 4), (dz, 3)),
            ((None, 6), (5, None), (None, None)),
            ((4, 6), {0: None, 1: 4}, {0: None, 1: 3}),
        ]:
            ep = export(foo, inputs, dynamic_shapes=dynamic_shapes)
            self.assertEqual(foo(*inputs), ep.module()(*inputs))

        # check range_constraints - static dims shouldn't be present
        ep = export(foo, inputs, dynamic_shapes=((dx, None), (dy, 4), (dz, 3)))
        self.assertEqual(len(ep.range_constraints), 3)
        for vr in ep.range_constraints.values():
            self.assertTrue(vr.lower < vr.upper)

        # check raised errors
        with self.assertRaisesRegex(
            (
                torch.fx.experimental.symbolic_shapes.ConstraintViolationError,
                torch._dynamo.exc.UserError,
            ),
            "Static shape constraint of 5 does not match input size of 4, for .*",
        ):
            _ = export(foo, inputs, dynamic_shapes=((5, None), None, None))
        with self.assertRaisesRegex(
            (
                torch.fx.experimental.symbolic_shapes.ConstraintViolationError,
                torch._dynamo.exc.UserError,
            ),
            "Static shape constraint of 9 does not match input size of 6, for .*",
        ):
            _ = export(foo, inputs, dynamic_shapes=((dx, 9), (dy, 4), (3, 3)))

    @testing.expectedFailurePreDispatchRunDecomp  # T183703911
    def test_dim_1_2(self):
        class Foo(torch.nn.Module):
            def forward(self, x):
                return x * 2

        dx = Dim("dx", min=1, max=2)
        ep = export(Foo(), (torch.randn(2, 2),), dynamic_shapes=({0: dx, 1: None},))
        ep.module()(torch.randn(1, 2))
        ep.module()(torch.randn(2, 2))
        with self.assertRaisesRegex(
            RuntimeError, "Expected input at .* to be <= 2, but got 3"
        ):
            ep.module()(torch.randn(3, 2))
        vr = list(ep.range_constraints.values())[0]
        self.assertEqual(vr.lower, 1)
        self.assertEqual(vr.upper, 2)

    @testing.expectedFailurePreDispatchRunDecomp  # T183703359
    def test_derived_dim_1_2(self):
        class Bar(torch.nn.Module):
            def forward(self, x, y):
                return x + y[1:]

        dx = Dim("dx", min=1, max=2)
        ep = export(
            Bar(),
            (torch.randn(2, 2), torch.randn(3, 2)),
            dynamic_shapes=({0: dx, 1: None}, {0: dx + 1, 1: None}),
        )
        ep.module()(torch.randn(1, 2), torch.randn(2, 2))
        range_lower_bounds = sorted(vr.lower for vr in ep.range_constraints.values())
        range_upper_bounds = sorted(vr.upper for vr in ep.range_constraints.values())
        self.assertEqual(range_lower_bounds, [1, 2])
        self.assertEqual(range_upper_bounds, [2, 3])

    def test_raise_user_error_when_guard_on_data_dependent_operation(self):
        class M(torch.nn.Module):
            def forward(self, x):
                y = x.nonzero()
                z = y.shape[0]
                if z > 2:
                    return x.cos()
                else:
                    return x.sin()

        with self.assertRaisesRegex(
            (
                torchdynamo.exc.UserError,
                torch.fx.experimental.symbolic_shapes.GuardOnDataDependentSymNode,
            ),
            "Could not guard on data-dependent expression",
        ):
            _ = export(M(), (torch.tensor([2, 3, 5]),))

    def test_if_functional(self):
        class Module(torch.nn.Module):
            def forward(self, x):
                z = x + 4
                z.add_(4)
                y = z.view(x.shape)
                return x.cos() + y.cos()

        foo = Module()
        gm = export(foo, (torch.tensor([2, 3, 5]),))

        view_count = 0
        for node in gm.graph.nodes:
            if node.op == "call_function" and node.target == torch.ops.aten.add_.Tensor:
                # No more inplace mutation
                self.assertNotEqual(
                    node.target,
                    torch.ops.aten.add_.Tensor,
                    "There shouldn't be any inplace mutation node in the graph.",
                )
            if (
                node.op == "call_function"
                and node.target == torch.ops.aten.view.default
            ):
                view_count += 1

        # There should be nonzero view nodes in the graph
        self.assertTrue(view_count > 0)

    def test_export_mod_constraints(self):
        class BasicDynamiShapeModel(torch.nn.Module):
            def forward(self, x: torch.Tensor) -> torch.Tensor:
                return x.view(x.shape[0] - 1, -1)

        m = BasicDynamiShapeModel()
        a = torch.randn(3, 4)
        dim0_x = torch.export.Dim("dim0_x", min=3)
        dim1_x = torch.export.Dim("dim1_x", max=8000)
        dynamic_shapes = {"x": (dim0_x, dim1_x)}
        with self.assertRaisesRegex(
            torch._dynamo.exc.UserError,
            (
                "Specializations unexpectedly required"
                ".*\n.*\\[0\\] must be specialized to 3.*guards.*too complex(.*\n)*.*"
                "Suggested fixes:(.*\n)*.*"
                "dim0_x = None  # 3(.*\n)*.*"
                "dim1_x = 2\\*_dim1_x"
            ),
        ):
            torch.export.export(m, (a,), dynamic_shapes=dynamic_shapes)
        dim0_x = None
        dim1_x = 2 * torch.export.Dim("_dim1_x", max=4000)
        dynamic_shapes = {"x": (dim0_x, dim1_x)}
        em = torch.export.export(m, (a,), dynamic_shapes=dynamic_shapes)
        x = torch.randn(3, 5)
        with self.assertRaisesRegex(
            RuntimeError,
            "Expected.*shape\\[1\\] = 5 to be of the form 2\\*s1, where s1 is an integer",
        ):
            em.module()(x)

    def test_not_correct_dim(self):
        def f(x):
            return x.cos()

        def g(x):
            return x + 4

        inp_for_f = torch.tensor(5)
        with self.assertRaisesRegex(
            torchdynamo.exc.UserError, "Cannot mark 0-dimension tensors to be dynamic"
        ):
            constraints = [dynamic_dim(inp_for_f, 0)]

        inp_for_f_mul_dim = torch.ones(5, 5)
        with self.assertRaisesRegex(
            torchdynamo.exc.UserError,
            "Expected the dimension passed to dynamic_dim to be in the range \\[0:1\\]",
        ):
            constraints = [dynamic_dim(inp_for_f_mul_dim, 2)]

        inp_for_g = 4
        with self.assertRaisesRegex(
            torchdynamo.exc.UserError, "Expected tensor as input to dynamic_dim"
        ):
            constraints = [dynamic_dim(inp_for_g, 0)]

    @testing.expectedFailureRetraceability  # T183144629
    def test_map(self):
        class Module(torch.nn.Module):
            def forward(self, xs, y, z):
                def body(x, y, z):
                    return x + y + z

                return map(body, xs, y, z)

        list_tensor_map = Module()
        inps = (torch.ones(6, 4), torch.tensor(5), torch.tensor(4))
        self._test_export_same_as_eager(list_tensor_map, inps)

    def test_export_func_with_kwargs(self):
        class Module(torch.nn.Module):
            def forward(self, arg1, arg2, kw1, kw2):
                return arg1 + arg2, kw1 + kw2

        kw_func = Module()
        args = (torch.ones(6, 4), torch.ones(1, 1))
        kwargs = {"kw1": torch.ones(1, 1), "kw2": torch.ones(6, 4)}
        self._test_export_same_as_eager(kw_func, args, kwargs)

    def test_export_func_with_pytree_kwargs(self):
        class Module(torch.nn.Module):
            def forward(self, arg1, arg2, a, b):
                return arg1 + a["kw1"] + b[0], arg2 + a["kw2"] + b[1]

        kw_func = Module()
        args = (torch.ones(2, 3), torch.ones(3, 4))
        kwargs = {
            "a": {"kw1": torch.ones(2, 3), "kw2": torch.ones(3, 4)},
            "b": [torch.ones(2, 3), torch.ones(3, 4)],
        }
        self._test_export_same_as_eager(kw_func, args, kwargs)

    # TODO(pianpwk): resolve in immediate follow-up PR
    # add name to ConstantArgument schema for SerDer
    @testing.expectedFailureSerDer
    @testing.expectedFailureSerDerPreDispatch
    def test_export_func_with_default_kwargs(self):
        class Module(torch.nn.Module):
            def forward(self, arg1, arg2, a, b=1):
                return arg1 + arg2, a["kw1"] + a["kw2"] + b

        kw_func = Module()

        class Module2(torch.nn.Module):
            def forward(self, arg1, arg2, a=1, b=2):
                return arg1 + a, arg2 + b

        kw_func2 = Module2()

        args = (torch.ones(6, 4), torch.ones(1, 1))
        kwargs1 = {"a": {"kw1": torch.ones(1, 1), "kw2": torch.ones(6, 4)}}
        kwargs2 = {"a": {"kw1": torch.ones(1, 1), "kw2": torch.ones(6, 4)}, "b": 2}
        self._test_export_same_as_eager(kw_func, args, kwargs1)
        self._test_export_same_as_eager(kw_func, args, kwargs2)
        kwargs3 = {"b": 1}
        self._test_export_same_as_eager(kw_func2, args, kwargs3)

    def test_export_func_with_var_postional_args(self):
        class Module(torch.nn.Module):
            def forward(self, arg1, arg2, *args):
                return arg1 + args[0], arg2 + args[1]

        kw_func = Module()
        args = (torch.ones(2, 3), torch.ones(3, 4), torch.ones(2, 3), torch.ones(3, 4))
        self._test_export_same_as_eager(kw_func, args)

    def test_export_func_with_keyword_only_args(self):
        class Module(torch.nn.Module):
            def forward(self, arg1, arg2, *args, kw1, kw2):
                return arg1 + args[0] + kw1, arg2 + args[1] + kw2

        kw_func = Module()
        args = (torch.ones(2, 3), torch.ones(3, 4), torch.ones(2, 3), torch.ones(3, 4))
        kwargs = {"kw1": torch.ones(2, 3), "kw2": torch.ones(3, 4)}
        self._test_export_same_as_eager(kw_func, args, kwargs)

    def test_export_func_with_var_keyword_args(self):
        class Module(torch.nn.Module):
            def forward(self, arg1, arg2, *args, kw1, kw2, **kwargs):
                return (
                    arg1 + args[0] + kw1 + kwargs["kw3"],
                    arg2 + args[1] + kw2 + kwargs["kw4"],
                )

        kw_func = Module()
        args = (torch.ones(2, 3), torch.ones(3, 4), torch.ones(2, 3), torch.ones(3, 4))
        kwargs = {
            "kw1": torch.ones(2, 3),
            "kw2": torch.ones(3, 4),
            "kw3": torch.ones(2, 3),
            "kw4": torch.ones(3, 4),
        }
        self._test_export_same_as_eager(kw_func, args, kwargs)

    def test_unbacked_slice(self):
        class M(torch.nn.Module):
            def forward(self, scores, score_thr, topk: torch.Tensor, results=None):
                valid_mask = scores > score_thr
                scores = scores[valid_mask]
                valid_idxs = torch.nonzero(valid_mask).to(scores.device)

                num_topk = torch.minimum(topk, torch.tensor(valid_idxs.shape[0])).item()
                torch._constrain_as_size(num_topk)
                torch._check(scores.shape[0] >= num_topk)
                scores, idxs = scores.sort(descending=True)
                scores = scores[:num_topk]
                topk_idxs = valid_idxs[idxs[:num_topk]]
                keep_idxs, labels = topk_idxs.unbind(dim=1)

                return scores, labels, keep_idxs

        score = torch.tensor(
            [[0.1, 0.3, 0.2], [0.12, 0.7, 0.9], [0.02, 0.8, 0.08], [0.4, 0.1, 0.08]]
        )
        bbox_pred = torch.tensor([[0.2, 0.3], [0.4, 0.7], [0.1, 0.1], [0.5, 0.1]])
        score_thr = 0.15
        nms_pre = torch.tensor(4)
        inputs = (score, score_thr, nms_pre, dict(bbox_pred=bbox_pred))

        ep = torch.export.export(M(), inputs)
        orig_res = M()(*inputs)
        ep_res = ep.module()(*inputs)
        self.assertTrue(torch.allclose(orig_res[0], ep_res[0]))
        self.assertTrue(torch.allclose(orig_res[1], ep_res[1]))
        self.assertTrue(torch.allclose(orig_res[2], ep_res[2]))

    def test_export_func_with_var_keyword_pytree_args(self):
        class Module(torch.nn.Module):
            def forward(self, arg1, arg2, *args, kw1, kw2, **kwargs):
                return (
                    arg1 + arg2[0][0] + args[0] + kw1[0] + kwargs["kw3"][0],
                    arg2[1] + args[1] + kw2 + kwargs["kw4"],
                )

        kw_func = Module()
        args = (
            torch.ones(2, 3),
            [(torch.ones(2, 3),), torch.ones(3, 4)],
            torch.ones(2, 3),
            torch.ones(3, 4),
        )
        kwargs = {
            "kw1": (torch.ones(2, 3),),
            "kw2": torch.ones(3, 4),
            "kw3": (torch.ones(2, 3), torch.ones(3, 4)),
            "kw4": torch.ones(3, 4),
        }
        self._test_export_same_as_eager(kw_func, args, kwargs)

    @testing.expectedFailureSerDer  # we don't save placeholder metadata
    @testing.expectedFailureSerDerPreDispatch
    @testing.expectedFailureNonStrict
    def test_linear_conv(self):
        class MyLinear(torch.nn.Module):
            def __init__(self):
                super().__init__()
                self.weight = torch.randn(20, 98)
                self.bias = torch.randn(20)

            def forward(self, x):
                return torch.nn.functional.linear(x, self.weight, self.bias)

        class Foo(torch.nn.Module):
            def __init__(self):
                super().__init__()
                self.conv = torch.nn.Conv2d(16, 33, 3)
                self.linear = MyLinear()

            def forward(self, x):
                x_conv = self.conv(x)
                x_linear = self.linear(x_conv)
                return x_linear.cos()

        ep = export(Foo(), (torch.randn(20, 16, 50, 100),))
        for node in ep.graph.nodes:
            if (
                node.op == "placeholder"
                and node.name in ep.graph_signature.inputs_to_buffers
                or node.name in ep.graph_signature.inputs_to_parameters
            ):
                self.assertTrue("source_fn_stack" in node.meta)

    def test_export_api_with_dynamic_shapes(self):
        from torch.export import Dim, dims, export

        # pass dynamic shapes of inputs [args]
        class Foo(torch.nn.Module):
            def forward(self, x, y):
                return torch.matmul(x, y)

        foo = Foo()
        inputs = (torch.randn(10, 2, 3), torch.randn(10, 3, 4))
        batch = Dim("batch")
        efoo = export(
            foo,
            inputs,
            dynamic_shapes={k: {0: batch} for k in ["x", "y"]},
        )
        self.assertEqual(efoo.module()(*inputs).shape, foo(*inputs).shape)

        foo = Foo()
        inputs = (torch.randn(10, 2, 3),)
        kwinputs = {"y": torch.randn(10, 3, 4)}
        batch = Dim("batch")
        efoo = export(
            foo, inputs, kwinputs, dynamic_shapes={k: {0: batch} for k in ["x", "y"]}
        )
        self.assertEqual(
            efoo.module()(*inputs, **kwinputs).shape, foo(*inputs, **kwinputs).shape
        )

        # pass dynamic shapes of inputs [partial, error]
        foo = Foo()
        inputs = (torch.randn(10, 2, 3),)
        kwinputs = {"y": torch.randn(10, 3, 4)}
        batch = Dim("batch")
        with self.assertRaisesRegex(
            torch._dynamo.exc.UserError,
            (
                "Constraints violated \\(batch\\)!(.*\n)*.*"
                "batch was inferred to be a constant(.*\n)*.*"
                "Suggested fixes:(.*\n)*.*"
                "batch = None  # 10"
            ),
        ):
            export(
                foo,
                inputs,
                kwinputs,
                dynamic_shapes={"x": {0: batch}, "y": None},
            )

        # pass dynamic shapes of inputs [module]
        foo = Foo()
        inputs = (torch.randn(10, 2, 3), torch.randn(10, 3, 4))
        batch = Dim("batch")
        efoo = export(
            foo,
            inputs,
            dynamic_shapes={"x": {0: batch}, "y": {0: batch}},
        )
        self.assertEqual(efoo.module()(*inputs).shape, foo(*inputs).shape)

        # pass dynamic shapes of inputs [bounds, mostly shared]
        foo = Foo()
        inputs = (torch.randn(10, 3, 3), torch.randn(10, 3, 3))
        batch = Dim("batch", min=8, max=64)
        size = Dim("size")
        efoo = export(
            foo,
            inputs,
            dynamic_shapes={
                "x": (batch, size, size),
                "y": (batch, size, size),
            },
        )
        self.assertEqual(
            [
                str(node.meta["val"].shape)
                for node in efoo.graph_module.graph.nodes
                if node.op == "placeholder"
            ],
            ["torch.Size([s0, s1, s1])", "torch.Size([s0, s1, s1])"],
        )
        self.assertEqual(efoo.module()(*inputs).shape, foo(*inputs).shape)

        # pass dynamic shapes of inputs [multiple, mostly distinct]
        inputs = (torch.randn(10, 2, 3), torch.randn(10, 3, 4))
        batch, M, K, N = dims("batch", "M", "K", "N")
        efoo = export(
            Foo(),
            inputs,
            dynamic_shapes={"x": (batch, M, K), "y": (batch, K, N)},
        )
        self.assertEqual(
            [
                str(node.meta["val"].shape)
                for node in efoo.graph_module.graph.nodes
                if node.op == "placeholder"
            ],
            ["torch.Size([s0, s1, s2])", "torch.Size([s0, s2, s5])"],
        )
        self.assertEqual(efoo.module()(*inputs).shape, foo(*inputs).shape)

        # pass dynamic shapes of inputs [dict]
        class Foo(torch.nn.Module):
            def forward(self, inputs):
                return torch.matmul(inputs["x"], inputs["y"])

        foo = Foo()
        inputs = ({"x": torch.randn(10, 2, 3), "y": torch.randn(10, 3, 4)},)
        batch = Dim("batch")
        efoo = export(
            foo, inputs, dynamic_shapes={"inputs": {k: {0: batch} for k in ["x", "y"]}}
        )
        self.assertEqual(
            [
                str(node.meta["val"].shape)
                for node in efoo.graph_module.graph.nodes
                if node.op == "placeholder"
            ],
            ["torch.Size([s0, 2, 3])", "torch.Size([s0, 3, 4])"],
        )
        self.assertEqual(efoo.module()(*inputs).shape, foo(*inputs).shape)

        # pass dynamic shapes of inputs [list]
        class Foo(torch.nn.Module):
            def forward(self, inputs):
                return torch.matmul(inputs[0], inputs[1])

        foo = Foo()
        inputs = ((torch.randn(10, 2, 3), torch.randn(10, 3, 4)),)
        batch = Dim("batch")
        efoo = export(
            foo, inputs, dynamic_shapes={"inputs": [{0: batch} for _ in range(2)]}
        )
        self.assertEqual(
            [
                str(node.meta["val"].shape)
                for node in efoo.graph_module.graph.nodes
                if node.op == "placeholder"
            ],
            ["torch.Size([s0, 2, 3])", "torch.Size([s0, 3, 4])"],
        )
        self.assertEqual(efoo.module()(*inputs).shape, foo(*inputs).shape)

        # pass dynamic shapes of inputs [dataclass]
        @dataclass
        class DataClass:
            a: Tensor
            b: Tensor

        register_dataclass_as_pytree_node(
            DataClass,
            serialized_type_name="test_export_api_with_dynamic_shapes.DataClass",
        )

        class Foo(torch.nn.Module):
            def forward(self, inputs):
                return torch.matmul(inputs.a, inputs.b)

        foo = Foo()
        inputs = (DataClass(a=torch.randn(10, 2, 3), b=torch.randn(10, 3, 4)),)
        batch = Dim("batch")
        efoo = export(
            foo,
            inputs,
            dynamic_shapes={"inputs": [{0: batch}, {0: batch}]},
        )
        self.assertEqual(
            [
                str(node.meta["val"].shape)
                for node in efoo.graph_module.graph.nodes
                if node.op == "placeholder"
            ],
            ["torch.Size([s0, 2, 3])", "torch.Size([s0, 3, 4])"],
        )

        # pass dynamic shapes of inputs [pytree-registered classes]
        if HAS_TORCHREC:
            # skipping tests if torchrec not available
            class Foo(torch.nn.Module):
                def forward(self, kjt) -> torch.Tensor:
                    return kjt.values() + 0, kjt.offsets() + 0

            foo = Foo()
            kjt = KeyedJaggedTensor(
                values=torch.Tensor([1.0, 2.0, 3.0, 4.0, 5.0, 6.0, 7.0, 8.0]),
                keys=["index_0", "index_1"],
                lengths=torch.IntTensor([0, 2, 0, 1, 1, 1, 0, 3]),
                offsets=torch.IntTensor([0, 0, 2, 2, 3, 4, 5, 5, 8]),
            )
            inputs = (kjt,)
            dim = Dim("dim")
            dim_plus_one = Dim("dim_plus_one")
            efoo = torch.export.export(
                foo,
                inputs,
                dynamic_shapes={"kjt": [{0: dim}, None, {0: dim}, {0: dim_plus_one}]},
            )
            self.assertEqual(
                [out.shape for out in efoo.module()(*inputs)],
                [out.shape for out in foo(*inputs)],
            )

        # pass dynamic shapes of inputs [distinct, error]
        class Foo(torch.nn.Module):
            def forward(self, x, y):
                return torch.matmul(x, y)

        foo = Foo()
        inputs = (torch.randn(10, 2, 3), torch.randn(10, 3, 4))
        batch, M, K1, K2, N = dims("batch", "M", "K1", "K2", "N")
        with self.assertRaisesRegex(
            torch._dynamo.exc.UserError,
            (
                "Constraints violated \\(K2\\)!(.*\n)*.*"
                "K2.*and.*K1.*must always be equal(.*\n)*.*"
                "Suggested fixes:(.*\n)*.*"
                "K2 = K1"
            ),
        ):
            export(
                foo,
                inputs,
                dynamic_shapes={"x": (batch, M, K1), "y": (batch, K2, N)},
            )

        # pass dynamic shapes of inputs [specialized, error]
        foo = Foo()
        inputs = (torch.randn(10, 2, 3), torch.randn(10, 3, 4))
        batch, M, K1, N = dims("batch", "M", "K1", "N")
        with self.assertRaisesRegex(
            torch._dynamo.exc.UserError,
            (
                "Constraints violated \\(K1\\)!(.*\n)*.*"
                "K1 was inferred to be a constant(.*\n)*.*"
                "Suggested fixes:(.*\n)*.*"
                "K1 = None  # 3"
            ),
        ):
            export(
                foo,
                inputs,
                dynamic_shapes={"x": (batch, M, K1), "y": (batch, None, N)},
            )

        # pass dynamic shapes of inputs [guards, error]
        class Foo(torch.nn.Module):
            def forward(self, x, y):
                if x.shape[0] < 16 and y.shape[1] % 3 == 0:
                    return torch.matmul(x, y)
                else:
                    return x + y

        foo = Foo()
        inputs = (torch.randn(10, 2, 3), torch.randn(10, 3, 4))
        batch, M, K, N = dims("batch", "M", "K", "N")
        with self.assertRaisesRegex(
            torch._dynamo.exc.UserError,
            (
                "Constraints violated.*!(.*\n)*.*"
                "Not all values of K.*satisfy the generated guard(.*\n)*.*"
                "Not all values of batch.*satisfy the generated guard(.*\n)*.*"
                "Suggested fixes:(.*\n)*.*"
                "batch = Dim\\('batch', max=15\\)(.*\n)*.*"
                "K = 3\\*_K"
            ),
        ):
            export(
                foo,
                inputs,
                dynamic_shapes={"x": (batch, M, K), "y": (batch, K, N)},
            )

    def test_dynamic_shapes_spec_with_pytree(self):
        from torch.export import Dim, export
        from torch.utils._pytree import tree_map

        inputs = {
            "tensor": torch.randn(3),
            "dict_of_tensors": {k: torch.randn(3) for k in ["A", "B", "C", "D"]},
            "list_of_tensors": [torch.randn(3) for _ in range(4)],
        }

        batch = Dim("batch")
        # uniformly specify dynamic shapes for all inputs
        spec = tree_map(lambda x: {0: batch}, inputs)

        class Foo(torch.nn.Module):
            def forward(self, inputs):
                return (
                    inputs["tensor"]
                    + inputs["dict_of_tensors"]["A"]
                    + inputs["list_of_tensors"][0]
                )

        ep = export(Foo(), (inputs,), dynamic_shapes={"inputs": spec})
        input_shapes = [
            str(node.meta["val"].shape)
            for node in ep.graph_module.graph.nodes
            if node.op == "placeholder"
        ]
        self.assertEqual(len(input_shapes), 9)
        self.assertTrue(all(shape == "torch.Size([s0])" for shape in input_shapes))

    def test_error_does_not_reference_eager_fallback(self):
        class Module(torch.nn.Module):
            def forward(self, x):
                y = x.nonzero()
                z = y.shape[0]
                if z > 2:
                    return x.cos()
                else:
                    return x.sin()

        fn_ddo = Module()
        if is_non_strict_test(self._testMethodName):
            error = torch.fx.experimental.symbolic_shapes.GuardOnDataDependentSymNode
            error_msg = r"Could not guard on data-dependent expression"
        else:
            error = torchdynamo.exc.UserError
            error_msg = r"^(?!.*fall back to eager).*"
        with self.assertRaisesRegex(error, error_msg):
            _ = export(fn_ddo, (torch.tensor([2, 3, 5]),))

    def test_pytree_register_data_class(self):
        @dataclass
        class MyDataClass:
            x: int
            y: int
            z: int = None

        dt = MyDataClass(x=3, y=4)
        flat, spec = tree_flatten(dt)
        self.assertTrue(spec, LeafSpec())
        self.assertTrue(len(flat) == 1)

        register_dataclass_as_pytree_node(
            MyDataClass,
            serialized_type_name="test_pytree_register_data_class.MyDataClass",
        )

        flat, spec = tree_flatten(dt)
        self.assertEqual(
            spec,
            TreeSpec(MyDataClass, [["x", "y"], ["z"]], [LeafSpec(), LeafSpec()]),
        )
        self.assertEqual(flat, [3, 4])

        orig_dt = tree_unflatten(flat, spec)
        self.assertTrue(isinstance(orig_dt, MyDataClass))
        self.assertEqual(orig_dt.x, 3)
        self.assertEqual(orig_dt.y, 4)
        self.assertEqual(orig_dt.z, None)

        roundtrip_spec = treespec_loads(treespec_dumps(spec))
        self.assertEqual(roundtrip_spec, spec)

        @dataclass
        class MyOtherDataClass:  # the pytree registration don't allow registering the same class twice
            x: int
            y: int
            z: int = None

        # Override the registration with keep none fields
        register_dataclass_as_pytree_node(
            MyOtherDataClass,
            return_none_fields=True,
            serialized_type_name="test_pytree_regster_data_class.MyOtherDataClass",
        )

        dt = MyOtherDataClass(x=3, y=4)
        flat, spec = tree_flatten(dt)
        self.assertEqual(
            spec,
            TreeSpec(
                MyOtherDataClass,
                [["x", "y", "z"], []],
                [LeafSpec(), LeafSpec(), LeafSpec()],
            ),
        )
        self.assertEqual(flat, [3, 4, None])

        orig_dt = tree_unflatten(flat, spec)
        self.assertTrue(isinstance(orig_dt, MyOtherDataClass))
        self.assertEqual(orig_dt.x, 3)
        self.assertEqual(orig_dt.y, 4)
        self.assertEqual(orig_dt.z, None)

        roundtrip_spec = treespec_loads(treespec_dumps(spec))
        self.assertEqual(roundtrip_spec, spec)

    def test_pytree_register_nested_data_class(self):
        @dataclass
        class Inner:
            x: int
            y: int

        @dataclass
        class Outer:
            xy: Inner
            ab: Inner

        xy = Inner(1, 2)
        ab = Inner(3, 4)
        dt = Outer(xy, ab)
        inp = {"dt1": (dt, ({},)), "dt2": ((torch.ones(1),), dt)}

        register_dataclass_as_pytree_node(
            Inner, serialized_type_name="test_pytree_register_nested_data_class.Inner"
        )
        register_dataclass_as_pytree_node(
            Outer, serialized_type_name="test_pytree_register_nested_data_class.Outer"
        )

        flat, spec = tree_flatten(inp)
        self.assertEqual(flat, [1, 2, 3, 4, torch.ones(1), 1, 2, 3, 4])

        unflat = tree_unflatten(flat, spec)
        self.assertEqual(unflat, inp)

        roundtrip_spec = treespec_loads(treespec_dumps(spec))
        self.assertEqual(roundtrip_spec, spec)

    def test_param_util(self):
        class Basic(torch.nn.Module):
            def __init__(self):
                super().__init__()
                self.lin = torch.nn.Linear(10, 1)

            def forward(self, x):
                return self.lin(x)

        ep = export(Basic(), (torch.randn(5, 10),))
        num_params = 0
        params = []
        for node in ep.graph.nodes:
            if is_param(ep, node):
                num_params += 1
                params.append(get_param(ep, node))
        self.assertEqual(num_params, 2)
        self.assertEqual(params[0].shape, [1, 10])  # weight
        self.assertEqual(params[1].shape, [1])  # bias

    def test_buffer_util(self):
        ep = export(
            torch.nn.BatchNorm2d(100, affine=False), (torch.ones(20, 100, 35, 45),)
        )
        num_buffer = 0
        buffer = []

        for node in ep.graph.nodes:
            if is_buffer(ep, node):
                num_buffer += 1
                buffer.append(get_buffer(ep, node))
        self.assertEqual(num_buffer, 3)

        self.assertEqual(buffer[0].shape, torch.Size([100]))  # running_mean
        self.assertEqual(buffer[1].shape, torch.Size([100]))  # running_var
        self.assertEqual(buffer[2].shape, torch.Size([]))  # num_batches_tracked

    def test_export_dynamo_config(self):
        class MyModule(torch.nn.Module):
            def __init__(self):
                super().__init__()
                self.lstm = torch.nn.LSTM(input_size=4, hidden_size=5, num_layers=1)

            def forward(self, inputs: torch.Tensor) -> torch.Tensor:
                return self.lstm(inputs)

        config = DEFAULT_EXPORT_DYNAMO_CONFIG
        mod = MyModule()

        @contextmanager
        def _patch_config(kwargs):
            orig_config_dict = dataclasses.asdict(config)

            try:
                for k, v in kwargs.items():
                    setattr(config, k, v)
                yield
            finally:
                for k, v in orig_config_dict.items():
                    setattr(config, k, v)

        inp = (torch.rand(5, 4),)
        exported_program = export(mod, inp, strict=True)

        with _patch_config({"allow_rnn": False}):
            with self.assertRaisesRegex(
                torch._dynamo.exc.Unsupported,
                "TorchDynamo purposely graph breaks on RNN, GRU, LSTMs",
            ):
                _ = export(mod, inp, strict=True)

    def test_module(self):
        class MyLinear(torch.nn.Module):
            def __init__(self):
                super().__init__()
                self.weight = torch.randn(20, 98)
                self.bias = torch.randn(20)

            def forward(self, x):
                return torch.nn.functional.linear(x, self.weight, self.bias)

        class Foo(torch.nn.Module):
            def __init__(self):
                super().__init__()
                self.conv = torch.nn.Conv2d(16, 33, 3)
                self.linear = MyLinear()

            def forward(self, x):
                a, b = x
                a_conv = self.conv(a)
                a_linear = self.linear(a_conv)
                b_conv = self.conv(b)
                b_linear = self.linear(b_conv)
                return (
                    a_linear.cos() + b_linear.sin(),
                    a_linear.sin() + b_linear.cos(),
                )

        inp_container = ((torch.randn(20, 16, 50, 100), torch.randn(20, 16, 50, 100)),)

        ep = export(Foo(), inp_container)
        ep_rexported = export(ep.module(), inp_container)

        inp_test = ((torch.randn(20, 16, 50, 100), torch.randn(20, 16, 50, 100)),)

        self.assertTrue(
            torch.allclose(
                ep.module()(*inp_test)[0], ep_rexported.module()(*inp_test)[0]
            )
        )
        self.assertTrue(
            torch.allclose(
                ep.module()(*inp_test)[1], ep_rexported.module()(*inp_test)[1]
            )
        )

    def test_module_with_dict_container_inp_out(self):
        class MyLinear(torch.nn.Module):
            def __init__(self):
                super().__init__()
                self.weight = torch.randn(20, 98)
                self.bias = torch.randn(20)

            def forward(self, x):
                return torch.nn.functional.linear(x, self.weight, self.bias)

        class Foo(torch.nn.Module):
            def __init__(self):
                super().__init__()
                self.conv = torch.nn.Conv2d(16, 33, 3)
                self.linear = MyLinear()

            def forward(self, x):
                a1, a2 = x["a"]
                b = x["b"]
                a1_conv = self.conv(a1)
                a1_linear = self.linear(a1_conv)
                a2_conv = self.conv(a2)
                a2_linear = self.linear(a2_conv)
                b_conv = self.conv(b)
                b_linear = self.linear(b_conv)
                return {
                    "a": a1_linear.cos() + b_linear.sin(),
                    "b": a2_linear.sin() + b_linear.cos(),
                }

        inp_container = (
            {
                "a": (torch.randn(20, 16, 50, 100), torch.randn(20, 16, 50, 100)),
                "b": torch.randn(20, 16, 50, 100),
            },
        )

        ep = export(Foo(), inp_container)
        ep_rexported = export(ep.module(), inp_container)

        inp_test = (
            {
                "a": (torch.randn(20, 16, 50, 100), torch.randn(20, 16, 50, 100)),
                "b": torch.randn(20, 16, 50, 100),
            },
        )

        self.assertTrue(
            torch.allclose(
                ep.module()(*inp_test)["a"], ep_rexported.module()(*inp_test)["a"]
            )
        )
        self.assertTrue(
            torch.allclose(
                ep.module()(*inp_test)["b"], ep_rexported.module()(*inp_test)["b"]
            )
        )

    def test_args_type_checked(self):
        class M(torch.nn.Module):
            def forward(self, x):
                return x + 1

        inp = torch.rand(2, 2)
        with self.assertRaisesRegex(torch._dynamo.exc.UserError, "to be a tuple"):
            # Intentionally not wrapping `inp` in a tuple to trigger the error
            _ = export(M(), inp)

    def test_constrain_value_with_no_default(self):
        class Module(torch.nn.Module):
            def forward(self, x, y):
                n = x.max().item()
                torch._constrain_as_value(n)
                return y + n

        fn = Module()
        ep = export(
            fn,
            (torch.randint(3, 5, (2, 2)), torch.randint(3, 5, (2, 3))),
        )
        test_inp = (torch.randint(3, 5, (2, 2)), torch.randint(3, 5, (2, 3)))
        self.assertTrue(torch.allclose(ep.module()(*test_inp), fn(*test_inp)))

    def test_decomp_batch_norm_functional_predispatch(self):
        class ConvBatchnorm(torch.nn.Module):
            def __init__(self):
                super().__init__()
                self.conv = torch.nn.Conv2d(1, 3, 1, 1)
                self.bn = torch.nn.BatchNorm2d(3)

            def forward(self, x):
                x = self.conv(x)
                x = self.bn(x)
                return (x,)

        mod = ConvBatchnorm()
        mod.eval()
        inp = torch.randn(1, 1, 3, 3)

        gm = torch.export._trace._export(mod, (inp,), pre_dispatch=True).module()
        self.assertExpectedInline(
            str(gm.code).strip(),
            """\
def forward(self, arg_0):
    x, = fx_pytree.tree_flatten_spec(([arg_0], {}), self._in_spec)
    conv_weight = self.conv.weight
    conv_bias = self.conv.bias
    bn_weight = self.bn.weight
    bn_bias = self.bn.bias
    bn_running_mean = self.bn.running_mean
    bn_running_var = self.bn.running_var
    conv2d = torch.ops.aten.conv2d.default(x, conv_weight, conv_bias);  x = conv_weight = conv_bias = None
    _native_batch_norm_legit_no_training = torch.ops.aten._native_batch_norm_legit_no_training.default(conv2d, bn_weight, bn_bias, bn_running_mean, bn_running_var, 0.1, 1e-05);  conv2d = bn_weight = bn_bias = bn_running_mean = bn_running_var = None
    getitem = _native_batch_norm_legit_no_training[0];  _native_batch_norm_legit_no_training = None
    return pytree.tree_unflatten((getitem,), self._out_spec)""",
        )

        mod.train()
        gm_train = _export(mod, (inp,), pre_dispatch=True).module()
        self.assertExpectedInline(
            str(gm_train.code).strip(),
            """\
def forward(self, arg_0):
    x, = fx_pytree.tree_flatten_spec(([arg_0], {}), self._in_spec)
    conv_weight = self.conv.weight
    conv_bias = self.conv.bias
    bn_weight = self.bn.weight
    bn_bias = self.bn.bias
    bn_running_mean = self.bn.running_mean
    bn_running_var = self.bn.running_var
    bn_num_batches_tracked = self.bn.num_batches_tracked
    conv2d = torch.ops.aten.conv2d.default(x, conv_weight, conv_bias);  x = conv_weight = conv_bias = None
    add = torch.ops.aten.add.Tensor(bn_num_batches_tracked, 1)
    _native_batch_norm_legit_functional = torch.ops.aten._native_batch_norm_legit_functional.default(conv2d, bn_weight, bn_bias, bn_running_mean, bn_running_var, True, 0.1, 1e-05);  conv2d = bn_weight = bn_bias = None
    getitem = _native_batch_norm_legit_functional[0]
    getitem_3 = _native_batch_norm_legit_functional[3]
    getitem_4 = _native_batch_norm_legit_functional[4];  _native_batch_norm_legit_functional = None
    copy__default = torch.ops.aten.copy_.default(bn_running_mean, getitem_3);  bn_running_mean = getitem_3 = None
    copy__default_1 = torch.ops.aten.copy_.default(bn_running_var, getitem_4);  bn_running_var = getitem_4 = None
    copy__default_2 = torch.ops.aten.copy_.default(bn_num_batches_tracked, add);  bn_num_batches_tracked = add = None
    return pytree.tree_unflatten((getitem,), self._out_spec)""",
        )

    def test_constrain_value_with_symfloat(self):
        class Module(torch.nn.Module):
            def forward(self, x, y):
                n = x.max().item()
                torch._constrain_as_value(n)
                return y + n

        fn = Module()
        error = (
            ValueError
            if is_non_strict_test(self._testMethodName)
            else torch._dynamo.exc.TorchRuntimeError
        )
        with self.assertRaisesRegex(
            error,
            "Constraining SymFloat or Symbool is nyi",
        ):
            _ = export(fn, (torch.rand(2, 2), torch.rand(2, 3)))

    def test_constrain_size_in_eager(self):
        class Module(torch.nn.Module):
            def forward(self, x, y):
                n = x.max().item()
                torch._constrain_as_size(n)
                return y + n

        fn = Module()
        ep = export(
            fn,
            (torch.randint(1, 2, (2, 2)), torch.randint(3, 5, (2, 3))),
        )
        test_inp = (torch.randint(1, 2, (2, 2)), torch.randint(3, 5, (2, 3)))
        self.assertTrue(torch.allclose(ep.module()(*test_inp), fn(*test_inp)))

    @testing.expectedFailureNonStrict
    def test_constrain_size_with_constrain_value(self):
        class Module(torch.nn.Module):
            def forward(self, x, y):
                n = x.max().item()
                torch._constrain_as_value(n, 2, 10)
                torch._constrain_as_size(n)
                return y + n

        fn = Module()
        with self.assertRaisesRegex(
            RuntimeError, r"Invalid value range for 1 between \[2, 10\]."
        ):
            _ = fn(torch.randint(1, 2, (2, 2)), torch.randint(3, 5, (2, 3)))

        ep = export(
            fn,
            (torch.randint(3, 4, (2, 2)), torch.randint(3, 5, (2, 3))),
        )
        with self.assertRaisesRegex(RuntimeError, "is outside of inline constraint"):
            test_inp = (torch.randint(1, 2, (2, 2)), torch.randint(3, 5, (2, 3)))
            _ = ep.module()(*test_inp)

    def test_constrain_size_with_various_cases(self):
        class Module1(torch.nn.Module):
            def forward(self, x, y):
                n = x.item()
                torch._constrain_as_size(n, min=0)
                return y.sum() + torch.ones(n, 5).sum()

        case1 = Module1()

        class Module2(torch.nn.Module):
            def forward(self, x, y):
                n = x.item()
                torch._constrain_as_size(n, min=0, max=6)
                return y.sum() + torch.ones(n, 5).sum()

        case2 = Module2()

        class Module3(torch.nn.Module):
            def forward(self, x, y):
                n = x.item()
                torch._constrain_as_size(n, min=0, max=1)
                return y.sum() + torch.ones(n, 5).sum()

        case3 = Module3()

        class Module4(torch.nn.Module):
            def forward(self, x, y):
                n = x.item()
                torch._constrain_as_size(n, min=2)
                return y.sum() + torch.ones(n, 5).sum()

        case4 = Module4()

        class Module5(torch.nn.Module):
            def forward(self, x, y):
                n = x.item()
                torch._constrain_as_size(n, min=1)
                return y.sum() + torch.ones(n, 5).sum()

        case5 = Module5()

        ep = export(case1, (torch.tensor(1), torch.ones(4, 5)))

        with self.assertRaisesRegex(
            RuntimeError, r"Invalid value range for -1 between"
        ):
            _ = case1(torch.tensor(-1), torch.randn(4, 5))

        self.assertTrue(
            torch.allclose(
                ep.module()(torch.tensor(1), torch.ones(4, 5)),
                case1(torch.tensor(1), torch.ones(4, 5)),
            )
        )

        ep = export(case2, (torch.tensor(5), torch.randn(4, 5)))

        with self.assertRaisesRegex(RuntimeError, r"Invalid value range for 7 between"):
            _ = case2(torch.tensor(7), torch.randn(4, 5))

        with self.assertRaisesRegex(RuntimeError, r"Invalid value range for 9 between"):
            _ = case2(torch.tensor(9), torch.randn(4, 5))

        self.assertTrue(
            torch.allclose(
                ep.module()(torch.tensor(5), torch.ones(4, 5)),
                case2(torch.tensor(5), torch.ones(4, 5)),
            )
        )

        with self.assertRaisesRegex(
            RuntimeError,
            "Max value to constrain_range_for_size must be greater than 2. got: 1",
        ):
            _ = case3(torch.tensor(1), torch.randn(4, 5))

        with self.assertRaisesRegex(
            RuntimeError,
            r"Invalid value range for 1 between \[2, 9223372036854775807\].",
        ):
            _ = case4(torch.tensor(1), torch.randn(4, 5))

        ep = export(case4, (torch.tensor(5), torch.randn(4, 5)))

        with self.assertRaisesRegex(RuntimeError, r"Invalid value range for 1"):
            _ = case4(torch.tensor(1), torch.randn(4, 5))

        self.assertTrue(
            torch.allclose(
                ep.module()(torch.tensor(5), torch.ones(4, 5)),
                case4(torch.tensor(5), torch.ones(4, 5)),
            )
        )

        ep = export(case5, (torch.tensor(5), torch.randn(4, 5)))

        with self.assertRaisesRegex(RuntimeError, r"Invalid value range for 0"):
            _ = case5(torch.tensor(0), torch.randn(4, 5))

        self.assertTrue(
            torch.allclose(
                ep.module()(torch.tensor(5), torch.ones(4, 5)),
                case5(torch.tensor(5), torch.ones(4, 5)),
            )
        )

    @testing.expectedFailureNonStrict  # non-strict does not add deferred runtime assertions
    @testing.expectedFailureSerDerPreDispatch  # .item call becomes aten.item in predispatch IR
    @testing.expectedFailurePreDispatchRunDecomp  # assert name is still referring to item
    def test_automatic_constrain_size(self):
        class M(torch.nn.Module):
            def forward(self, x, y):
                n = x.item()
                return y.sum() + torch.ones(n, 5).sum()

        ep = export(M(), (torch.tensor(1), torch.ones(4, 5)))

        with self.assertRaisesRegex(
            RuntimeError,
            r"_local_scalar_dense is outside of inline constraint \[0, 9223372036854775806\]",
        ):
            _ = ep.module()(torch.tensor(-1), torch.randn(4, 5))

        self.assertTrue(
            torch.allclose(
                ep.module()(torch.tensor(1), torch.ones(4, 5)),
                M()(torch.tensor(1), torch.ones(4, 5)),
            )
        )

    def test_constrain_decomp(self) -> None:
        class M(torch.nn.Module):
            def __init__(self):
                super().__init__()
                self.freq = torch.ones(5, 5)

            def forward(self, start_pos: torch.Tensor):
                pos = start_pos.item()
                torch._constrain_as_size(pos, min=0, max=4)
                return self.freq[pos] * self.freq[pos]

        ep = torch.export.export(M(), (torch.tensor(1),))
        FileCheck().check_count(
            "torch.ops.aten._assert_async.msg", 2, exactly=True
        ).run(ep.graph_module.code)
        decompose_ep = ep.run_decompositions()
        FileCheck().check_count(
            "torch.ops.aten._assert_async.msg", 2, exactly=True
        ).run(decompose_ep.graph_module.code)

    def test_mixed_input(self):
        class Module(torch.nn.Module):
            def forward(self, a, b, alpha: int):
                return torch.add(a, b, alpha=alpha)

        func = Module()

        a = torch.rand(1, 2)
        b = torch.rand(1, 2)
        alpha = 10

        exported = export(func, (a, b, alpha))
        for node in exported.graph_module.graph.nodes:
            if node.op == "placeholder":
                self.assertTrue(isinstance(node.meta["val"], (Tensor, int)))

    @testing.expectedFailureNonStrict
    @testing.expectedFailureSerDerPreDispatch  # .item() becomes aten.item in predispatch IR
    @testing.expectedFailurePreDispatchRunDecomp  # Assert message is still using the old node name, so it shoudl fail
    def test_export_with_inline_constraints(self):
        class Module(torch.nn.Module):
            def forward(self, x):
                a = x.item()
                torch._constrain_as_value(a, 4, 7)
                return torch.empty((a, 4))

        f = Module()
        ep = export(f, (torch.tensor([5]),))
        self.assertEqual(ep.module()(torch.tensor([6])).shape, (6, 4))

        FileCheck().check_count(
            "torch.ops.aten.sym_constrain_range.default", 1, exactly=True
        ).run(ep.graph_module.code)

        with self.assertRaisesRegex(
            RuntimeError,
            r"_local_scalar_dense is outside of inline constraint \[4, 7\]",
        ) as cm:
            ep.module()(torch.tensor([30]))

    def test_export_with_inline_constraints_complex(self):
        class Module(torch.nn.Module):
            def forward(self, x):
                a = x.item()
                torch._constrain_as_value(a, 4, 7)
                empty = torch.empty((a, 4))

                return torch.cat((empty.transpose(0, 1), torch.zeros(6, a)), 0)

        f = Module()
        ep = export(f, (torch.tensor([6]),))
        self.assertEqual(ep.module()(torch.tensor([5])).shape, (10, 5))
        FileCheck().check_count(
            "torch.ops.aten.sym_constrain_range.default", 1, exactly=True
        ).run(ep.graph_module.code)

    def test_to_module_with_mutated_buffer(self):
        class Foo(torch.nn.Module):
            def __init__(self):
                super().__init__()
                self.register_buffer("buf", torch.zeros(1))

            def forward(self, x):
                self.buf.add_(1)
                return x.sum() + self.buf.sum()

        exported = export(Foo(), (torch.ones(5, 5),))
        stateful_gm = exported.module()
        export_return_val = stateful_gm(torch.ones(5, 5))
        eager = Foo()
        eager_return_val = eager(torch.ones(5, 5))
        self.assertTrue(torch.allclose(eager_return_val, export_return_val))

        for name, buffer in stateful_gm.named_buffers():
            self.assertTrue(torch.allclose(torch.ones(1), buffer))

        changed = stateful_gm.graph.eliminate_dead_code()
        self.assertFalse(changed)
        self.assertTrue(
            torch.allclose(stateful_gm(torch.ones(5, 5)), eager(torch.ones(5, 5)))
        )

        for name, buffer in stateful_gm.named_buffers():
            self.assertTrue(torch.allclose(torch.tensor(2, dtype=torch.float), buffer))

    def test_to_module_with_mutated_buffer_multiple(self):
        class Bar(torch.nn.Module):
            def __init__(self):
                super().__init__()
                self.register_buffer("buf", torch.ones(1))

            def forward(self, x):
                self.buf.add_(1)
                return x.sum() + self.buf.sum()

        class Foo(torch.nn.Module):
            def __init__(self):
                super().__init__()
                self.register_buffer("buf", torch.zeros(1))
                self.bar = Bar()

            def forward(self, x):
                self.buf.add_(1)
                self.bar.buf.add_(2)
                bar = self.bar(x)
                return bar.sum() + self.buf.sum()

        exported = export(Foo(), (torch.ones(5, 5),))
        stateful_gm = exported.module()
        export_return_val = stateful_gm(torch.ones(5, 5))
        eager = Foo()
        eager_return_val = eager(torch.ones(5, 5))
        self.assertTrue(torch.allclose(eager_return_val, export_return_val))

        for name, buffer in stateful_gm.named_buffers():
            if name == "L__self___buf":
                self.assertTrue(torch.allclose(torch.ones(1), buffer))
            if name == "L__self___bar_buf":
                self.assertTrue(
                    torch.allclose(torch.tensor(4, dtype=torch.float), buffer)
                )

        changed = stateful_gm.graph.eliminate_dead_code()
        self.assertFalse(changed)
        self.assertTrue(
            torch.allclose(stateful_gm(torch.ones(5, 5)), eager(torch.ones(5, 5)))
        )

        for name, buffer in stateful_gm.named_buffers():
            if name == "L__self___buf":
                self.assertTrue(
                    torch.allclose(torch.tensor(2, dtype=torch.float), buffer)
                )
            if name == "L__self___bar_buf":
                self.assertTrue(
                    torch.allclose(torch.tensor(7, dtype=torch.float), buffer)
                )

    def test_runtime_assert_for_prim(self):
        class Foo(torch.nn.Module):
            def forward(self, x, y):
                return x + y

        foo = Foo()
        tensor_inp = torch.ones(7, 5)
        dim0_x = torch.export.Dim("dim0_x", min=6)
        dynamic_shapes = {"x": {0: dim0_x}, "y": None}
        exported = torch.export.export(
            foo, (tensor_inp, 5), dynamic_shapes=dynamic_shapes
        )
        self.assertTrue(
            torch.allclose(
                exported.module()(torch.ones(8, 5), 5), foo(torch.ones(8, 5), 5)
            )
        )
        with self.assertRaisesRegex(
            RuntimeError,
            escape("Expected input at *args[1] to be equal to 5, but got 6"),
        ):
            _ = exported.module()(torch.ones(8, 5), 6)

        exported = torch.export.export(
            foo, (tensor_inp, 5.0), dynamic_shapes=dynamic_shapes
        )
        with self.assertRaisesRegex(
            RuntimeError,
            escape("Expected input at *args[1] to be equal to 5.0, but got 6.0"),
        ):
            _ = exported.module()(torch.ones(7, 5), 6.0)

    def test_runtime_assert_for_prm_str(self):
        class Foo(torch.nn.Module):
            def forward(self, a, b, mode):
                return torch.div(a, b, rounding_mode=mode)

        foo = Foo()
        inps = (torch.randn(4, 4), torch.randn(4), "trunc")
        exported = export(foo, inps)
        with self.assertRaisesRegex(
            RuntimeError, "to be equal to trunc, but got floor"
        ):
            _ = exported.module()(torch.randn(4, 4), torch.randn(4), "floor")
        self.assertTrue(torch.allclose(exported.module()(*inps), foo(*inps)))

    def test_to_module_with_mutated_buffer_multiple_update_sub_later(self):
        class Bar(torch.nn.Module):
            def __init__(self):
                super().__init__()
                self.register_buffer("buf", torch.ones(1))

            def forward(self, x):
                self.buf.add_(1)
                return x.sum() + self.buf.sum()

        class Foo(torch.nn.Module):
            def __init__(self):
                super().__init__()
                self.register_buffer("buf", torch.zeros(1))
                self.bar = Bar()

            def forward(self, x):
                self.buf.add_(1)
                bar = self.bar(x)
                self.bar.buf.add_(2)
                return bar.sum() + self.buf.sum()

        exported = export(Foo(), (torch.ones(5, 5),))
        stateful_gm = exported.module()
        export_return_val = stateful_gm(torch.ones(5, 5))
        eager = Foo()
        eager_return_val = eager(torch.ones(5, 5))
        self.assertTrue(torch.allclose(eager_return_val, export_return_val))

        for name, buffer in stateful_gm.named_buffers():
            if name == "L__self___buf":
                self.assertTrue(torch.allclose(torch.ones(1), buffer))
            if name == "L__self___bar_buf":
                self.assertTrue(
                    torch.allclose(torch.tensor(4, dtype=torch.float), buffer)
                )

        changed = stateful_gm.graph.eliminate_dead_code()
        self.assertFalse(changed)
        self.assertTrue(
            torch.allclose(stateful_gm(torch.ones(5, 5)), eager(torch.ones(5, 5)))
        )

        for name, buffer in stateful_gm.named_buffers():
            if name == "L__self___buf":
                self.assertTrue(
                    torch.allclose(torch.tensor(2, dtype=torch.float), buffer)
                )
            if name == "L__self___bar_buf":
                self.assertTrue(
                    torch.allclose(torch.tensor(7, dtype=torch.float), buffer)
                )

    def test_retracable_ep(self):
        class Bar(torch.nn.Module):
            def __init__(self):
                super().__init__()
                self.register_buffer("buf", torch.ones(1))

            def forward(self, x):
                self.buf.add_(1)
                return x.sum() + self.buf.sum()

        class Foo(torch.nn.Module):
            def __init__(self):
                super().__init__()
                self.register_buffer("buf", torch.zeros(1))
                self.bar = Bar()

            def forward(self, x):
                self.buf.add_(1)
                bar = self.bar(x)
                self.bar.buf.add_(2)
                return bar.sum() + self.buf.sum()

        inp = torch.ones(5, 5)
        exported = torch.export.export(Foo(), (inp,))
        reexported = torch.export.export(exported.module(), (inp,))

        self.assertTrue(torch.allclose(Foo()(inp), reexported.module()(inp)))

        dim0_x = torch.export.Dim("dim0_x")
        exported = torch.export.export(Foo(), (inp,), dynamic_shapes=({0: dim0_x},))
        reexported = torch.export.export(exported.module(), (inp,))
        with self.assertRaisesRegex(
            RuntimeError, "shape\[0\] to be equal to 5, but got 7"
        ):
            reexported.module()(torch.ones(7, 5))

        reexported = torch.export.export(
            exported.module(), (inp,), dynamic_shapes=({0: dim0_x},)
        )
        self.assertTrue(
            torch.allclose(
                Foo()(torch.ones(7, 5)), reexported.module()(torch.ones(7, 5))
            )
        )

        # can't retrace with invalid inputs with respect to the original ExportedProgram
        dim0_x_v2 = torch.export.Dim("dim0_x_v2", min=3)
        exported_v2 = torch.export.export(
            Foo(), (inp,), dynamic_shapes={"x": {0: dim0_x_v2}}
        )
        with self.assertRaisesRegex(
            RuntimeError,
            escape("Expected input at *args[0].shape[0] to be >= 3, but got 2"),
        ):
            torch.export.export(exported_v2.module(), (torch.randn(2, 2),))

    def test_export_cond(self):
        class A(torch.nn.Module):
            def __init__(self):
                super().__init__()
                self.register_buffer("buffer", torch.ones(6, 4))

            def forward(self):
                return self.buffer.cos()

        class Foo(torch.nn.Module):
            def __init__(self):
                super().__init__()
                self.a = A()

            def forward(self, x):
                def true_fn(x):
                    return x.cos() + self.a().sum()

                def false_fn(x):
                    return x.sin()

                return cond(x.shape[0] > 4, true_fn, false_fn, [x])

        inp = torch.ones(6, 4)
        ep = export(
            Foo(),
            (inp,),
        )
        self.assertTrue(
            torch.allclose(ep.module()(torch.ones(6, 4)), Foo()(torch.ones(6, 4)))
        )

    def test_cond_buffers(self):
        class M(torch.nn.Module):
            def __init__(self):
                super().__init__()
                self.register_parameter(
                    "param", torch.nn.Parameter(torch.ones(2, 3), requires_grad=False)
                )
                self.register_buffer("buffer", torch.ones(2, 3) + 1)

            def true_fn(self, x):
                return x + self.param

            def false_fn(self, x):
                return x + self.buffer

            def forward(self, x):
                return cond(x.shape[0] == 4, self.true_fn, self.false_fn, [x])

        inp = torch.ones(2, 3)
        ep = torch.export.export(M(), (inp,))
        inp = torch.randn(2, 3)
        epm = ep.module()
        self.assertTrue(torch.allclose(epm(inp), M()(inp)))

        for gm in epm.named_modules():
            if not isinstance(gm, torch.fx.GraphModule):
                continue
            self.assertEqual(
                len([node for node in gm.graph.nodes if node.op == "placeholder"]), 1
            )

    # map_fn references module outside the module hierarchy
    @unittest.expectedFailure
    def test_map_buffers(self):
        class M1(torch.nn.Module):
            def __init__(self):
                super().__init__()
                self.register_parameter(
                    "param", torch.nn.Parameter(torch.tensor(5), requires_grad=False)
                )
                self.register_buffer("buffer", torch.tensor(6) + 1)

        m1 = M1()

        def map_fn(x, y):
            z = x + y + m1.param + m1.buffer
            z.add_(4)
            return z

        class M(torch.nn.Module):
            def forward(self, xs, y):
                return map(map_fn, xs, y)

        example_inputs = (torch.ones(3, 2), torch.tensor(3))
        ep = torch.export.export(M(), example_inputs)
        example_inputs = (torch.randn(3, 2), torch.tensor(3))
        epm = ep.module()
        self.assertTrue(torch.allclose(epm(*example_inputs), M()(*example_inputs)))

        for gm in epm.named_modules():
            if not isinstance(gm, torch.fx.GraphModule):
                continue
            self.assertEqual(
                len([node for node in gm.graph.nodes if node.op == "placeholder"]), 2
            )

    @testing.expectedFailureSerDer  # We don't preserve metadata on graph module
    @testing.expectedFailureSerDerPreDispatch
    @testing.expectedFailureNonStrict
    def test_retrace_graph_level_meta_preservation(self):
        class Foo(torch.nn.Module):
            def __init__(self):
                super().__init__()

            def forward(self, x):
                if x.shape[0] > 4:
                    return x.cos()
                return x.sin()

        inp = torch.ones(7, 5)
        dim0_x = torch.export.Dim("dim0_x", min=6)
        exported = torch.export.export(Foo(), (inp,), dynamic_shapes={"x": {0: dim0_x}})
        stateful_module = exported.module()
        self.assertTrue(len(stateful_module.meta["input_shape_constraints"]), 1)

        re_exported = export(stateful_module, (inp,), dynamic_shapes=({0: dim0_x},))
        self.assertTrue(
            len(re_exported.graph_module.meta["input_shape_constraints"]) == 1
        )
        self.assertTrue(
            torch.allclose(
                exported.module()(torch.ones(7, 5)),
                re_exported.module()(torch.ones(7, 5)),
            )
        )

        re_exported_v2 = export(exported.module(), (inp,))
        self.assertTrue(
            len(re_exported_v2.graph_module.meta["input_shape_constraints"]) == 0
        )
        self.assertTrue(
            torch.allclose(
                exported.module()(torch.ones(7, 5)),
                re_exported_v2.module()(torch.ones(7, 5)),
            )
        )

    def test_constrain_as_size_error(self):
        class Module(torch.nn.Module):
            def forward(self, x):
                a = x.item()
                # We cannot automatically infer a is a size here because view
                # accepts -1
                return torch.randn(24).view(a, 4)

        f = Module()
        if is_non_strict_test(self._testMethodName):
            error = torch.fx.experimental.symbolic_shapes.GuardOnDataDependentSymNode
            error_msg = r"Could not guard on data-dependent expression"
        else:
            error = torch._dynamo.exc.UserError
            error_msg = (
                r"Tried to use data-dependent value in the subsequent computation"
            )
        with self.assertRaisesRegex(error, error_msg):
            _ = export(f, (torch.tensor(6),))

    def test_train_eval_on_exported_preautograd_module(self):
        class Foo(torch.nn.Module):
            def __init__(self):
                super().__init__()

            def forward(self, x):
                if x.shape[0] > 4:
                    return x.cos()
                return x.sin()

        graph_module = _export(Foo(), (torch.ones(7, 5),), pre_dispatch=True).module()
        with self.assertRaisesRegex(
            NotImplementedError, r"Calling train\(\) is not supported yet."
        ):
            graph_module.train()

        with self.assertRaisesRegex(
            NotImplementedError, r"Calling eval\(\) is not supported yet."
        ):
            graph_module.eval()

    @testing.expectedFailureRetraceability  # T183144788
    def test_lifted_constants(self) -> None:
        class Module(torch.nn.Module):
            def forward(self, x):
                return x + torch.tensor(3)

        f = Module()
        ep = export(f, (torch.tensor(1),))

        self.assertEqual(len(ep.graph_signature.input_specs), 2)
        self.assertEqual(len(ep.constants), 1)

        class Foo(torch.nn.Module):
            def __init__(self):
                super().__init__()
                self.a = torch.tensor(3)

            def forward(self, x):
                list_tensor = [torch.tensor(3), torch.tensor(4)]
                return x + self.a + list_tensor[0] + list_tensor[1]

        ep = export(Foo(), (torch.tensor(1),))

        self.assertEqual(len(ep.graph_signature.input_specs), 4)
        self.assertEqual(len(ep.state_dict), 0)
        self.assertEqual(len(ep.constants), 3)

        inp = (torch.tensor(5),)
        self.assertTrue(torch.allclose(ep.module()(*inp), Foo()(*inp)))

        transform = ep.run_decompositions()
        self.assertEqual(len(ep.graph_signature.input_specs), 4)
        self.assertTrue(torch.allclose(ep.module()(*inp), transform.module()(*inp)))

    @testing.expectedFailureRetraceability  # T183144788
    def test_tensor_attribute_zero_args(self):
        class Foo(torch.nn.Module):
            def __init__(self, value):
                super().__init__()
                self.x = torch.tensor(value)

            def forward(self):
                return self.x.clone()

        m = Foo([1, 2])
        ep = export(m, ())
        self.assertEqual(ep.graph_signature.lifted_tensor_constants, ["x"])

    def test_preserve_shape_dynamism_for_unused_inputs(self):
        @dataclass
        class Input:
            f: torch.Tensor
            p: torch.Tensor

        torch._export.utils.register_dataclass_as_pytree_node(
            Input,
            serialized_type_name="test_preserve_shape_dynamism_for_unused_inputs.Input",
        )

        class Module(torch.nn.Module):
            def forward(self, x: Input):
                return x.f + 1

        mod = Module()
        example_inputs = (Input(f=torch.ones(10, 4), p=torch.zeros(10, 4)),)
        ep_static = torch.export.export(mod, example_inputs)
        for node in ep_static.graph.nodes:
            if node.op == "placeholder":
                for s in node.meta["val"].shape:
                    self.assertIsInstance(s, int)

        dim0_x_f, dim0_x_p = torch.export.dims("dim0_x_f", "dim0_x_p")
        dynamic_shapes = {"x": [{0: dim0_x_f}, {0: dim0_x_p}]}
        ep_dynamic = torch.export.export(
            mod, example_inputs, dynamic_shapes=dynamic_shapes
        )
        for node in ep_dynamic.graph.nodes:
            if node.op == "placeholder":
                for i, s in enumerate(node.meta["val"].shape):
                    if i == 0:
                        self.assertIsInstance(s, torch.SymInt)
                    else:
                        self.assertIsInstance(s, int)

    def test_multiple_definitions_same_name_dim(self):
        class Foo(torch.nn.Module):
            def forward(self, x, y):
                return torch.matmul(x, y)

        A = torch.export.Dim("C", min=3)
        B = torch.export.Dim("C", max=12)
        with self.assertRaisesRegex(
            torch._dynamo.exc.UserError,
            "Found different definitions Dim\\(.*min=3\\) and Dim\\(.*max=12\\) "
            "for the same symbolic dimension",
        ):
            torch.export.export(
                Foo(),
                (torch.randn(10, 10), torch.randn(10, 10)),
                dynamic_shapes={"x": (A, B), "y": (B, A)},
            )

    def test_export_with_wrong_inputs(self):
        class MyModule(torch.nn.Module):
            def forward(self, x):
                return x + x

        exported_program = export(MyModule(), (torch.rand(2, 3),), {})
        with self.assertRaisesRegex(ValueError, "Trying to flatten user inputs"):
            exported_program.module()(torch.rand(2, 3), torch.rand(2, 3))

    @testing.expectedFailureSerDerPreDispatch  # linear shouldn't decompose
    @testing.expectedFailurePreDispatchRunDecomp  # no action needed here
    def test_export_decomps_simple(self):
        class M(torch.nn.Module):
            def __init__(self):
                super().__init__()
                self.lin = torch.nn.Linear(10, 1)

            def forward(self, x):
                return self.lin(x)

        inp = (torch.randn(5, 10),)
        m = M()
        ep = export(m, inp)
        state_dict = ep.state_dict

        FileCheck().check_count("torch.ops.aten.t.default", 1, exactly=True).run(
            ep.graph_module.code
        )
        self.assertTrue(torch.allclose(ep.module()(*inp), m(*inp)))

        core_aten_ep = ep.run_decompositions()
        FileCheck().check_count("torch.ops.aten.permute.default", 1, exactly=True).run(
            core_aten_ep.graph_module.code
        )
        FileCheck().check_count("torch.ops.aten.t.default", 0, exactly=True).run(
            core_aten_ep.graph_module.code
        )
        self.assertTrue(torch.allclose(core_aten_ep.module()(*inp), m(*inp)))
        self.assertEqual(id(state_dict), id(ep.state_dict))

    def test_export_decomps_dynamic(self):
        class M(torch.nn.Module):
            def __init__(self):
                super().__init__()
                self.lin = torch.nn.Linear(10, 1)

            def forward(self, x):
                return self.lin(x)

        inp = (torch.randn(5, 10),)
        m = M()
        ep = export(m, inp, dynamic_shapes={"x": {0: Dim("batch")}})

        core_aten_ep = ep.run_decompositions()

        input_node = [
            node for node in core_aten_ep.graph.nodes if node.op == "placeholder"
        ][-1]
        self.assertTrue(isinstance(input_node.meta["val"].shape[0], torch.SymInt))

        FileCheck().check_count("torch.ops.aten.permute.default", 1, exactly=True).run(
            core_aten_ep.graph_module.code
        )
        FileCheck().check_count("torch.ops.aten.t.default", 0, exactly=True).run(
            core_aten_ep.graph_module.code
        )
        self.assertTrue(torch.allclose(core_aten_ep.module()(*inp), m(*inp)))

    def test_nonzero_2(self):
        class Module(torch.nn.Module):
            def forward(self, x):
                return torch.nonzero(x)

        f = Module()
        ep = export(f, (torch.ones(2),))
        inp = torch.randn(2)
        self.assertTrue(torch.allclose(ep.module()(inp), torch.nonzero(inp)))

    @testing.expectedFailureNonStrict
    def test_redundant_asserts(self):
        class Foo(torch.nn.Module):
            def forward(self, x):
                y = x.item()
                torch._constrain_as_size(y)
                return torch.zeros(y)

        f = Foo()

        ep = export(f, (torch.tensor([3]),))
        FileCheck().check_count(
            "torch.ops.aten._assert_async.msg", 2, exactly=True
        ).run(ep.graph_module.code)

    def test_non_arg_name_dynamic_shapes_api(self):
        class Foo(torch.nn.Module):
            def forward(self, a, b):
                return a.sum() + b.sum()

        foo = Foo()
        dim = torch.export.Dim("dim")
        ep = torch.export.export(
            foo,
            (torch.randn(4, 4), torch.randn(4, 4)),
            dynamic_shapes=(None, {0: dim}),
        )

        test_inp = (torch.randn(4, 4), torch.randn(7, 4))
        self.assertEqual(ep.module()(*test_inp), foo(*test_inp))

        ep_v2 = torch.export.export(
            foo,
            (torch.randn(4, 4), torch.randn(4, 4)),
            dynamic_shapes=(None, None),
        )
        with self.assertRaisesRegex(
            RuntimeError, "shape\[0\] to be equal to 4, but got 7"
        ):
            ep_v2.module()(*test_inp)

    def test_constant_output(self):
        class ModuleConstant(torch.nn.Module):
            def __init__(self):
                super().__init__()
                self.b = torch.randn(3, 2)

            def forward(self):
                return self.b

        class ModuleNestedConstant(torch.nn.Module):
            def __init__(self):
                super().__init__()
                self.bff = torch.randn(3, 2)

            def forward(self, x, y):
                return {"prediction": (x + y, self.bff)}

        mod = ModuleConstant()
        ep = torch.export.export(mod, ())
        self.assertEqual(ep.module()(), mod())

        args = (torch.randn(3, 2), torch.randn(3, 2))
        mod = ModuleNestedConstant()
        ep = torch.export.export(mod, args)
        self.assertEqual(ep.module()(*args), mod(*args))

    def test_non_arg_name_dynamic_shapes_api_with_kwarg(self):
        class Foo(torch.nn.Module):
            def forward(self, a, b, kw1, kw2):
                return a.sum() + b.sum() + kw1.sum() - kw2.sum()

        foo = Foo()
        dim = torch.export.Dim("dim")
        dim_for_kw1 = torch.export.Dim("dim_for_kw1")
        ep = torch.export.export(
            foo,
            (torch.randn(4, 4), torch.randn(4, 4)),
            {"kw2": torch.ones(4, 4), "kw1": torch.zeros(4, 4)},
            # We are specifying dynamism on the first kwarg even though user passed in
            # different order
            dynamic_shapes=(None, {0: dim}, {0: dim_for_kw1}, None),
        )

        test_inp = (torch.randn(4, 4), torch.randn(7, 4))
        test_kwargs = {"kw2": torch.ones(4, 4), "kw1": torch.zeros(9, 4)}
        # This should work even if the kwarg order are flipped.
        self.assertEqual(
            ep.module()(*test_inp, **test_kwargs), foo(*test_inp, **test_kwargs)
        )

    def test_non_arg_name_dynamic_shapes_api_with_container_type(self):
        class Foo(torch.nn.Module):
            def forward(self, a, b):
                return a[0].sum() + a[1].sum() + b.sum()

        inp_a = (torch.randn(4, 4), torch.randn(4, 4))
        inp_b = torch.randn(4, 4)
        inp = (inp_a, inp_b)

        count = 0

        def dynamify_inp(x):
            # Mark the second input a[1] dynamic
            nonlocal count
            if count == 1:
                dim = torch.export.Dim("dim", min=3)
                count += 1
                return {0: dim}
            count += 1
            return None

        dynamic_shapes = tree_map(dynamify_inp, inp)

        foo = Foo()
        ep = torch.export.export(foo, inp, dynamic_shapes=dynamic_shapes)

        test_inp = ((torch.randn(4, 4), torch.randn(2, 4)), torch.randn(4, 4))
        with self.assertRaisesRegex(RuntimeError, "shape\[0\] to be >= 3, but got 2"):
            ep.module()(*test_inp)

    def test_lazy_module_kwargs(self):
        class LazyModule(torch.nn.modules.lazy.LazyModuleMixin, torch.nn.Module):
            def initialize_parameters(self, *args, **kwargs):
                pass

            def forward(self, x, y):
                return x + y

        m = LazyModule()
        ep = torch.export.export(
            m, (), {"x": torch.randn(3, 3), "y": torch.randn(3, 3)}
        )
        inputs = {"x": torch.randn(3, 3), "y": torch.randn(3, 3)}
        self.assertEqual(ep.module()(**inputs), m(**inputs))

    def test_retrace_pre_autograd(self):
        class Foo(torch.nn.Module):
            def __init__(self):
                super().__init__()
                self.register_buffer("buffer", torch.ones(4, 4))

            def forward(self, x):
                self.buffer.add_(4)
                return x.sum() + self.buffer.sum()

        inp = torch.randn(4, 4)
        gm = _export(
            Foo(),
            (inp,),
            dynamic_shapes=({0: torch.export.Dim("dim", min=3)},),
            pre_dispatch=True,
        ).module()

        with self.assertRaisesRegex(
            RuntimeError, escape("Expected input at *args[0].shape[0]")
        ):
            gm(torch.randn(2, 2))

        with self.assertRaisesRegex(
            RuntimeError, escape("Expected input at *args[0].shape[0]")
        ):
            torch.export.export(gm, (torch.randn(2, 2),))

        ep = torch.export.export(
            gm,
            (torch.randn(5, 4),),
            dynamic_shapes=({0: torch.export.Dim("dim", min=3)},),
        )

        test_inp = torch.ones(8, 4)
        self.assertTrue(torch.allclose(ep.module()(test_inp), Foo().forward(test_inp)))

    def test_issue_113041(self):
        class TestModule(torch.nn.Module):
            def __init__(self):
                super().__init__()
                self.a = torch.tensor(1.0)

            def forward(self, x: torch.Tensor) -> torch.Tensor:
                return x + self.a

        def forward_hook(module: torch.nn.Module, inputs, output) -> torch.Tensor:
            return 2 * output

        seq = torch.nn.Sequential(TestModule()).eval()
        seq.b = torch.tensor(2)
        handle = seq.register_forward_hook(forward_hook)

        class M(torch.nn.Module):
            def __init__(self):
                super().__init__()
                self.seq = seq

            def forward(self, x):
                return self.seq(x) + self.seq.b

        inp = (torch.randn(2, 8),)
        ep = export(M(), inp)  # This errors because dynamo adds an extra input

    def test_export_with_fake_tensor_inputs(self):
        fake_mode = torch._subclasses.fake_tensor.FakeTensorMode()

        class Model(torch.nn.Module):
            def __init__(self) -> None:
                super().__init__()
                self.linear = torch.nn.Linear(2, 2)

            def forward(self, x):
                out = self.linear(x)
                return out

        # Put the inputs on a device
        with fake_mode, torch.device("meta"):
            x = torch.rand(5, 2, 2)
            model = Model()

            exported_program = torch.export.export(model, (x,))
            export_res = exported_program.module()(x)
            exp_res = model(x)
            all_meta_val = [
                node.meta["val"]
                for node in exported_program.graph_module.graph.nodes
                if "val" in node.meta
            ]
            self.assertTrue(export_res.size() == exp_res.size())
            self.assertTrue(all(val.device == x.device for val in all_meta_val))
            self.assertTrue(
                all(val.fake_mode is all_meta_val[0].fake_mode for val in all_meta_val)
            )
            decomposed_ep = exported_program.run_decompositions()
            export_res = decomposed_ep.module()(x)
            self.assertTrue(export_res.size() == exp_res.size())

    def test_export_with_fake_tensor_inputs_on_cuda_devices(self):
        fake_mode = torch._subclasses.fake_tensor.FakeTensorMode()

        class Model(torch.nn.Module):
            def __init__(self) -> None:
                super().__init__()
                self.linear = torch.nn.Linear(2, 2)

            def forward(self, x):
                out = self.linear(x)
                return out

        # Put the inputs on a device
        with fake_mode, torch.device("meta"):
            x = torch.rand(5, 2, 2)
            model = Model()

        # Manualy set the fake_device of fake tensors.
        x.fake_device = torch.device("cuda:0")
        for n, p in model.named_parameters():
            p.fake_device = torch.device("cuda:0")

        # Need to set all the requires_grad of tensors to False, because fake_tensor with CUDA device
        # doesn't quite work well with aot_autograd right now due to some logic fails
        # the check in call getDeviceGuardImpl in InputMetadata.
        x.requires_grad = False
        for n, p in model.named_parameters():
            p.requires_grad = False

        def check_device_and_fake_mode():
            exported_program = torch.export.export(model, (x,))
            export_res = exported_program.module()(x)
            exp_res = model(x)
            all_meta_val = [
                node.meta["val"]
                for node in exported_program.graph_module.graph.nodes
                if "val" in node.meta
            ]
            self.assertTrue(export_res.size() == exp_res.size())
            self.assertTrue(all(val.device == x.device for val in all_meta_val))
            self.assertTrue(
                all(val.fake_mode is all_meta_val[0].fake_mode for val in all_meta_val)
            )

        check_device_and_fake_mode()

    def test_run_decomposition_supports_user_input_mutation(self):
        class SingleOp(torch.nn.Module):
            def __init__(self):
                super().__init__()
                self.op = torch.ops.aten.native_batch_norm

            def forward(
                self,
                input,
                weight,
                bias,
                running_mean,
                running_var,
                training,
                momentum,
                eps,
                **kwargs,
            ):
                return self.op(
                    input,
                    weight,
                    bias,
                    running_mean,
                    running_var,
                    training,
                    momentum,
                    eps,
                    **kwargs,
                )

        input = torch.randn(5, 5, 5)
        weight = torch.randn(5)
        bias = torch.randn(5)
        running_mean = torch.randn(5)
        running_var = torch.randn(5)
        training = True
        momentum = 0.5
        eps = 0.6

        model = SingleOp()
        output = model(
            input, weight, bias, running_mean, running_var, training, momentum, eps
        )

        ep = torch.export.export(
            model,
            args=(
                input,
                weight,
                bias,
                running_mean,
                running_var,
                training,
                momentum,
                eps,
            ),
        )
        ep.run_decompositions(decomp_table=torch._decomp.decomposition_table)
        self.assertEqual(
            ep.module()(
                input, weight, bias, running_mean, running_var, training, momentum, eps
            ),
            output,
        )

    def test_export_graph_with_no_inputs(self):
        # We saw this pattern when users want to export
        # a graph that initlizes the states of a model.
        class Module(torch.nn.Module):
            def forward(self):
                return torch.randn(3, 4), torch.randn(3, 4)

        f = Module()
        ep = torch.export.export(f, ())
        a, b = ep.module()()
        self.assertEqual(a.size(), torch.Size([3, 4]))
        self.assertEqual(b.size(), torch.Size([3, 4]))

    def test_pad_sequence(self):
        class Module(torch.nn.Module):
            def forward(self, x):
                return torch._C._nn.pad_sequence([x])

        m0 = Module()
        inputs = (torch.randn(3, 2),)
        ep = torch.export.export(
            m0, inputs, dynamic_shapes={"x": {0: Dim("batch_size")}}
        )
        self.assertEqual(ep.module()(*inputs), m0(*inputs))

        class ModuleBatchFirst(torch.nn.Module):
            def forward(self, x):
                return torch._C._nn.pad_sequence([x], batch_first=True)

        m1 = ModuleBatchFirst()
        inputs = (torch.randn(3, 2),)
        ep = torch.export.export(
            m1, inputs, dynamic_shapes={"x": {0: Dim("batch_size")}}
        )
        self.assertEqual(ep.module()(*inputs), m1(*inputs))

        class ModuleMulti(torch.nn.Module):
            def forward(self, x, y, z):
                return torch._C._nn.pad_sequence([x, y, z])

        m2 = ModuleMulti()
        inputs = (torch.randn(5, 2), torch.randn(4, 2), torch.randn(3, 2))
        ep = torch.export.export(
            m2,
            inputs,
            dynamic_shapes={
                "x": {0: Dim("batch_size")},
                "y": {0: Dim("y")},
                "z": {0: Dim("z")},
            },
        )
        self.assertEqual(ep.module()(*inputs), m2(*inputs))

        class ModuleMultiBatchFirst(torch.nn.Module):
            def forward(self, x, y, z):
                return torch._C._nn.pad_sequence([x, y, z], batch_first=True)

        m3 = ModuleMulti()
        inputs = (torch.randn(5, 2), torch.randn(4, 2), torch.randn(3, 2))
        ep = torch.export.export(
            m2,
            inputs,
            dynamic_shapes={
                "x": {0: Dim("batch_size")},
                "y": {0: Dim("y")},
                "z": {0: Dim("z")},
            },
        )
        self.assertEqual(ep.module()(*inputs), m3(*inputs))

    def test_export_then_compile_tensor_ctor(self):
        class M(torch.nn.Module):
            def forward(self, scores, mask):
                scores = scores.masked_fill(
                    mask, torch.tensor(torch.finfo(scores.dtype).min)
                )  # (bs, n_heads, q_length, k_length)
                return scores

        tensor_cpu = torch.randn(2, 4)
        mask_cpu = torch.BoolTensor(
            [[False, True, False, False], [False, False, False, False]]
        )

        m = M().eval()
        # res_ref = m(tensor_cpu, mask_cpu)
        # print("res_ref is: {}".format(res_ref), flush=True)

        exported_model = _export(m, (tensor_cpu, mask_cpu), pre_dispatch=True).module()
        optimized_model = torch.compile(exported_model)
        optimized_model(tensor_cpu, mask_cpu)

    def test_export_input_mutation_static_shape(self):
        class MutationModel(torch.nn.Module):
            def forward(self, x, y):
                x.view(3, 2, -1).add_(y)
                return x

        inputs = (torch.randn(12), torch.tensor(2))
        model = MutationModel()
        ep = export(model, inputs)
        inputs_export = copy.deepcopy(inputs)
        inputs_model = copy.deepcopy(inputs)
        self.assertEqual(ep.module()(*inputs_export), model(*inputs_model))
        self.assertEqual(inputs[0] + torch.tensor(2), inputs_model[0])
        self.assertEqual(inputs[0] + torch.tensor(2), inputs_export[0])

    def test_export_input_mutation_dynamic_shape(self):
        class MutationModel(torch.nn.Module):
            def forward(self, x, y):
                x[0].mul_(y)
                return x

        inputs = ((torch.randn(12), torch.randn(3, 2)), 2.0)
        model = MutationModel()
        ep = torch.export.export(
            model,
            inputs,
            dynamic_shapes={"x": ({0: torch.export.Dim("dim")}, None), "y": None},
        )
        nodes = list(ep.graph.nodes)
        self.assertEqual(nodes[0].op, "placeholder")
        self.assertIsInstance(nodes[0].meta["val"], torch.Tensor)
        self.assertIsInstance(nodes[0].meta["val"].shape[0], torch.SymInt)

        inputs_export = copy.deepcopy(inputs)
        inputs_model = copy.deepcopy(inputs)
        self.assertEqual(ep.module()(*inputs_export), model(*inputs_model))
        self.assertEqual(inputs[0][0] * 2.0, inputs_model[0][0])
        self.assertEqual(inputs[0][0] * 2.0, inputs_export[0][0])

    def test_export_input_mutation_bug(self):
        class M(torch.nn.Module):
            def forward(self, x):
                x[:, :2, :] = x[:, :2, :] + 1
                return x

        inputs = (torch.ones(4, 4, 4),)
        ep = torch.export.export(M(), inputs)
        m = ep.module()

        # Make the name conflict with a placeholder name that we get from
        # aot_export
        for i, node in enumerate(m.graph.nodes):
            if node.op == "placeholder":
                node.name = f"arg0_{i + 1}"
        m.recompile()

        ep = torch.export.export(m, inputs)

        inputs = (torch.randn(4, 4, 4),)
        self.assertEqual(
            ep.module()(*copy.deepcopy(inputs)), M()(*copy.deepcopy(inputs))
        )

    def test__scaled_dot_product_flash_attention(self):
        class Module(torch.nn.Module):
            def forward(self, q, k, v):
                res = torch.nn.functional.scaled_dot_product_attention(q, k, v)
                return res[0]

        m = Module()
        inputs = (
            torch.randn(5, 4, 3, 2),
            torch.randn(5, 4, 3, 2),
            torch.randn(5, 4, 3, 2),
        )
        ep = export(m, inputs)
        self.assertEqual(ep.module()(*inputs), m(*inputs))

    @testing.expectedFailureSerDer  # symfloat nyi
    @testing.expectedFailureSerDerPreDispatch  # symfloat nyi
    def test_sym_sqrt(self):
        import math

        class M(torch.nn.Module):
            def forward(self, x):
                return x / torch.sym_sqrt(x.shape[0])

        ep = export(M(), (torch.ones(16, 4),), dynamic_shapes={"x": {0: Dim("dim")}})
        _ExportPassBaseDeprecatedDoNotUse()(ep.graph_module)
        FileCheck().check_count("torch._sym_sqrt", 1, exactly=True).run(
            ep.graph_module.code
        )

    def test_check_specialized_int(self):
        class SingleOp(torch.nn.Module):
            def __init__(self):
                super().__init__()
                self.op = torch.ops.aten.scatter_add

            def forward(self, t, dim, index, src, **kwargs):
                return self.op(t, dim, index, src, **kwargs)

        t = torch.randn(10, 5)
        dim = -1
        index = torch.tensor(
            [
                [2, 4, 3, 1, 0],
                [0, 2, 1, 4, 3],
                [3, 1, 4, 2, 0],
                [4, 0, 3, 1, 2],
                [3, 0, 4, 1, 2],
            ]
        )
        src = torch.randn(5, 5)

        model = SingleOp()
        output = model(t, dim, index, src)

        ep = torch.export.export(model, args=(t, dim, index, src))
        ep.run_decompositions(decomp_table=torch._decomp.decomposition_table)
        self.assertEqual(ep.module()(t, dim, index, src), output)

    def test_fqn(self):
        class NestedChild(torch.nn.Module):
            def forward(self, x):
                return x / x

        class Child1(torch.nn.Module):
            def __init__(self):
                super().__init__()
                self.nested = NestedChild()
                self.register_parameter(
                    "child1param", torch.nn.Parameter(torch.ones(2, 3))
                )

            def forward(self, x):
                x = self.nested(x)
                return x + self.child1param

        class Child2(torch.nn.Module):
            def __init__(self):
                super().__init__()
                self.register_buffer("child2buffer", torch.ones(2, 3))

            def forward(self, x):
                return x - self.child2buffer

        class MyModule(torch.nn.Module):
            def __init__(self):
                super().__init__()
                self.foo = Child1()
                self.bar = Child2()
                self.register_parameter(
                    "rootparam", torch.nn.Parameter(torch.ones(2, 3))
                )

            def forward(self, x):
                x = x * self.rootparam
                x = self.foo(x)
                x = self.bar(x)
                return x

        orig_eager = MyModule()
        test_inp = torch.randn(2, 3)

        torch_gm = _export_to_torch_ir(orig_eager, (torch.rand(2, 3),), {})
        for k, v in orig_eager.state_dict().items():
            normalized_k = k.replace(".", "_")
            self.assertIn(normalized_k, torch_gm.state_dict())
            self.assertEqual(v, torch_gm.state_dict()[normalized_k])
        self.assertTrue(torch.allclose(torch_gm(test_inp), orig_eager(test_inp)))

        pre_autograd_gm = torch.export._trace._export(
            orig_eager, (torch.rand(2, 3),), {}, pre_dispatch=True
        ).module()
        for k, v in orig_eager.state_dict().items():
            normalized_k = k.replace(".", "_")
            self.assertIn(k, pre_autograd_gm.state_dict())
            self.assertEqual(v, pre_autograd_gm.state_dict()[k])
        self.assertTrue(torch.allclose(pre_autograd_gm(test_inp), orig_eager(test_inp)))

        ep = export(orig_eager, (torch.rand(2, 3),), {})
        for k, v in orig_eager.state_dict().items():
            # We do not need to normalize the key here because exported
            # program's state dict is able to contain the module information.
            self.assertIn(k, ep.state_dict)
            self.assertEqual(v, ep.state_dict[k])
        self.assertTrue(torch.allclose(ep.module()(test_inp), orig_eager(test_inp)))

    def test_nn_module_stack(self):
        class Leaf(torch.nn.Module):
            def __init__(self):
                super().__init__()
                self.linear = torch.nn.Linear(4, 4)

            def forward(self, x):
                return self.linear(x)

        class Bar(torch.nn.Module):
            def __init__(self):
                super().__init__()
                self.leaf = Leaf()
                self.register_buffer("buffer", torch.randn(4, 4))

            def forward(self, x):
                return self.buffer.sum() + self.leaf(x).sum()

        class Foo(torch.nn.Module):
            def __init__(self):
                super().__init__()
                self.bar = Bar()

            def forward(self, x):
                y = self.bar.buffer + x
                return (self.bar(x) + y.sum(),)

        inp = (torch.randn(4, 4),)
        mod = Foo()
        ep_strict = torch.export.export(mod, inp)
        ep_non_strict = torch.export.export(mod, inp, strict=False)

        gm_unflat_non_strict = unflatten(ep_non_strict)
        self.assertTrue(hasattr(gm_unflat_non_strict, "bar"))
        self.assertTrue(hasattr(gm_unflat_non_strict.bar, "buffer"))
        self.assertTrue(hasattr(gm_unflat_non_strict.bar, "leaf"))

        gm_unflat_strict = unflatten(ep_strict)

        self.assertEqual(gm_unflat_non_strict(*inp), gm_unflat_strict(*inp))
        self.assertExpectedInline(
            str(gm_unflat_non_strict.bar.leaf.linear.graph).strip(),
            """\
graph():
    %x : [num_users=1] = placeholder[target=x]
    %weight : [num_users=1] = get_attr[target=weight]
    %bias : [num_users=1] = get_attr[target=bias]
    %t : [num_users=1] = call_function[target=torch.ops.aten.t.default](args = (%weight,), kwargs = {})
    %addmm : [num_users=1] = call_function[target=torch.ops.aten.addmm.default](args = (%bias, %x, %t), kwargs = {})
    return addmm""",
        )

        gm_flat_non_strict = ep_non_strict.module()
        gm_flat_strict = ep_strict.module()

        self.assertEqual(gm_flat_non_strict(*inp), gm_flat_strict(*inp))

    def test_nn_module_stack_shared_submodule(self):
        class Leaf(torch.nn.Module):
            def __init__(self):
                super().__init__()
                self.linear = torch.nn.Linear(4, 4)

            def forward(self, x):
                return self.linear(x)

        class Bar(torch.nn.Module):
            def __init__(self):
                super().__init__()
                self.leaf = Leaf()
                self.register_buffer("buffer", torch.randn(4, 4))

            def forward(self, x):
                return self.buffer.sum() + self.leaf(x).sum()

        class BarDifferent(torch.nn.Module):
            def __init__(self):
                super().__init__()
                self.leaf = Leaf()

            def forward(self, x):
                a = self.leaf(x).sum()
                b = self.leaf(x).sum()
                return a + b

        class Foo(torch.nn.Module):
            def __init__(self):
                super().__init__()
                self.bar = Bar()
                self.bar_different = BarDifferent()

            def forward(self, x):
                y = self.bar.buffer + x
                return (
                    self.bar(x) + self.bar_different(x + 2),
                    y.sum(),
                )

        inp = (torch.randn(4, 4),)
        mod = Foo()
        ep_strict = torch.export.export(mod, inp)
        ep_non_strict = torch.export.export(mod, inp, strict=False)

        gm_unflat_non_strict = unflatten(ep_non_strict)
        self.assertTrue(hasattr(gm_unflat_non_strict, "bar"))
        self.assertTrue(hasattr(gm_unflat_non_strict.bar, "buffer"))
        self.assertTrue(hasattr(gm_unflat_non_strict.bar, "leaf"))
        self.assertTrue(hasattr(gm_unflat_non_strict.bar_different, "leaf"))

        gm_unflat_strict = unflatten(ep_strict)

        self.assertEqual(gm_unflat_non_strict(*inp), gm_unflat_strict(*inp))
        self.assertExpectedInline(
            str(gm_unflat_non_strict.bar.leaf.linear.graph).strip(),
            """\
graph():
    %x : [num_users=1] = placeholder[target=x]
    %weight : [num_users=1] = get_attr[target=weight]
    %bias : [num_users=1] = get_attr[target=bias]
    %t : [num_users=1] = call_function[target=torch.ops.aten.t.default](args = (%weight,), kwargs = {})
    %addmm : [num_users=1] = call_function[target=torch.ops.aten.addmm.default](args = (%bias, %x, %t), kwargs = {})
    return addmm""",
        )
        self.assertExpectedInline(
            str(gm_unflat_non_strict.bar_different.leaf.linear.graph).strip(),
            """\
graph():
    %add_2 : [num_users=1] = placeholder[target=add_2]
    %weight : [num_users=1] = get_attr[target=weight]
    %bias : [num_users=1] = get_attr[target=bias]
    %t_1 : [num_users=1] = call_function[target=torch.ops.aten.t.default](args = (%weight,), kwargs = {})
    %addmm_1 : [num_users=1] = call_function[target=torch.ops.aten.addmm.default](args = (%bias, %add_2, %t_1), kwargs = {})
    return addmm_1""",
        )

        gm_flat_non_strict = ep_non_strict.module()
        gm_flat_strict = ep_strict.module()

        self.assertEqual(gm_flat_non_strict(*inp), gm_flat_strict(*inp))

    def test_stack_trace(self):
        class Foo(torch.nn.Module):
            def __init__(self):
                super().__init__()
                self.linear = torch.nn.Linear(4, 4)

            def forward(self, x):
                x = self.linear(x)
                x *= 2.0
                return x

        ep = export(
            Foo(),
            (torch.randn(4, 4),),
        )
        # check correct lines are in stack trace
        trace_mul = [node for node in ep.graph.nodes if node.name == "mul"][0].meta.get(
            "stack_trace", ""
        )
        self.assertTrue(
            re.search(r"test_export.py.*in forward\n.*x \*= 2.0", trace_mul)
        )
        trace_addmm = [
            node for node in ep.graph.nodes if node.name in ["addmm", "linear"]
        ][0].meta.get("stack_trace", "")
        self.assertTrue(
            re.search(
                r"test_export.py.*in forward\n.*x = self.linear\(x\)", trace_addmm
            )
        )

    def test_sym_stack_trace(self):
        class Foo(torch.nn.Module):
            def forward(self, x, y):
                y = torch._constrain_as_size(y.item(), min=2)
                z = x.shape[0] == 4
                z = torch.sym_ite(z, x.shape[0], x.shape[1])
                return z

        ep = export(
            Foo(),
            (torch.randn(4, 4), torch.tensor(5)),
            dynamic_shapes={"x": (Dim("dx0"), Dim("dx1")), "y": None},
        )
        # stack trace for sym call constrain_range
        trace_constrain_range = [  # different names for serdes/pre-dispatch
            node
            for node in ep.graph.nodes
            if node.name
            in ["sym_constrain_range_for_size", "sym_constrain_range_for_size_default"]
        ][0].meta.get("stack_trace", None)
        self.assertTrue(
            re.search(
                r"torch/__init__.py.*in _constrain_as_size\n.*torch.sym_constrain_range_for_size",
                trace_constrain_range,
            )
        )

    def test_cond_with_module_stack_export_with(self):
        class Bar(torch.nn.Module):
            def __init__(self):
                super().__init__()
                self.linear = torch.nn.Linear(4, 4)

            def forward(self, x):
                def true_fn(x):
                    return self.linear(x).cos()

                def false_fn(x):
                    return self.linear(x).sin()

                return torch.cond(x.shape[0] > 4, true_fn, false_fn, [x])

        class CondExport(torch.nn.Module):
            def __init__(self):
                super().__init__()
                self.bar = Bar()

            def forward(self, x):
                return x.cos() + self.bar(x)

        inp = (torch.randn(4, 4),)
        ep = torch.export.export(CondExport(), inp, strict=False)
        self.assertExpectedInline(
            ep.graph_module.code.strip(),
            """\
def forward(self, p_bar_linear_weight, p_bar_linear_bias, x):
    cos = torch.ops.aten.cos.default(x)
    true_graph_0 = self.true_graph_0
    false_graph_0 = self.false_graph_0
    conditional = torch.ops.higher_order.cond(False, true_graph_0, false_graph_0, [p_bar_linear_bias, p_bar_linear_weight, x]);  true_graph_0 = false_graph_0 = p_bar_linear_bias = p_bar_linear_weight = x = None
    getitem = conditional[0];  conditional = None
    add = torch.ops.aten.add.Tensor(cos, getitem);  cos = getitem = None
    return (add,)""",
        )

        cond_top_level_nn_module_stack = [
            node.meta["nn_module_stack"]
            for node in ep.graph.nodes
            if node.name == "true_graph_0"
        ][0]

        self.assertTrue(
            "test_cond_with_module_stack_export_with.<locals>.Bar"
            in str(cond_top_level_nn_module_stack)
        )

    # TODO: See https://github.com/pytorch/pytorch/issues/115790
    @unittest.expectedFailure
    def test_cond_with_module_stack_export_with_unflatten(self):
        class Bar(torch.nn.Module):
            def __init__(self):
                super().__init__()
                self.linear = torch.nn.Linear(4, 4)

            def forward(self, x):
                def true_fn(x):
                    return self.linear(x).cos()

                def false_fn(x):
                    return self.linear(x).sin()

                return torch.cond(x.shape[0] > 4, true_fn, false_fn, [x])

        class CondExport(torch.nn.Module):
            def __init__(self):
                super().__init__()
                self.bar = Bar()

            def forward(self, x):
                return x.cos() + self.bar(x)

        inp = (torch.randn(4, 4),)
        ep = torch.export.export(CondExport(), inp, strict=False)

        cond_top_level_nn_module_stack = [
            node.meta["nn_module_stack"]
            for node in ep.graph.nodes
            if node.name == "true_graph_0"
        ][0]

        # we can't preserve nn_module_stack for the subgraphs for now.
        for node in ep.graph_module.true_graph_0.graph.nodes:
            self.assertEqual(
                node.meta["nn_module_stack"], cond_top_level_nn_module_stack
            )

        # this doesn't work today
        gm_unflat_strict = unflatten(ep)

    def test_predispatch_cond(self):
        class Model(torch.nn.Module):
            def forward(self, x, y):
                with torch.enable_grad():
                    x = x - y
                return x + y

        model = Model()
        with torch.no_grad():
            exported_program = torch.export._trace._export(
                model,
                (torch.tensor(10), torch.tensor(12)),
                {},
                dynamic_shapes=None,
                pre_dispatch=True,
                strict=False,
            )

        class Model(torch.nn.Module):
            def __init__(self):
                super().__init__()
                self.register_buffer("pred", torch.tensor(False))
                self.register_buffer("t", torch.tensor(10))

            def forward(self, x, y):
                def true_fn(x, y):
                    with torch.enable_grad():
                        return x - 1 + self.t + y

                return torch.cond(
                    self.pred,
                    true_fn,
                    lambda x, y: x + 1 - self.t + y,
                    [x, y],
                )

        model = Model()
        with torch.no_grad():
            exported_program = torch.export._trace._export(
                model,
                (torch.tensor(10), torch.tensor(12)),
                {},
                dynamic_shapes=None,
                pre_dispatch=True,
                strict=False,
            )

        self.assertExpectedInline(
            str(exported_program.graph_module.code.strip()),
            """\
def forward(self, b_pred, b_t, x, y):
    true_graph_0 = self.true_graph_0
    false_graph_0 = self.false_graph_0
    conditional = torch.ops.higher_order.cond(b_pred, true_graph_0, false_graph_0, [b_t, x, y]);  b_pred = true_graph_0 = false_graph_0 = b_t = x = y = None
    getitem = conditional[0];  conditional = None
    return (getitem,)""",
        )  # noqa: B950

        self.assertExpectedInline(
            str(exported_program.graph_module.true_graph_0.code.strip()),
            """\
def forward(self, arg1_1, arg0_1, arg2_1):
    submod_3 = self.submod_1
    add_1 = torch._higher_order_ops.wrap.wrap_with_set_grad_enabled(True, submod_3, arg1_1, arg0_1, arg2_1);  submod_3 = arg1_1 = arg0_1 = arg2_1 = None
    return (add_1,)""",
        )

        self.assertExpectedInline(
            str(exported_program.graph_module.true_graph_0.submod_1.code.strip()),
            """\
def forward(self, arg1_1, arg0_1, arg2_1):
    sub = torch.ops.aten.sub.Tensor(arg1_1, 1);  arg1_1 = None
    add = torch.ops.aten.add.Tensor(sub, arg0_1);  sub = arg0_1 = None
    add_1 = torch.ops.aten.add.Tensor(add, arg2_1);  add = arg2_1 = None
    return add_1""",
        )

    def test_non_persistent_buffer(self):
        class MyModule(torch.nn.Module):
            def __init__(self):
                super().__init__()
                self.register_buffer("foo", torch.rand(2, 3), persistent=False)

            def forward(self, x):
                return self.foo + x

        inp = torch.rand(2, 3)
        m = MyModule()
        ep = export(m, (inp,), {})

        self.assertEqual(ep.module()(inp), m(inp))
        # Non-persistent buffers should not show up in the state dict
        self.assertNotIn("foo", ep.state_dict)
        named_buffers = {name: buffer for (name, buffer) in ep.named_buffers()}
        # But they should show up in named_buffers()
        self.assertIn("foo", named_buffers)
        self.assertIn("foo", ep.constants)
        self.assertEqual(len(ep.constants), 1)

        # Check the same properties of the unlifted module
        mod = ep.module()
        self.assertNotIn("foo", mod.state_dict())
        mod_named_buffers = {name: buffer for (name, buffer) in mod.named_buffers()}
        self.assertIn("foo", mod_named_buffers)
        self.assertIn("foo", ep.constants)
        self.assertEqual(len(ep.constants), 1)
        self.assertEqual(mod(inp), m(inp))

    def test_nonstrict_retrace_preserves_metadata(self):
        class MyModule(torch.nn.Module):
            def __init__(self):
                super().__init__()
                self.linear = torch.nn.Linear(4, 4)

            def forward(self, x):
                return self.linear(x)

        inp = torch.randn(4, 4)
        m = MyModule()
        ep = torch.export.export(m, (inp,), {}, strict=False)
        # retrace
        ep2 = torch.export.export(ep.module(), (inp,), {}, strict=False)

        for n1, n2 in zip(list(ep.graph.nodes), list(ep2.graph.nodes)):
            self.assertEqual(n1.meta.get("stack_trace"), n2.meta.get("stack_trace"))

    def test_fake_weights(self):
        class MyModule(torch.nn.Module):
            def __init__(self):
                super().__init__()
                self.foo = torch.nn.Parameter(torch.randn(4, 4))
                self.register_buffer("bar", torch.randn(4, 4), persistent=False)
                self.register_buffer("baz", torch.randn(4, 4), persistent=True)

            def forward(self, x):
                return self.foo + x + self.bar + self.baz

        fake_mode = torch._subclasses.FakeTensorMode(
            shape_env=ShapeEnv(tracked_fakes=[])
        )
        with fake_mode:
            m = MyModule()
        inp = torch.randn(4, 4)
        ep = export(m, (inp,))
        # Can't compare outputs because the module has fake weights.

    def test_fake_inputs(self):
        class MyModule(torch.nn.Module):
            def __init__(self):
                super().__init__()
                self.foo = torch.nn.Parameter(torch.randn(4, 4))

            def forward(self, x):
                return self.foo + x

        fake_mode = torch._subclasses.FakeTensorMode(
            shape_env=ShapeEnv(tracked_fakes=[])
        )
        m = MyModule()
        with fake_mode:
            inp = torch.randn(4, 4)

        ep = export(m, (inp,))
        self.assertEqual(ep.module()(torch.ones(4, 4)), m(torch.ones(4, 4)))

    def test_trace_under_fake(self):
        class MyModule(torch.nn.Module):
            def __init__(self):
                super().__init__()
                self.foo = torch.nn.Parameter(torch.randn(4, 4))

            def forward(self, x):
                return self.foo + x

        fake_mode = torch._subclasses.FakeTensorMode(
            shape_env=ShapeEnv(tracked_fakes=[])
        )
        with fake_mode:
            m = MyModule()
            inp = torch.randn(4, 4)
            # Can't use unqualified export() as it will attempt to deserialize
            # under a new FakeTensorMode.
            ep = torch.export.export(m, (inp,))

    def test_compiling_state(self):
        class TestModule1(torch.nn.Module):
            def forward(self, x):
                if torch._dynamo.is_compiling():
                    return x * 2
                else:
                    return x * 3

        class TestModule2(torch.nn.Module):
            def forward(self, x):
                if torch._utils.is_compiling():
                    return x * 2
                else:
                    return x * 3

        class TestModule3(torch.nn.Module):
            def forward(self, x):
                if torch.compiler.is_compiling():
                    return x * 2
                else:
                    return x * 3

        for m in [TestModule1(), TestModule2(), TestModule3()]:
            input = torch.randn(5)
            ep_strict = export(m, (input,), strict=True)
            ep_non_strict = export(m, (input,), strict=False)

            self.assertTrue(torch.allclose(input * 3, m(input)))
            self.assertTrue(torch.allclose(input * 2, ep_strict.module()(input)))
            self.assertTrue(torch.allclose(input * 2, ep_non_strict.module()(input)))

    def test_user_input_and_buffer_mutation(self):
        class MyModule(torch.nn.Module):
            def __init__(self):
                super().__init__()
                self.register_buffer("foo", torch.randn(4, 4))

            def forward(self, x):
                self.foo.add_(1)
                x.add_(1)
                return self.foo + x

        mod = MyModule()
        mod_copy = copy.deepcopy(mod)
        ep = export(mod_copy, (torch.rand(4, 4),))

        self.assertEqual(mod.foo, ep.module().foo)
        self.assertEqual(mod(torch.ones(4, 4)), ep.module()(torch.ones(4, 4)))

    def test_symint_tensor_return(self):
        class Module(torch.nn.Module):
            def forward(self, x):
                return torch.ops.testlib.returns_tensor_symint(x)[0]

        self._test_export_same_as_eager(Module(), (torch.randn(4, 4),))

    def test_custom_op_auto_functionalize(self):
        class M(torch.nn.Module):
            def __init__(self):
                super().__init__()

            def forward(self, x, z):
                return torch.ops.testlib.foo(x, z)

        inps = (torch.ones(5), torch.ones(5))
        inps_for_export = (torch.ones(5), torch.ones(5))
        inps_for_export_with_decomp = (torch.ones(5), torch.ones(5))

        ep = torch.export.export(M(), inps_for_export)
        x_new_eager, z_new_eager, legit_eager = M()(*inps)
        x_new_export, z_new_export, legit_export = ep.module()(*inps_for_export)
        self.assertTrue(torch.allclose(x_new_eager, x_new_export))
        self.assertTrue(torch.allclose(z_new_eager, z_new_export))
        self.assertTrue(torch.allclose(legit_eager, legit_export))

        ep = ep.run_decompositions()
        x_new_export, z_new_export, legit_export = ep.module()(
            *inps_for_export_with_decomp
        )
        self.assertTrue(torch.allclose(x_new_eager, x_new_export))
        self.assertTrue(torch.allclose(z_new_eager, z_new_export))
        self.assertTrue(torch.allclose(legit_eager, legit_export))

    def test_custom_op_auto_functionalize_pre_dispatch(self):
        class M(torch.nn.Module):
            def __init__(self):
                super().__init__()

            def forward(self, x):
                return torch.ops.testlib.foo_mutated(x)

        inps = (torch.ones(5),)

        ep = torch.export.export(M(), inps)
        self.assertExpectedInline(
            str(ep.graph_module.code.strip()),
            """\
def forward(self, x):
    cos = torch.ops.aten.cos.default(x)
    auto_functionalized = torch._higher_order_ops.auto_functionalize.auto_functionalized(torch.ops.testlib.foo.default, x = x, z = cos);  x = cos = None
    getitem_3 = auto_functionalized[3];  auto_functionalized = None
    cos_1 = torch.ops.aten.cos.default(getitem_3)
    return (getitem_3, getitem_3, cos_1)""",
        )

        ep = torch.export._trace._export(M(), inps, pre_dispatch=True)
        self.assertExpectedInline(
            str(ep.graph_module.code.strip()),
            """\
def forward(self, x):
    cos = torch.ops.aten.cos.default(x)
    auto_functionalized = torch._higher_order_ops.auto_functionalize.auto_functionalized(torch.ops.testlib.foo.default, x = x, z = cos);  x = cos = None
    getitem_3 = auto_functionalized[3];  auto_functionalized = None
    cos_1 = torch.ops.aten.cos.default(getitem_3)
    return (getitem_3, getitem_3, cos_1)""",
        )

    def test_custom_op_auto_warn_pre_dispatch(self):
        class M(torch.nn.Module):
            def __init__(self):
                super().__init__()

            def forward(self, x):
                return torch.ops.testlib.foo_functional(x)

        inps = (torch.ones(5),)

        ep = torch.export.export(M(), inps)
        self.assertExpectedInline(
            str(ep.graph_module.code.strip()),
            """\
def forward(self, x):
    cos = torch.ops.aten.cos.default(x)
    cos_1 = torch.ops.aten.cos.default(x);  x = None
    auto_functionalized = torch._higher_order_ops.auto_functionalize.auto_functionalized(torch.ops.testlib.foo.default, x = cos, z = cos_1);  cos = cos_1 = None
    getitem_3 = auto_functionalized[3];  auto_functionalized = None
    cos_2 = torch.ops.aten.cos.default(getitem_3);  getitem_3 = None
    return (cos_2,)""",
        )

        ep = torch.export._trace._export(M(), inps, pre_dispatch=True)
        self.assertExpectedInline(
            str(ep.graph_module.code.strip()),
            """\
def forward(self, x):
    foo_functional = torch.ops.testlib.foo_functional.default(x);  x = None
    return (foo_functional,)""",
        )

    # original input names aren't retraceable:
    # compilation will succeed, but names won't match forward() signature.
    @testing.expectedFailureRetraceability
    def test_placeholder_naming_collisions(self):
        # test collisions between nested user inputs
        class Foo(torch.nn.Module):
            def forward(self, x, x_foo, x_foo_0):
                return x["foo"][0] + x_foo[0] + x_foo_0

        inputs = (
            {"foo": [torch.randn(4, 4)]},
            (torch.randn(4, 4),),
            torch.randn(4, 4),
        )
        ep = export(Foo(), inputs)
        expected_names = ["x_foo_0", "x_foo_0_1", "x_foo_0_2"]
        real_names = [spec.arg.name for spec in ep.graph_signature.input_specs]
        self.assertEqual(expected_names, real_names)

        # test collisions between user inputs and params, buffers, constants
        class Foo(torch.nn.Module):
            def __init__(self):
                super().__init__()
                self.param = torch.nn.Parameter(torch.randn(4))
                self.register_buffer("alpha", torch.randn(4), persistent=True)
                self.register_buffer("beta", torch.randn(4), persistent=False)
                self.gamma = torch.randn(4)

            def forward(self, p, b_alpha, b, c_gamma):
                p = p["param"] + self.param
                b = self.alpha + self.beta + b_alpha + b["beta"]
                c = self.gamma + c_gamma
                return p, b, c

        inputs = (
            {"param": torch.randn(4)},
            torch.randn(4),
            {"beta": torch.randn(4)},
            torch.randn(4),
        )
        ep = export(Foo(), inputs)
        expected_names = [  # user inputs should be prioritized, unprefixed
            ("p_param_1", InputKind.PARAMETER),
            ("b_alpha_1", InputKind.BUFFER),
            ("b_beta_1", InputKind.BUFFER),
            ("c_gamma_1", InputKind.CONSTANT_TENSOR),
            ("p_param", InputKind.USER_INPUT),
            ("b_alpha", InputKind.USER_INPUT),
            ("b_beta", InputKind.USER_INPUT),
            ("c_gamma", InputKind.USER_INPUT),
        ]
        real_names = [
            (spec.arg.name, spec.kind) for spec in ep.graph_signature.input_specs
        ]
        self.assertEqual(expected_names, real_names)

        # test collisions between user inputs & call_function nodes
        class Foo(torch.nn.Module):
            def forward(self, mul, add, add_1):
                return mul * mul + add * add_1

        ep = export(Foo(), (torch.randn(4, 4), torch.randn(4, 4), torch.randn(4, 4)))
        expected_names_and_ops = [
            ("mul", "placeholder"),
            ("add", "placeholder"),
            ("add_1", "placeholder"),
            ("mul_1", "call_function"),
            ("mul_2", "call_function"),
            ("add_2", "call_function"),
            ("output", "output"),
        ]
        real_names_and_ops = [(node.name, node.op) for node in ep.graph.nodes]
        self.assertEqual(expected_names_and_ops, real_names_and_ops)


@unittest.skipIf(not torchdynamo.is_dynamo_supported(), "dynamo isn't support")
class TestOneOffModelExportResult(TestCase):
    def test_scaled_dot_product_attention_cpu(self):
        """
        This test makes sure we are always getting the same decomposition result for SDPA.
        As of now _scaled_dot_product_flash_attention_for_cpu is expected to show up in
        export() result. Some downstream backend then further decompose it into core ATen
        ops in torch/_decomp/decompositions.py (search for
        _scaled_dot_product_flash_attention_for_cpu).

        Export is decomposing based on the CompositeImplicitAutograd kernel implementation
        of SDPA. If this test fails, it means the kernel is being modified. In this case
        we strongly encourage you to change the decomposition rule under
        torch/_decomp/decompositions.py along with the kernel changes, so all of the
        downstream backends are not being affected.
        """

        class ScaledDotProductAttention(torch.nn.Module):
            def __init__(self):
                super().__init__()

            def forward(self, q, k, v):
                attn_output = F.scaled_dot_product_attention(
                    q, k, v, None, dropout_p=0.0, is_causal=True
                )
                return attn_output

        q = torch.randn(1, 1, 8, 8, device="cpu")
        k = torch.randn(1, 1, 8, 8, device="cpu")
        v = torch.randn(1, 1, 8, 8, device="cpu")

        from torch.nn.attention import SDPBackend

        with torch.nn.attention.sdpa_kernel([SDPBackend.MATH]):
            ep = torch.export.export(ScaledDotProductAttention(), (q, k, v))
            print(ep.graph)
            ep.run_decompositions()
            print(ep.graph)

    #         self.assertExpectedInline(ep.graph_module.code.strip(), """\
    # def forward(self, arg0_1, arg1_1, arg2_1):
    #     _scaled_dot_product_flash_attention_for_cpu = torch.ops.aten._scaled_dot_product_flash_attention_for_cpu.default(arg0_1, arg1_1, arg2_1, 0.0, True);  arg0_1 = arg1_1 = arg2_1 = None
    #     getitem = _scaled_dot_product_flash_attention_for_cpu[0];  _scaled_dot_product_flash_attention_for_cpu = None
    #     return (getitem,)""")

    @unittest.skipIf(
        not PLATFORM_SUPPORTS_FLASH_ATTENTION,
        "Can't run fused SDPA on this platform",
    )
    def test_scaled_dot_product_attention_cuda(self):
        """
        This test makes sure we are always getting the same decomposition result for SDPA.
        As of now _scaled_dot_product_flash_attention is expected to show up in
        export() result (GPU tensors are given). Currently there's no downstream
        backend relies on this export result so if this test fails, feel free to
        change it to the latest export() result.
        """

        class ScaledDotProductAttention(torch.nn.Module):
            def __init__(self):
                super().__init__()

            def forward(self, q, k, v):
                attn_output = F.scaled_dot_product_attention(
                    q, k, v, None, dropout_p=0.0, is_causal=True
                )
                return attn_output

        q = torch.randn(1, 16, 16, 64, dtype=torch.bfloat16, device="cuda")
        k = torch.randn(1, 16, 16, 64, dtype=torch.bfloat16, device="cuda")
        v = torch.randn(1, 16, 16, 64, dtype=torch.bfloat16, device="cuda")

        ep = torch.export.export(ScaledDotProductAttention(), (q, k, v))
        self.assertExpectedInline(
            ep.graph_module.code.strip(),
            """\
def forward(self, q, k, v):
    _scaled_dot_product_flash_attention = torch.ops.aten._scaled_dot_product_flash_attention.default(q, k, v, 0.0, True, scale = 0.125);  q = k = v = None
    getitem = _scaled_dot_product_flash_attention[0];  _scaled_dot_product_flash_attention = None
    return (getitem,)""",
        )

    def test_int_list_output(self):
        class M(torch.nn.Module):
            def forward(self, x):
                return [((1, 3), [x + x, x * x])]

        ep = torch.export.export(M(), (torch.ones(2, 3),))
        res = ep.module()(torch.ones(2, 3))
        self.assertEqual(res[0][0], (1, 3))

    def test_primitive_constant_output(self):
        class Z(torch.nn.Module):
            def forward(self, x, y):
                return y * x

        ep = torch.export.export(Z(), (torch.tensor(3), 5))
        res = ep.module()(torch.tensor(4), 5)
        self.assertEqual(res, torch.tensor(20))

        class B(torch.nn.Module):
            def forward(self, x, y):
                return y * x, y

        ep = torch.export.export(B(), (torch.tensor(3), 5))
        res = ep.module()(torch.tensor(4), 5)
        self.assertEqual(res[0], torch.tensor(20))
        self.assertEqual(res[1], 5)

        with self.assertRaisesRegex(
            RuntimeError,
            escape("Expected input at *args[1] to be equal to 5, but got 20"),
        ):
            res = ep.module()(torch.tensor(4), 20)

        class F(torch.nn.Module):
            def forward(self, x):
                # return a constant of primitive type
                y = 5
                return y * x, y

        ep = torch.export.export(F(), (torch.tensor(3),))
        res = ep.module()(torch.tensor(4))
        self.assertEqual(res[0], torch.tensor(20))
        self.assertEqual(res[1], 5)

        class Q(torch.nn.Module):
            def forward(self, x, y):
                return y * x, y - 1

        ep = torch.export.export(Q(), (torch.tensor(3), 5))
        res = ep.module()(torch.tensor(4), 5)
        self.assertEqual(res[0], torch.tensor(20))
        self.assertEqual(res[1], 4)

    def test_unbacked_sdpa(self):
        import torch
        from torch.nn.attention import sdpa_kernel, SDPBackend
        from torch.nn.functional import scaled_dot_product_attention

        class Module(torch.nn.Module):
            def forward(
                self, query: torch.Tensor, cache: torch.Tensor, start_pos: torch.Tensor
            ) -> torch.Tensor:
                # x.sizes(): 1, 128, 16, 128
                sp = start_pos.item()
                torch._constrain_as_size(sp, min=0, max=126)
                key = cache[:, : sp + 1, :, :]  # 1, sp+1, 16, 128
                value = cache[:, : sp + 1, :, :]  # 1, sp+1, 16, 128
                query = query.transpose(1, 2)  # (bs, n_local_heads, seqlen, head_dim)
                key = key.transpose(1, 2)
                value = value.transpose(1, 2)
                # https://github.com/pytorch/pytorch/blob/main/aten/src/ATen/native/transformers/attention.cpp#L732
                return scaled_dot_product_attention(query, key, value)

        cache = torch.randn(1, 128, 16, 128, dtype=torch.float16)
        query = torch.randn(1, 1, 16, 128, dtype=torch.float16)
        start_pos = torch.tensor([0])
        with sdpa_kernel(SDPBackend.MATH), torch.no_grad():
            ep = torch.export.export(Module(), (query, cache, start_pos))
            args = (query, cache, start_pos)
            self.assertEqual(ep.module()(*args), Module()(*args))
            args = (query, cache, torch.tensor([3]))
            self.assertEqual(ep.module()(*args), Module()(*args))
            args = (query, cache, torch.tensor([126]))
            self.assertEqual(ep.module()(*args), Module()(*args))

    def test_none_input_output(self):
        class Z(torch.nn.Module):
            def forward(self, x, y):
                return x * x

        ep = torch.export.export(Z(), (torch.tensor(3), None))
        res = ep.module()(torch.tensor(4), None)
        self.assertEqual(res, torch.tensor(16))

        class B(torch.nn.Module):
            def forward(self, x, y):
                return x * x, y

        ep = torch.export.export(B(), (torch.tensor(3), None))
        res = ep.module()(torch.tensor(4), None)
        self.assertEqual(res[0], torch.tensor(16))
        self.assertEqual(res[1], None)

        decomp = ep.run_decompositions()
        gm = decomp.module()
        res = gm(torch.tensor(4), None)
        self.assertEqual(res[0], torch.tensor(16))
        self.assertEqual(res[1], None)

    def test_print(self):
        class M(torch.nn.Module):
            def forward(self, x):
                print("start")
                x1 = x + x
                print(x1)
                x2 = x1 * x1
                print(1, 2, 3)
                x3 = x2 + x2
                return (x1, x3)

        gm = export(M(), (torch.randn(3, 3),)).graph_module
        self.assertExpectedInline(
            gm.code.strip(),
            """\
def forward(self, x):
    add = torch.ops.aten.add.Tensor(x, x);  x = None
    mul = torch.ops.aten.mul.Tensor(add, add)
    add_1 = torch.ops.aten.add.Tensor(mul, mul);  mul = None
    return (add, add_1)""",
        )

    def test_logging_logger(self):
        logger = logging.getLogger(__name__)

        class M(torch.nn.Module):
            def forward(self, x):
                logger.log("start")
                x1 = x + x
                logger.debug(x1)
                x2 = x1 * x1
                logger.info(1, 2, 3)
                x3 = x2 + x2
                return (x1, x3)

        gm = export(M(), (torch.randn(3, 3),)).graph_module
        self.assertExpectedInline(
            gm.code.strip(),
            """\
def forward(self, x):
    add = torch.ops.aten.add.Tensor(x, x);  x = None
    mul = torch.ops.aten.mul.Tensor(add, add)
    add_1 = torch.ops.aten.add.Tensor(mul, mul);  mul = None
    return (add, add_1)""",
        )

    @unittest.skipIf(not TEST_TRANSFORMERS, "No transformers")
    def test_hf_logging_logger(self):
        import transformers
        logger = transformers.utils.logging.get_logger(__name__)
        class M(torch.nn.Module):
            def forward(self, x):
                logger.warning_once("start")
                x1 = x + x
                x2 = x1 * x1
                x3 = x2 + x2
                return (x1, x3)

        gm = export(M(), (torch.randn(3, 3),)).graph_module
        self.assertExpectedInline(
            gm.code.strip(),
            """\
def forward(self, x):
    add = torch.ops.aten.add.Tensor(x, x);  x = None
    mul = torch.ops.aten.mul.Tensor(add, add)
    add_1 = torch.ops.aten.add.Tensor(mul, mul);  mul = None
    return (add, add_1)""",
        )

    def test_warning(self):
        class M(torch.nn.Module):
            def forward(self, x):
                warnings.warn("moo")
                res = x + x
                warnings.warn(f"{res}")
                return res

        gm = export(M(), (torch.randn(3, 3),)).graph_module
        self.assertExpectedInline(
            gm.code.strip(),
            """\
def forward(self, x):
    add = torch.ops.aten.add.Tensor(x, x);  x = None
    return (add,)""",
        )

    def test_constant_fqn(self):
        class Nested(torch.nn.Module):
            def __init__(self):
                super().__init__()
                self.constant = torch.rand(2, 3)
                self.parameter = torch.nn.Parameter(torch.rand(2, 3))

            def forward(self, x):
                return x + self.constant

        class Mod(torch.nn.Module):
            def __init__(self):
                super().__init__()
                self.nested = Nested()

            def forward(self, x):
                return self.nested(x) + self.nested.constant + self.nested.parameter

        m = Mod()
        ep = export(m, (torch.rand(2, 3),), strict=True)
        self.assertEqual(ep.constants["nested.constant"], m.nested.constant)
        self.assertEqual(ep.module()(torch.ones(2, 3)), m(torch.ones(2, 3)))

    def test_constant_name(self):
        class Nested(torch.nn.Module):
            def __init__(self):
                super().__init__()
                self.constant = torch.rand(2, 3)
                self.parameter = torch.nn.Parameter(torch.rand(2, 3))

            def forward(self, x):
                return x + self.constant

        class Mod(torch.nn.Module):
            def __init__(self):
                super().__init__()
                self.nested_1 = Nested()
                self.nested_2 = Nested()

            def forward(self, x):
                return (
                    self.nested_1(x)
                    + self.nested_2(x)
                    + self.nested_1.constant
                    + self.nested_2.constant
                    + self.nested_1.parameter
                    + self.nested_2.parameter
                )

        m = Mod()
        ep = export(m, (torch.rand(2, 3),), strict=False)
        self.assertEqual(ep.module()(torch.ones(2, 3)), m(torch.ones(2, 3)))

        # check constant fqn when there are multiple instances of the same class
        self.assertEqual(ep.constants["nested_1.constant"], m.nested_1.constant)
        self.assertEqual(ep.constants["nested_2.constant"], m.nested_2.constant)

        # check constant_name in the graph
        placeholders = [
            node for node in ep.graph_module.graph.nodes if node.op == "placeholder"
        ]
        self.assertEqual(len(placeholders), 5)
        self.assertTrue(all(ph.name == ph.target for ph in placeholders))
        # suffix should be added to duplicated constant_name
        self.assertEqual(placeholders[2].name, "c_nested_1_constant")
        self.assertEqual(placeholders[3].name, "c_nested_2_constant")

    def test_nested_retrace(self):
        class Nested(torch.nn.Module):
            def __init__(self):
                super().__init__()
                self.param = torch.nn.Parameter(torch.randn(3))

            def forward(self, x):
                return x + self.param

        class Foo(torch.nn.Module):
            def __init__(self):
                super().__init__()
                self.nested = Nested()

            def forward(self, x):
                return x + self.nested(x)

        # first export
        foo = Foo().to("meta")
        inputs = (torch.ones(3, device="meta"),)
        foo(*inputs)
        ep = torch.export.export(foo, inputs, strict=False)

        # second export
        foo_1 = ep.module()
        ep_1 = torch.export.export(foo_1, inputs, strict=False)

        for node1, node2 in zip(ep.graph.nodes, ep_1.graph.nodes):
            nn_module_stack_1 = node1.meta.get("nn_module_stack", None)
            nn_module_stack_2 = node2.meta.get("nn_module_stack", None)

            if nn_module_stack_1 is None:
                self.assertTrue(nn_module_stack_2 is None)
            else:
                for v1, v2 in zip(
                    nn_module_stack_1.values(), nn_module_stack_2.values()
                ):
                    self.assertEqual(v1, v2)


@unittest.skipIf(not torchdynamo.is_dynamo_supported(), "dynamo doesn't support")
class TestExportCustomClass(TorchTestCase):
    def setUp(self):
        if IS_FBCODE:
            lib_file_path = "//caffe2/test/cpp/jit:test_custom_class_registrations"
        elif IS_SANDCASTLE or IS_MACOS:
            raise unittest.SkipTest("non-portable load_library call used in test")
        elif IS_WINDOWS:
            lib_file_path = find_library_location("torchbind_test.dll")
        else:
            lib_file_path = find_library_location("libtorchbind_test.so")
        torch.ops.load_library(str(lib_file_path))

    def test_lift_custom_obj(self):
        # TODO: fix this test once custom class tracing is implemented

        custom_obj = torch.classes._TorchScriptTesting._PickleTester([3, 4])

        class Foo(torch.nn.Module):
            def forward(self, x):
                return x + x

        f = Foo()

        inputs = (torch.zeros(4, 4),)
        ep = export(f, inputs)

        # Replace one of the values with an instance of our custom class
        for node in ep.graph.nodes:
            if node.op == "call_function" and node.target == torch.ops.aten.add.Tensor:
                with ep.graph.inserting_before(node):
                    setattr(ep.graph_module, "custom_obj", custom_obj)
                    getattr_node = ep.graph.get_attr("custom_obj")
                    # Copy over an nn_module_stack as they are required.
                    getattr_node.meta["nn_module_stack"] = node.meta["nn_module_stack"]
                    custom_node = ep.graph.call_function(
                        torch.ops._TorchScriptTesting.take_an_instance.default,
                        (getattr_node,),
                    )
                    custom_node.meta["val"] = torch.ones(4, 4)
                    # Copy over an nn_module_stack as they are required.
                    custom_node.meta["nn_module_stack"] = node.meta["nn_module_stack"]
                    custom_node.meta["torch_fn"] = (
                        "custom_op",
                        "torch.ops._TorchScriptTesting.take_an_instance.default",
                    )
                    arg0, _ = node.args
                    node.args = (arg0, custom_node)

        from torch._export.passes.lift_constants_pass import lift_constants_pass
        from torch._export.serde.serialize import deserialize, serialize

        constants = lift_constants_pass(ep.graph_module, ep.graph_signature, {})
        for k, v in constants.items():
            assert k not in ep.constants
            ep._constants[k] = v
        serialized_vals = serialize(ep)
        deserialized_ep = deserialize(serialized_vals)

        for node in deserialized_ep.graph.nodes:
            if (
                node.op == "call_function"
                and node.target
                == torch.ops._TorchScriptTesting.take_an_instance.default
            ):
                arg = node.args[0]
                self.assertTrue(arg.op == "placeholder")

    def test_tolist_nonstrict_output(self):
        class M(torch.nn.Module):
            def forward(self, x):
                x.tolist()

        ep = torch.export.export(M(), (torch.ones(3),), strict=False)


if __name__ == "__main__":
    run_tests()<|MERGE_RESOLUTION|>--- conflicted
+++ resolved
@@ -44,13 +44,9 @@
     IS_MACOS,
     IS_SANDCASTLE,
     IS_WINDOWS,
-<<<<<<< HEAD
-    find_library_location,
-    TEST_TRANSFORMERS,
-=======
     run_tests,
     TestCase as TorchTestCase,
->>>>>>> 0a5028c6
+    TEST_TRANSFORMERS,
 )
 from torch.utils._pytree import (
     LeafSpec,
