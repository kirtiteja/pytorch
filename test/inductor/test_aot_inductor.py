# Owner(s): ["module: inductor"]
import copy
import os
import sys
import tempfile
import types
import unittest
from typing import Dict, Tuple

import torch
import torch._inductor
from torch._dynamo.testing import rand_strided, same
from torch._dynamo.utils import counters
from torch._inductor import config
from torch._inductor.exc import CppWrapperCodeGenError
from torch._inductor.test_case import TestCase
from torch._inductor.utils import cache_dir

from torch.export import Dim, export
from torch.testing import FileCheck
from torch.testing._internal import common_utils
from torch.testing._internal.common_cuda import SM80OrLater, SM90OrLater
from torch.testing._internal.common_quantization import skip_if_no_torchvision
from torch.testing._internal.common_utils import (
    DeterministicGuard,
    IS_CI,
    IS_FBCODE,
    IS_WINDOWS,
    skipIfRocm,
    TEST_WITH_ROCM,
)

from torch.testing._internal.triton_utils import HAS_CUDA, requires_cuda
from torch.utils import _pytree as pytree

if HAS_CUDA:
    import triton
    from torch.testing._internal.triton_utils import (
        add_kernel,
        add_kernel_2d_autotuned,
        add_kernel_autotuned,
        add_kernel_with_optional_param,
    )

if IS_WINDOWS and IS_CI:
    sys.stderr.write(
        "Windows CI does not have necessary dependencies for test_torchinductor yet\n"
    )
    if __name__ == "__main__":
        sys.exit(0)
    raise unittest.SkipTest("requires sympy/functorch/filelock")

try:
    try:
        from .test_aot_inductor_utils import AOTIRunnerUtil
        from .test_control_flow import (
            CondModels,
            prepend_counters,
            prepend_predicates,
            WhileLoopModels,
        )
        from .test_torchinductor import copy_tests, requires_multigpu, TestFailure
    except ImportError:
        from test_aot_inductor_utils import AOTIRunnerUtil
        from test_control_flow import (
            CondModels,
            prepend_counters,
            prepend_predicates,
            WhileLoopModels,
        )
        from test_torchinductor import copy_tests, requires_multigpu, TestFailure
except (unittest.SkipTest, ImportError) as e:
    if __name__ == "__main__":
        sys.exit(0)
    raise


def check_model(
    self: TestCase,
    model,
    example_inputs,
    options=None,
    dynamic_shapes=None,
    disable_constraint_solver=False,
):
    with torch.no_grad(), config.patch(
        {
            "abi_compatible": self.abi_compatible,
            "allow_stack_allocation": self.allow_stack_allocation,
            "use_minimal_arrayref_interface": self.use_minimal_arrayref_interface,
        }
    ):
        torch.manual_seed(0)
        if not isinstance(model, types.FunctionType):
            model = model.to(self.device)
        ref_model = copy.deepcopy(model)
        ref_inputs = copy.deepcopy(example_inputs)
        expected = ref_model(*ref_inputs)

        torch.manual_seed(0)
        actual = AOTIRunnerUtil.run(
            self.device,
            model,
            example_inputs,
            options,
            dynamic_shapes,
            disable_constraint_solver,
        )

    self.assertTrue(same(actual, expected))


def check_model_with_multiple_inputs(
    self: TestCase,
    model,
    list_example_inputs,
    options=None,
    dynamic_shapes=None,
):
    with torch.no_grad(), config.patch(
        {
            "abi_compatible": self.abi_compatible,
            "allow_stack_allocation": self.allow_stack_allocation,
        }
    ):
        torch.manual_seed(0)
        model = model.to(self.device)
        ref_model = copy.deepcopy(model)
        ref_inputs = copy.deepcopy(list_example_inputs)
        list_expected = [ref_model(*inputs) for inputs in ref_inputs]

        torch.manual_seed(0)
        list_actual = AOTIRunnerUtil.run_multiple(
            self.device, model, list_example_inputs, options, dynamic_shapes
        )

    self.assertTrue(same(list_actual, list_expected))


class AOTInductorTestsTemplate:
    def test_simple(self):
        class Model(torch.nn.Module):
            def __init__(self):
                super().__init__()
                self.linear = torch.nn.Linear(10, 10)

            def forward(self, x, y):
                return x + self.linear(y)

        example_inputs = (
            torch.randn(10, 10, device=self.device),
            torch.randn(10, 10, device=self.device),
        )
        self.check_model(Model(), example_inputs)

    def test_small_constant(self):
        class Model(torch.nn.Module):
            def __init__(self):
                super().__init__()
                self.linear = torch.nn.Linear(4, 4)

            def forward(self, x):
                return self.linear(x)

        example_inputs = (torch.randn(4, 4, device=self.device),)
        with config.patch({"always_keep_tensor_constants": True}):
            self.check_model(Model().to(self.device), example_inputs)

    def test_output_path_1(self):
        class Model(torch.nn.Module):
            def __init__(self):
                super().__init__()
                self.linear = torch.nn.Linear(10, 10)

            def forward(self, x, y):
                return x + self.linear(y)

        example_inputs = (
            torch.randn(10, 10, device=self.device),
            torch.randn(10, 10, device=self.device),
        )
        with config.patch("aot_inductor.output_path", "tmp_output_"):
            self.check_model(Model(), example_inputs)

    def test_output_path_2(self):
        class Model(torch.nn.Module):
            def __init__(self):
                super().__init__()
                self.linear = torch.nn.Linear(10, 10)

            def forward(self, x, y):
                return x + self.linear(y)

        model = Model().to(device=self.device)
        example_inputs = (
            torch.randn(10, 10, device=self.device),
            torch.randn(10, 10, device=self.device),
        )
        expected_path = os.path.join(tempfile.mkdtemp(dir=cache_dir()), "model.so")
        actual_path = AOTIRunnerUtil.compile(
            model, example_inputs, options={"aot_inductor.output_path": expected_path}
        )
        self.assertTrue(actual_path == expected_path)

    def test_constant_folding(self):
        class Model(torch.nn.Module):
            def __init__(self, device):
                super().__init__()
                self.w_pre = torch.randn(4, 4, device=device)
                self.b = torch.randn(4, device=device)

            def forward(self, x):
                w_transpose = torch.transpose(self.w_pre, 0, 1)
                w_relu = torch.nn.functional.relu(w_transpose)
                w = w_relu + self.b
                return torch.matmul(x, w)

        example_inputs = (torch.randn(4, 4, device=self.device),)
        with config.patch({"aot_inductor.use_runtime_constant_folding": True}):
            self.check_model(Model(self.device), example_inputs)

    @skipIfRocm
    @requires_cuda
    def test_duplicate_constant_folding(self):
        class Model(torch.nn.Module):
            def __init__(self, device):
                super().__init__()
                self.w1 = torch.randn(4, 4, device=device)
                self.w2 = torch.randn(4, 4, device=device)
                self.w3 = torch.randn(4, 4, device=device)
                self.w4 = torch.randn(4, 4, device=device)

            def forward(self, x):
                w_concat = torch.cat((self.w1, self.w2, self.w3, self.w4))
                return torch.cat((x, w_concat))

        example_inputs = (torch.randn(4, 4, device=self.device),)
        with config.patch({"aot_inductor.use_runtime_constant_folding": True}):
            self.check_model(Model(self.device), example_inputs)

    @requires_cuda
    def test_multi_device(self):
        class Model(torch.nn.Module):
            def forward(self, x):
                x = x + 1
                x = x.cpu()
                x = x + 2
                x = x.cuda()
                return x

        example_inputs = (torch.randn(32, 64, device=self.device),)
        self.check_model(Model(), example_inputs)

    def test_large(self):
        class Model(torch.nn.Module):
            def __init__(self):
                super().__init__()
                self.linear = torch.nn.Linear(512, 250112)

            def forward(self, x, y):
                return x + self.linear(y)

        example_inputs = (
            torch.randn(1, 250112, device=self.device),
            torch.randn(1, 512, device=self.device),
        )
        self.check_model(Model(), example_inputs)

    def test_large_mmaped_weights(self):
        class Model(torch.nn.Module):
            def __init__(self):
                super().__init__()
                self.linear = torch.nn.Linear(512, 250112)

            def forward(self, x, y):
                return x + self.linear(y)

        example_inputs = (
            torch.randn(1, 250112, device=self.device),
            torch.randn(1, 512, device=self.device),
        )
        with config.patch({"aot_inductor.force_mmap_weights": True}):
            self.check_model(Model(), example_inputs)

    def test_with_offset(self):
        class Model(torch.nn.Module):
            def __init__(self, device):
                super().__init__()
                self.orig_tensor = torch.randn(2, 15, 10, device=device)[0]
                self.tensor = self.orig_tensor[5:, :]

            def forward(self, x, y):
                return (
                    x
                    + torch.nn.functional.linear(y, self.orig_tensor[:10, :])
                    + self.tensor
                )

        example_inputs = (
            torch.randn(10, 10, device=self.device),
            torch.randn(10, 10, device=self.device),
        )
        self.check_model(Model(self.device), example_inputs)

    def test_freezing(self):
        class Model(torch.nn.Module):
            def __init__(self, device):
                super().__init__()
                self.weight = torch.randn(9, 10, device=device)
                self.padding = torch.randn(1, 10, device=device)

            def forward(self, x, y):
                padded_weight = torch.cat((self.weight, self.padding), dim=0)
                return x + torch.nn.functional.linear(y, padded_weight)

        example_inputs = (
            torch.randn(10, 10, device=self.device),
            torch.randn(10, 10, device=self.device),
        )

        with config.patch({"freezing": True}):
            self.check_model(Model(self.device), example_inputs)

    def test_simple_split(self):
        class Model(torch.nn.Module):
            def __init__(self):
                super().__init__()

            def forward(self, x):
                return torch.cat(tensors=torch.split(x, 4, dim=1), dim=-2)

        example_inputs = (torch.randn(2, 8, device=self.device),)
        counters.clear()
        self.check_model(Model(), example_inputs)
        self.assertEqual(counters["inductor"]["scmerge_split_removed"], 1)
        self.assertEqual(counters["inductor"]["scmerge_cat_removed"], 1)
        self.assertEqual(counters["inductor"]["scmerge_split_sections_removed"], 1)

    def test_missing_output(self):
        class Model(torch.nn.Module):
            def __init__(self):
                super().__init__()

            def forward(self, x, y):
                a = torch.sin(x)
                b = torch.mm(a, y)
                c = torch.cos(b)
                return c

        example_inputs = (
            torch.randn(10, 10, device=self.device),
            torch.randn(10, 10, device=self.device),
        )
        self.check_model(Model(), example_inputs)

    def test_output_misaligned(self):
        class Model(torch.nn.Module):
            def __init__(self):
                super().__init__()

            def forward(self, x, y):
                x_unsqueeze = torch.unsqueeze(x, dim=0)
                y_unsqueeze = torch.unsqueeze(y, dim=0)
                cat = torch.cat([x_unsqueeze, y_unsqueeze], dim=0)
                x_getitem = cat[0]
                y_getitem = cat[1]
                x_sigmoid = torch.sigmoid(x_getitem)
                return x_sigmoid, y_getitem

        example_inputs = (
            torch.randn(10, 10, device=self.device),
            torch.randn(10, 10, device=self.device),
        )
        self.check_model(Model(), example_inputs)

    def test_dynamic_smem_above_default_limit(self):
        class Model(torch.nn.Module):
            def forward(self, x, y):
                return x @ y

        model = Model().to(self.device)
        # on A100, the generated Triton kernel for this MM
        # requires 55296 bytes of dynamic SMEM which is above
        # the A100's default dynamic SMEM limit of 49152 bytes.
        example_inputs = (
            torch.randn(10285, 96, device=self.device),
            torch.randn(96, 1, device=self.device),
        )
        self.check_model(
            model,
            example_inputs,
            options={
                "max_autotune": True,
                "max_autotune_gemm_backends": "TRITON",
            },
        )

    @unittest.skipIf(IS_FBCODE, "Not yet runnable in fbcode")
    def test_seq(self):
        layernorm = torch.nn.LayerNorm(10)
        net = torch.nn.Sequential(
            layernorm,
            torch.nn.ReLU(),
            layernorm,
            torch.nn.ReLU(),
        )

        example_inputs = (torch.randn(10, device=self.device),)
        self.check_model(net.eval(), example_inputs)

    def test_addmm(self):
        class Model(torch.nn.Module):
            def __init__(self, n, k, device):
                super().__init__()
                self.weight = torch.randn(n, k, device=device)
                self.bias = torch.randn(n, device=device)

            def forward(self, a):
                return torch.nn.functional.linear(a, self.weight, self.bias)

        M = 8
        N = 6
        K = 16
        model = Model(N, K, self.device)
        batch = 2
        a = torch.randn(batch, M, K, device=self.device)
        example_inputs = (a,)
        self.check_model(model, example_inputs)

    def test_aliased_buffer_reuse(self):
        class Model(torch.nn.Module):
            def __init__(self):
                super().__init__()

            def forward(self, x, y):
                x = 2 * x
                y = 2 * y
                c = torch.cat([x, y], dim=-1)
                d = 1 + c
                m = torch.mm(d, d)
                return m[:, :2] + x

        example_inputs = (
            torch.randn(4, 2, device=self.device),
            torch.randn(4, 2, device=self.device),
        )
        self.check_model(Model(), example_inputs)

    def test_buffer_reuse(self):
        class Model(torch.nn.Module):
            def __init__(self):
                super().__init__()

            def forward(self, x, y):
                a = torch.sin(x)
                b = torch.cos(y)
                c = torch.mm(a, b)
                d = torch.relu(c)
                e = torch.sigmoid(d)
                f = torch.mm(x, y)
                g = e + f
                return g

        example_inputs = (
            torch.randn(4, 4, device=self.device),
            torch.randn(4, 4, device=self.device),
        )
        self.check_model(Model(), example_inputs)

    def test_duplicated_params(self):
        class Model(torch.nn.Module):
            def __init__(self):
                super().__init__()
                self.p = torch.nn.Parameter(torch.rand(6))
                self.q = self.p

            def forward(self, x):
                return self.p * x + self.q

        example_inputs = (torch.rand(6, device=self.device),)
        self.check_model(Model(), example_inputs)

    @unittest.skip("Skip this test, only for local test. SIGABRT is produced.")
    def test_inf(self):
        class Model(torch.nn.Module):
            def __init__(self):
                super().__init__()
                self.linear = torch.nn.Linear(10, 10)

            def forward(self, x, y):
                return x + self.linear(y)

        x = torch.randn(10, 10, device=self.device)
        x[0][0] = float("Inf")
        example_inputs = (
            x,
            torch.randn(10, 10, device=self.device),
        )
        self.check_model(
            Model().to(self.device),
            example_inputs,
            options={"debug_check_inf_and_nan": True},
        )

    @unittest.skip("Skip this test, only for local test. SIGABRT is produced.")
    def test_nan(self):
        class Model(torch.nn.Module):
            def __init__(self):
                super().__init__()
                self.linear = torch.nn.Linear(10, 10)

            def forward(self, x, y):
                return x + self.linear(y)

        x = torch.randn(10, 10, device=self.device)
        x[0][0] = float("nan")
        example_inputs = (
            x,
            torch.randn(10, 10, device=self.device),
        )
        self.check_model(
            Model().to(self.device),
            example_inputs,
            options={"debug_check_inf_and_nan": True},
        )

    def test_assert_async(self):
        if self.device != "cuda":
            raise unittest.SkipTest("requires CUDA")

        class Model(torch.nn.Module):
            def __init__(self):
                super().__init__()

            def forward(self, x):
                u0 = x.item()
                torch._check(u0 > 3)
                return torch.ones(u0)[0]

        x = torch.tensor(23, device=self.device)
        example_inputs = (x,)
        self.check_model(Model(), example_inputs)

    def test_simple_dynamic(self):
        class Model(torch.nn.Module):
            def __init__(self):
                super().__init__()

            def forward(self, x, y):
                add_0 = x + y
                return torch.nn.functional.relu(input=add_0, inplace=False)

        x = torch.randn(128, 2048, device=self.device)
        y = torch.randn(128, 2048, device=self.device)
        dim0_x = Dim("dim0_x", min=1, max=2048)
        dynamic_shapes = {"x": {0: dim0_x}, "y": {0: dim0_x}}
        example_inputs = (x, y)
        self.check_model(Model(), example_inputs, dynamic_shapes=dynamic_shapes)

    @unittest.skipIf(
        not torch.cuda.is_available() or torch.cuda.get_device_capability() < (9, 0),
        "FP8 is only supported on H100+",
    )
    @skipIfRocm  # _scaled_mm_out_cuda  is not compiled for ROCm platform
    def test_fp8(self):
        class Model(torch.nn.Module):
            def __init__(self, dtype):
                super().__init__()
                self.out_dtype = dtype

            def forward(self, x, weight, bias, scale_a, scale_b):
                weight = weight.to(torch.float8_e4m3fn)
                output, updated_amax = torch._scaled_mm(
                    x,
                    weight,
                    bias=input_bias,
                    out_dtype=self.out_dtype,
                    scale_a=scale_a,
                    scale_b=scale_b,
                )
                return output

        dtype = torch.float16

        a_scale = torch.Tensor([1.0]).to(device="cuda")
        b_scale = torch.Tensor([1.0]).to(device="cuda")
        input_bias = torch.rand(32, device="cuda", dtype=dtype)
        weight_shape = (32, 16)
        weight = torch.rand(*weight_shape, device="cuda", dtype=dtype).T
        a_inverse_scale = 1 / a_scale
        b_inverse_scale = 1 / b_scale

        x_shape = (16, 16)
        x = torch.rand(*x_shape, device="cuda", dtype=dtype).to(torch.float8_e4m3fn)
        dim0_x = Dim("dim0_x", min=1, max=2048)
        dynamic_shapes = ({0: dim0_x}, None, None, None, None)
        self.check_model(
            Model(dtype),
            (x, weight, input_bias, a_inverse_scale, b_inverse_scale),
            dynamic_shapes=dynamic_shapes,
        )

    def test_poi_multiple_dynamic(self):
        class Model(torch.nn.Module):
            def __init__(self):
                super().__init__()

            def forward(self, x, y):
                add_0 = x + y
                return torch.nn.functional.relu(input=add_0, inplace=False)

        x = torch.randn(128, 2048, device=self.device)
        y = torch.randn(128, 2048, device=self.device)
        dim0_x = Dim("dim0_x", min=1, max=2048)
        dynamic_shapes = {"x": {0: dim0_x}, "y": {0: dim0_x}}
        list_example_inputs = [(x, y)]
        list_example_inputs.append(
            (
                torch.randn(64, 2048, device=self.device),
                torch.randn(64, 2048, device=self.device),
            ),
        )
        list_example_inputs.append(
            (
                torch.randn(211, 2048, device=self.device),
                torch.randn(211, 2048, device=self.device),
            ),
        )
        self.check_model_with_multiple_inputs(
            Model(), list_example_inputs, dynamic_shapes=dynamic_shapes
        )

    def test_addmm_multiple_dynamic(self):
        class Model(torch.nn.Module):
            def __init__(self, n, k, device):
                super().__init__()
                self.weight = torch.randn(n, k, device=device)
                self.bias = torch.randn(n, device=device)

            def forward(self, a):
                return torch.nn.functional.linear(a, self.weight, self.bias)

        M = 8
        N = 6
        K = 16
        model = Model(N, K, self.device)
        batch = 2
        a = torch.randn(batch, M, K, device=self.device)
        dim0_a = Dim("dim0_a", min=1, max=2048)
        dynamic_shapes = {"a": {0: dim0_a}}
        list_example_inputs = [(a,)]
        batch = 2048
        list_example_inputs.append(
            (torch.randn(batch, M, K, device=self.device),),
        )
        batch = 128
        list_example_inputs.append(
            (torch.randn(batch, M, K, device=self.device),),
        )
        self.check_model_with_multiple_inputs(
            model,
            list_example_inputs,
            dynamic_shapes=dynamic_shapes,
            options={
                "max_autotune": True,
                "max_autotune_gemm_backends": "TRITON",
            },
        )

    def test_bmm_multiple_dynamic(self):
        class Model(torch.nn.Module):
            def __init__(self):
                super().__init__()

            def forward(self, a, b):
                return torch.bmm(a, b)

        M = 8
        N = 6
        K = 16
        model = Model()
        batch = 1024
        a = torch.randn(batch, M, K, device=self.device)
        b = torch.randn(batch, K, N, device=self.device)
        dim0_a = Dim("dim0_a", min=1, max=2048)
        dynamic_shapes = {"a": {0: dim0_a}, "b": {0: dim0_a}}
        list_example_inputs = [(a, b)]
        batch = 2048
        list_example_inputs.append(
            (
                torch.randn(batch, M, K, device=self.device),
                torch.randn(batch, K, N, device=self.device),
            ),
        )
        batch = 128
        list_example_inputs.append(
            (
                torch.randn(batch, M, K, device=self.device),
                torch.randn(batch, K, N, device=self.device),
            ),
        )
        self.check_model_with_multiple_inputs(
            model,
            list_example_inputs,
            options={
                "max_autotune": True,
                "max_autotune_gemm_backends": "TRITON",
            },
            dynamic_shapes=dynamic_shapes,
        )

    def test_foreach_multiple_dynamic(self):
        class Model(torch.nn.Module):
            def __init__(self):
                super().__init__()

            def forward(self, x, y):
                x_unsqueeze = torch.unsqueeze(x, dim=0)
                y_unsqueeze = torch.unsqueeze(y, dim=0)
                cat = torch.cat([x_unsqueeze, y_unsqueeze], dim=0)
                return cat

        model = Model()
        x = torch.randn(128, 2048, device=self.device)
        y = torch.randn(128, 2048, device=self.device)
        dim0_x = Dim("dim0_x", min=1, max=2048)
        dynamic_shapes = {"x": {0: dim0_x}, "y": {0: dim0_x}}
        list_example_inputs = [(x, y)]
        list_example_inputs.append(
            (
                torch.randn(64, 2048, device=self.device),
                torch.randn(64, 2048, device=self.device),
            ),
        )
        list_example_inputs.append(
            (
                torch.randn(211, 2048, device=self.device),
                torch.randn(211, 2048, device=self.device),
            ),
        )
        self.check_model_with_multiple_inputs(
            model,
            list_example_inputs,
            dynamic_shapes=dynamic_shapes,
        )

    # scaled_dot_product_flash_attention
    @unittest.skipIf(IS_FBCODE, "Not yet runnable in fbcode")
    @unittest.skipIf(not SM80OrLater, "bfloat16 only supported in sm80+")
    def test_sdpa(self):
        class Model(torch.nn.Module):
            def __init__(self):
                super().__init__()

            def forward(self, q, k, v):
                return torch.nn.functional.scaled_dot_product_attention(q, k, v)[0]

        example_inputs = (
            torch.randn(1, 48, 64, 64, dtype=torch.bfloat16, device=self.device),
            torch.randn(1, 48, 64, 64, dtype=torch.bfloat16, device=self.device),
            torch.randn(1, 48, 64, 64, dtype=torch.bfloat16, device=self.device),
        )
        self.check_model(Model(), example_inputs)

    @unittest.skipIf(IS_FBCODE, "Not yet runnable in fbcode")
    @unittest.skipIf(not SM80OrLater, "bfloat16 only supported in sm80+")
    def test_sdpa_2(self):
        class Model(torch.nn.Module):
            def __init__(self):
                super().__init__()

            def forward(self, q, k, v, x):
                t = torch.nn.functional.scaled_dot_product_attention(
                    q, k, v, is_causal=True
                )[0]
                return x + t

        example_inputs = (
            torch.randn(1, 48, 64, 64, dtype=torch.bfloat16, device=self.device),
            torch.randn(1, 48, 64, 64, dtype=torch.bfloat16, device=self.device),
            torch.randn(1, 48, 64, 64, dtype=torch.bfloat16, device=self.device),
            torch.randn(1, 48, 64, 64, dtype=torch.bfloat16, device=self.device),
        )
        self.check_model(Model(), example_inputs)

    def test_zero_grid_with_unbacked_symbols(self):
        class Repro(torch.nn.Module):
            def __init__(self):
                super().__init__()

            def forward(self, x, y):
                nz = torch.nonzero(x)
                b = torch.ones_like(nz, dtype=torch.float16)
                c = torch.zeros_like(nz, dtype=torch.float16)
                d = (b + c) @ y
                return d.sum()

        example_inputs = (
            torch.tensor([1, 1, 1], device=self.device),
            torch.randn((1, 32), dtype=torch.float16, device=self.device),
        )
        self.check_model(Repro(), example_inputs)

    @skipIfRocm
    def test_cond_simple(self):
        inputs = (
            torch.randn((10, 20), device=self.device),
            torch.randn((10, 20), device=self.device),
        )
        dim0_ab = Dim("s0", min=2, max=1024)
        dynamic_shapes = {
            "p": {},
            "a": {0: dim0_ab, 1: None},
            "b": {0: dim0_ab, 1: None},
        }
        self.check_model_with_multiple_inputs(
            CondModels.Simple(),
            prepend_predicates(inputs),
            dynamic_shapes=dynamic_shapes,
        )

    @skipIfRocm
    def test_cond_nested(self):
        inputs = (
            torch.randn((10, 20), device=self.device),
            torch.randn((10, 20), device=self.device),
            torch.randn((10, 20), device=self.device),
        )
        dim0_abc = Dim("s0", min=2, max=1024)
        dynamic_shapes = {
            "p0": {},
            "p1": {},
            "p2": {},
            "a": {0: dim0_abc, 1: None},
            "b": {0: dim0_abc, 1: None},
            "c": {0: dim0_abc, 1: None},
        }
        self.check_model_with_multiple_inputs(
            CondModels.Nested(),
            prepend_predicates(inputs, num_predicates=3),
            dynamic_shapes=dynamic_shapes,
        )

    @skipIfRocm
    def test_cond_with_parameters(self):
        inputs = (torch.randn((10, 20), device=self.device),)
        dim0_abc = Dim("s0", min=2, max=1024)
        dynamic_shapes = {
            "p": {},
            "a": {0: dim0_abc, 1: None},
        }
        self.check_model_with_multiple_inputs(
            CondModels.Parameters(self.device),
            prepend_predicates(inputs),
            dynamic_shapes=dynamic_shapes,
        )

    @skipIfRocm
    def test_cond_with_reinterpret_view_inputs_outputs(self):
        inputs = (
            torch.randn((10, 20), device=self.device),
            torch.randn((10, 20), device=self.device),
        )
        dim0_ab = Dim("s0", min=3, max=1024)
        dynamic_shapes = {
            "p": {},
            "a": {0: dim0_ab, 1: None},
            "b": {0: dim0_ab, 1: None},
        }
        self.check_model_with_multiple_inputs(
            CondModels.ReinterpretView(),
            prepend_predicates(inputs),
            dynamic_shapes=dynamic_shapes,
        )

    @skipIfRocm
    def test_cond_with_multiple_outputs(self):
        inputs = (
            torch.randn((10, 20), device=self.device),
            torch.randn((10, 20), device=self.device),
            torch.randn((30, 40), device=self.device),
        )
        dim0_ab = Dim("s0", min=2, max=1024)
        dim0_c = Dim("s1", min=2, max=1024)
        dynamic_shapes = {
            "p": {},
            "a": {0: dim0_ab, 1: None},
            "b": {0: dim0_ab, 1: None},
            "c": {0: dim0_c, 1: None},
        }
        self.check_model_with_multiple_inputs(
            CondModels.MultipleOutputs(),
            prepend_predicates(inputs),
            dynamic_shapes=dynamic_shapes,
        )

    @skipIfRocm
    def test_cond_with_outer_code_before_after(self):
        inputs = (
            torch.randn((10, 20), device=self.device),
            torch.randn((10, 20), device=self.device),
        )
        dim0_ab = Dim("s0", min=2, max=1024)
        dynamic_shapes = {
            "p": {},
            "a": {0: dim0_ab, 1: None},
            "b": {0: dim0_ab, 1: None},
        }
        self.check_model_with_multiple_inputs(
            CondModels.OuterCode(),
            prepend_predicates(inputs),
            dynamic_shapes=dynamic_shapes,
        )

    @skipIfRocm
    def test_cond_use_buffers_from_outer_scope(self):
        inputs = (
            torch.randn((10, 20), device=self.device),
            torch.randn((10, 20), device=self.device),
            torch.randn((10, 20), device=self.device),
        )
        dim0_abc = Dim("s0", min=2, max=1024)
        dynamic_shapes = {
            "p": {},
            "a": {0: dim0_abc, 1: None},
            "b": {0: dim0_abc, 1: None},
            "c": {0: dim0_abc, 1: None},
        }
        self.check_model_with_multiple_inputs(
            CondModels.OuterBuffers(),
            prepend_predicates(inputs),
            dynamic_shapes=dynamic_shapes,
        )

    @skipIfRocm
    @common_utils.parametrize("dynamic", [False, True])
    def test_cond_non_tensor_predicates(self, dynamic):
        inputs1 = (
            torch.randn((10, 20), device=self.device),
            torch.randn((15, 20), device=self.device),
        )
        inputs2 = (
            torch.randn((10, 20), device=self.device),
            torch.randn((5, 20), device=self.device),
        )
        inputs = (inputs1,)
        dynamic_shapes = None
        if dynamic:
            inputs = (inputs1, inputs2)
            dim0_a = Dim("s0", min=2, max=1024)
            dim0_b = Dim("s1", min=2, max=1024)
            dynamic_shapes = {
                "a": {0: dim0_a, 1: None},
                "b": {0: dim0_b, 1: None},
            }
        self.check_model_with_multiple_inputs(
            CondModels.WithNonTensorPredicate(),
            inputs,
            dynamic_shapes=dynamic_shapes,
        )

    @skipIfRocm
    def test_while_loop_simple(self):
        inputs = (
            torch.randn((10, 20), device=self.device),
            torch.randn((10, 20), device=self.device),
        )
        dim0_ab = Dim("s0", min=2, max=1024)
        dynamic_shapes = {
            "ci": {},
            "a": {0: dim0_ab, 1: None},
            "b": {0: dim0_ab, 1: None},
        }
        self.check_model_with_multiple_inputs(
            WhileLoopModels.Simple(),
            prepend_counters(inputs),
            dynamic_shapes=dynamic_shapes,
        )

    @skipIfRocm
    def test_while_loop_nested(self):
        inputs = (
            torch.randn((10, 20), device=self.device),
            torch.randn((10, 20), device=self.device),
        )
        dim0_ab = Dim("s0", min=2, max=1024)
        dynamic_shapes = {
            "ci": {},
            "cj": {},
            "a": {0: dim0_ab, 1: None},
            "b": {0: dim0_ab, 1: None},
        }
        self.check_model_with_multiple_inputs(
            WhileLoopModels.Nested(),
            prepend_counters(inputs, num_counters=2),
            dynamic_shapes=dynamic_shapes,
        )

    @skipIfRocm
    def test_while_loop_with_outer_code(self):
        inputs = (
            torch.randn((10, 20), device=self.device),
            torch.randn((10, 20), device=self.device),
        )
        dim0_ab = Dim("s0", min=2, max=1024)
        dynamic_shapes = {
            "c": {},
            "a": {0: dim0_ab, 1: None},
            "b": {0: dim0_ab, 1: None},
        }
        self.check_model_with_multiple_inputs(
            WhileLoopModels.OuterCode(),
            prepend_counters(inputs),
            dynamic_shapes=dynamic_shapes,
        )

    @skipIfRocm
    def test_while_loop_with_parameters(self):
        inputs = (torch.randn((10, 20), device=self.device),)
        dim0_a = Dim("s0", min=2, max=1024)
        dynamic_shapes = {
            "c": {},
            "a": {0: dim0_a, 1: None},
        }
        self.check_model_with_multiple_inputs(
            WhileLoopModels.Parameters(self.device),
            prepend_counters(inputs),
            dynamic_shapes=dynamic_shapes,
        )

    @skipIfRocm
    def test_while_loop_with_outer_buffers(self):
        inputs = (
            torch.randn((10, 20), device=self.device),
            torch.randn((10, 20), device=self.device),
        )
        # dynamic shapes don't work now due to
        # https://github.com/pytorch/pytorch/issues/123596
        # dim0_ab = Dim("s0", min=2, max=1024)
        # dynamic_shapes = {
        #     "c": {},
        #     "a": {0: dim0_ab, 1: None},
        #     "b": {0: dim0_ab, 1: None},
        # }
        dynamic_shapes = None
        self.check_model_with_multiple_inputs(
            WhileLoopModels.OuterBuffers(),
            prepend_counters(inputs),
            dynamic_shapes=dynamic_shapes,
        )

    @config.patch({"is_predispatch": True})
    def test_constant(self):
        class M(torch.nn.Module):
            def __init__(self, device):
                super().__init__()
                self.device = device

            def forward(self, x):
                t = torch.tensor(x.size(-1), device=self.device, dtype=torch.float)
                t = torch.sqrt(t * 3)
                return x * t

        self.check_model(M(self.device), (torch.randn(5, 5, device=self.device),))

    def test_zero_grid_with_backed_symbols(self):
        class Repro(torch.nn.Module):
            def __init__(self):
                super().__init__()

            def forward(self, x, b):
                return x + b

        example_inputs = (
            x := torch.randn((3, 2), device=self.device),
            torch.randn((1, 2), device=self.device),
        )
        torch._dynamo.mark_dynamic(x, index=0)  # Create dynamic symbol

        # Compile & run model where dynamic dim size > 0.
        so_path: str = AOTIRunnerUtil.compile(
            Repro(),
            example_inputs,
        )
        aot_inductor_module = AOTIRunnerUtil.load("cuda", so_path)
        aot_inductor_module(*example_inputs)

        # Re-run where dynamic dim size is 0.
        example_inputs = (
            torch.randn((0, 2), device=self.device),
            torch.randn((1, 2), device=self.device),
        )
        actual = aot_inductor_module(*example_inputs)
        expected = Repro()(*example_inputs)
        torch.testing.assert_close(actual, expected)

    def test_repeat_interleave(self):
        class Repro(torch.nn.Module):
            def __init__(self):
                super().__init__()

            def forward(self, x):
                return torch.ops.aten.repeat_interleave.Tensor(x, output_size=12)

        example_inputs = (torch.ones((1,), dtype=torch.int32, device=self.device) * 12,)
        self.check_model(Repro(), example_inputs)

    def test_dynamic_cat(self):
        class Model(torch.nn.Module):
            def __init__(self):
                super().__init__()

            def forward(self, a, b):
                return torch.cat([a, b], dim=0)

        a = torch.randn(2, 4, device=self.device)
        b = torch.randn(3, 4, device=self.device)
        dim0_a = Dim("dim0_a", min=1, max=10)
        dim0_b = Dim("dim0_b", min=1, max=20)
        dynamic_shapes = {"a": {0: dim0_a}, "b": {0: dim0_b}}
        example_inputs = (a, b)
        self.check_model(Model(), example_inputs, dynamic_shapes=dynamic_shapes)

    def test_buffer_mutation(self):
        class Model(torch.nn.Module):
            def __init__(self, device):
                super().__init__()
                self.register_buffer("foo", torch.randn(4, 4, device=device))

            def forward(self, x):
                self.foo.add_(1)
                return self.foo + x

        example_inputs = (torch.rand(4, 4, device=self.device),)
        torch._export.aot_compile(Model(self.device), example_inputs)
        with self.assertRaisesRegex(AssertionError, "False is not true"):
            # TODO: AOTI seems to mutate the buffer while tracing
            self.check_model(Model(self.device), example_inputs)

    @skipIfRocm
    @requires_multigpu()
    def test_replicate_on_devices(self):
        if self.device != "cuda":
            raise unittest.SkipTest("requires CUDA")

        class Model(torch.nn.Module):
            def __init__(self, w1, w2):
                super().__init__()
                self.w1 = w1
                self.w2 = w2

            def forward(self, x, y):
                a = x * self.w1
                b = y * self.w2
                return a + b

        w1 = torch.randn(10, 10)
        w2 = torch.randn(10, 10)
        inputs = (torch.randn(10, 10), torch.randn(10, 10))
        result_cpu = Model(w1, w2)(*inputs)

        # Compile model with AOTInductor
        with torch.cuda.device(0), config.patch("abi_compatible", self.abi_compatible):
            so_path = AOTIRunnerUtil.compile(
                model=Model(w1.cuda(0), w2.cuda(0)),
                example_inputs=tuple(t.cuda(0) for t in inputs),
            )

        # Run model on cuda:N
        for i in range(torch.cuda.device_count()):
            with torch.cuda.device(i):
                example_inputs = tuple(t.cuda(i) for t in inputs)
                optimized = AOTIRunnerUtil.load("cuda", so_path)
                result_cuda = optimized(*example_inputs)
            self.assertTrue(same(result_cpu, result_cuda.cpu()))

    def test_pytree_inputs(self):
        class M(torch.nn.Module):
            def __init__(self):
                super().__init__()

            def forward(self, x: Dict[str, torch.Tensor]):
                add_ = torch.zeros(5)
                mul_ = torch.ones(5)
                for v in x.values():
                    add_ += v
                    mul_ *= v

                return [add_, mul_]

        self.check_model(M(), ({"x": torch.ones(5), "y": torch.ones(5)},))

    @skipIfRocm
    @requires_multigpu()
    def test_non_default_cuda_device(self):
        if self.device != "cuda":
            raise unittest.SkipTest("requires CUDA")

        class Model(torch.nn.Module):
            def __init__(self, weight):
                super().__init__()
                self.weight = weight

            def forward(self, x, y):
                return x + torch.nn.functional.linear(y, self.weight)

        weight = torch.randn(10, 10)
        inputs = (torch.randn(10, 10), torch.randn(10, 10))
        result_cpu = Model(weight)(*inputs)

        with torch.cuda.device(0), torch.no_grad(), config.patch(
            "abi_compatible", self.abi_compatible
        ):
            result_cuda_0 = AOTIRunnerUtil.run(
                "cuda", Model(weight.cuda(0)), tuple(t.cuda(0) for t in inputs)
            )

        with torch.cuda.device(1), torch.no_grad(), config.patch(
            "abi_compatible", self.abi_compatible
        ):
            result_cuda_1 = AOTIRunnerUtil.run(
                "cuda", Model(weight.cuda(1)), tuple(t.cuda(1) for t in inputs)
            )

        self.assertTrue(same(result_cpu, result_cuda_0.cpu()))
        self.assertTrue(same(result_cpu, result_cuda_1.cpu()))

    def test_reuse_kernel(self):
        class Model(torch.nn.Module):
            def __init__(self):
                super().__init__()

            def forward(self, x, y):
                a = torch.sin(x)
                b = torch.mm(a, y)
                c = torch.sin(b)
                d = torch.mm(b, c)
                return d

        example_inputs = (
            torch.randn(87, 87, device=self.device),
            torch.randn(87, 87, device=self.device),
        )
        self.check_model(Model(), example_inputs)

        if self.device == "cuda":
            so_path = torch._export.aot_compile(Model(), example_inputs)
            with open(os.path.splitext(so_path)[0] + ".cpp") as cpp:
                src_code = cpp.read()
                FileCheck().check_count(
                    "triton_poi_fused_sin_0 = loadKernel(",
                    1,
                    exactly=True,
                ).run(src_code)

    def test_reuse_kernel_dynamic(self):
        class Model(torch.nn.Module):
            def __init__(self, device):
                super().__init__()
                self.cst = torch.randn(48, device=device, dtype=torch.float)
                self.weights = torch.randn(6, 48, 48, device=device, dtype=torch.float)
                self.cst_1 = torch.randn(48, device=device, dtype=torch.float)
                self.weights_1 = torch.randn(
                    6, 48, 48, device=device, dtype=torch.float
                )

            def forward(self, x, y, z):
                dim0 = x.size(1)
                add_0 = z + z
                expand_2 = add_0.expand(-1, -1, 48)
                # [s0, 6, 48]
                mul_3 = add_0 * expand_2
                # [6, s0, 48]
                permute_4 = torch.permute(mul_3, (1, 0, 2))
                # [6, s0, 48]
                bmm_5 = torch.bmm(permute_4, self.weights)
                add_6 = bmm_5 + self.cst
                reshape_7 = torch.reshape(add_6, [6, dim0 * 6, 8])
                # [6*s0, 6, 8]
                permute_8 = torch.permute(reshape_7, (1, 0, 2))
                mul_9 = permute_8 * 0.123
                reshape_10 = torch.reshape(y, [8, dim0 * 6, 4])
                # [6*s0, 8, 4]
                permute_11 = torch.permute(reshape_10, (1, 0, 2))
                bmm_12 = torch.bmm(mul_9, permute_11)

                add_0_1 = z + z
                expand_2_1 = add_0_1.expand(-1, -1, 48)
                # [s0, 6, 48]
                mul_3_1 = add_0_1 * expand_2_1
                # [6, s0, 48]
                permute_4_1 = torch.permute(mul_3_1, (1, 0, 2))
                # [6, s0, 48]
                bmm_5_1 = torch.bmm(permute_4_1, self.weights_1)
                add_6_1 = bmm_5_1 + self.cst_1
                reshape_7_1 = torch.reshape(add_6_1, [6, dim0 * 6, 8])
                # [6*s0, 6, 8]
                permute_8_1 = torch.permute(reshape_7_1, (1, 0, 2))
                mul_9_1 = permute_8_1 * 0.123
                reshape_10_1 = torch.reshape(y, [8, dim0 * 6, 4])
                # [6*s0, 8, 4]
                permute_11_1 = torch.permute(reshape_10_1, (1, 0, 2))
                bmm_12_1 = torch.bmm(mul_9_1, permute_11_1)
                return bmm_12 + bmm_12_1

        x = torch.randn(6, 2, 48, device=self.device, dtype=torch.float)
        y = torch.randn(48, 2, 4, device=self.device, dtype=torch.float)
        z = torch.randn(2, 6, 1, device=self.device, dtype=torch.float)
        dim0 = Dim("dim0", min=1, max=2048)
        dynamic_shapes = {
            "x": {1: dim0},
            "y": {1: dim0},
            "z": {0: dim0},
        }

        example_inputs = (x, y, z)
        m = Model(self.device).to(dtype=torch.float)
        self.check_model(m, example_inputs, dynamic_shapes=dynamic_shapes)

    def test_fake_tensor_device_validation(self):
        if self.device != "cuda":
            raise unittest.SkipTest("requires CUDA")

        class Model(torch.nn.Module):
            def __init__(self):
                super().__init__()

            def forward(self, x, y):
                return x + y

        example_inputs = (torch.randn(10, 10), torch.randn(10, 10))

        # Export on CPU
        exported_program = export(Model(), example_inputs)

        # Compile exported model on CUDA
        gm = exported_program.graph_module.to(self.device)
        with self.assertRaisesRegex(ValueError, "Device mismatch between fake input"):
            torch._inductor.aot_compile(
                gm, tuple(i.to(self.device) for i in example_inputs)
            )

    @unittest.mock.patch("torch._inductor.graph.supported_dtype_of_cpp_wrapper")
    def test_unsupported_input_dtype(self, supported_dtype_of_cpp_wrapper_mock):
        supported_dtype_of_cpp_wrapper_mock.return_value = False

        class Model(torch.nn.Module):
            def __init__(self):
                super().__init__()

            def forward(self, x, y):
                return x + y

        example_inputs = (
            torch.randn(10, 10).to(self.device),
            torch.randn(10, 10).to(self.device),
        )
        with self.assertRaisesRegex(
            CppWrapperCodeGenError, "Unsupported input dtype torch.float32"
        ):
            torch._export.aot_compile(Model(), example_inputs)

        supported_dtype_of_cpp_wrapper_mock.assert_called_once_with(
            torch.float32, self.device == "cuda"
        )

    def test_consecutive_compiles(self):
        """Test that compilation behaves correctly with cache hits"""

        class TestModule(torch.nn.Module):
            def __init__(self):
                super().__init__()

            def forward(self, x):
                return x + 1

        mod = TestModule()
        inp = torch.rand(1)
        mod(inp)
        mod2 = torch.fx.symbolic_trace(mod, concrete_args=[inp])
        so = torch._export.aot_compile(mod2, (inp,))
        assert so is not None
        # compile the 2nd time with cache hit
        so = torch._export.aot_compile(mod2, (inp,))
        assert so is not None

    def test_normal_functional(self):
        class Model(torch.nn.Module):
            def __init__(self):
                super().__init__()

            def forward(self, x):
                return torch.ops.aten.normal_functional.default(x)

        self.check_model(Model(), (torch.empty(4, 1, 4, 4),))

    def test_empty_graph(self):
        class Model(torch.nn.Module):
            def __init__(self):
                super().__init__()

            def forward(self, x):
                return x

        example_inputs = (torch.randn(8, 4, 4, device=self.device),)
        self.check_model(Model(), example_inputs)

    @unittest.skipIf(IS_FBCODE, "Not runnable in fbcode")
    def test_dup_unbacked_sym_decl(self):
        class Model(torch.nn.Module):
            def __init__(self):
                super().__init__()

            def forward(self, x):
                abs_1 = torch.ops.aten.abs.default(x)
                lt = torch.ops.aten.lt.Scalar(abs_1, 0.001)
                eq = torch.ops.aten.eq.Scalar(lt, 0)
                index_1 = torch.ops.aten.index.Tensor(x, [eq])
                sin = torch.ops.aten.sin.default(index_1)
                index_2 = torch.ops.aten.index.Tensor(x, [eq])
                div_3 = torch.ops.aten.div.Tensor(sin, index_2)
                return div_3

        example_inputs = (torch.randn(4, 4, 4, 4).to(self.device),)
        self.check_model(Model(), example_inputs)

    def test_run_with_grad_enabled(self):
        class Model(torch.nn.Module):
            def forward(self, x, weight, bias):
                return torch.ops.aten.addmm(bias, weight, x)

        m = Model().to(device=self.device)
        x = torch.rand(8, 8, device=self.device, requires_grad=True)
        weight = torch.rand(8, 8, device=self.device, requires_grad=True)
        bias = torch.rand(8, device=self.device, requires_grad=True)
        example_inputs = (x, weight, bias)

        expected = m(*example_inputs)
        expected = pytree.tree_leaves(expected)

        # compiler under no_grad
        with torch.no_grad():
            so_path = AOTIRunnerUtil.compile(m, example_inputs)

        # run under grad enabled
        self.assertTrue(torch.is_grad_enabled())

        optimized = AOTIRunnerUtil.load(self.device, so_path)
        actual = optimized(*example_inputs)
        actual = pytree.tree_leaves(actual)

        self.assertTrue(same(actual, expected))

    def test_return_constant(self):
        class Model(torch.nn.Module):
            def __init__(self, device):
                super().__init__()
                self.cst = torch.randn(5, 5, device=device)

            def forward(self, x):
                a = self.cst.clone()
                return (x, a)

        x = torch.randn(5, device=self.device)
        self.check_model(Model(self.device), (x,))

    def test_with_profiler(self):
        class Model(torch.nn.Module):
            def __init__(self):
                super().__init__()
                self.linear = torch.nn.Linear(10, 10)

            def forward(self, x, y):
                return x + self.linear(y)

        example_inputs = (
            torch.randn(10, 10, device=self.device),
            torch.randn(10, 10, device=self.device),
        )
        with config.patch({"profile_bandwidth": "1", "profile_bandwidth_regex": ""}):
            self.check_model(Model(), example_inputs)

    def test_with_no_triton_profiler(self):
        class Model(torch.nn.Module):
            def __init__(self):
                super().__init__()

            def forward(self, x):
                return torch.permute(x, (1, 0))

        example_inputs = (torch.randn(10, 10, device=self.device),)
        with config.patch({"profile_bandwidth": "1", "profile_bandwidth_regex": ""}):
            self.check_model(Model(), example_inputs)

    def test_repeat_output(self):
        class Model(torch.nn.Module):
            def __init__(self):
                super().__init__()

            def forward(self, x):
                y = torch.sin(x)
                return y, y

        example_inputs = (torch.randn(3, 10, device=self.device),)
        self.check_model(Model(), example_inputs)

    @skip_if_no_torchvision
    def test_missing_cubin(self):
        from torchvision.models.resnet import Bottleneck, ResNet

        class Model(ResNet):
            def __init__(self):
                super().__init__(
                    block=Bottleneck,
                    layers=[3, 4, 6, 3],
                    replace_stride_with_dilation=[False, False, True],
                    norm_layer=None,
                )

            def forward(self, x):
                x = self.conv1(x)
                x = self.bn1(x)
                x = self.relu(x)
                f1 = x
                x = self.maxpool(x)
                x = self.layer1(x)
                f2 = x
                x = self.layer2(x)
                f3 = x
                x = self.layer3(x)
                x = self.layer4(x)
                f4 = x
                return [f1, f2, f3, f4]

        # Call eval() here so that batch_norm won't update the running stats
        # Use float64 to avoid numeric difference failure
        model = Model().to(device=self.device, dtype=torch.float64).eval()
        example_inputs = (
            torch.randn(4, 3, 64, 64, device=self.device, dtype=torch.float64),
        )
        self.check_model(model, example_inputs)

    @skipIfRocm
    @common_utils.parametrize("grid_type", [1, 2, 3])
    @common_utils.parametrize("num_dims", [1, 2])
    @common_utils.parametrize("dynamic", [False, True])
    @common_utils.parametrize("autotune", [False, True])
    def test_triton_kernel(self, grid_type, num_dims, dynamic, autotune):
        if self.device != "cuda":
            raise unittest.SkipTest("requires CUDA")

        class Model(torch.nn.Module):
            def __init__(self):
                super().__init__()

            def forward(self, x, y):
                output = torch.zeros_like(x)
                if autotune and num_dims == 2:
                    x_elements = output.size()[0]
                    y_elements = output.size()[1]
                else:
                    n_elements = output.numel()

                # Select grid
                if autotune and num_dims == 2:
                    if grid_type == 1:
                        grid = (x_elements, y_elements)
                    elif grid_type == 2:
                        grid = lambda meta: (  # noqa: E731
                            triton.cdiv(x_elements, meta["BLOCK_SIZE_X"]),
                            triton.cdiv(y_elements, meta["BLOCK_SIZE_Y"]),
                        )
                    else:

                        def grid_fn(meta):
                            return (
                                triton.cdiv(x_elements, meta["BLOCK_SIZE_X"]),
                                triton.cdiv(y_elements, meta["BLOCK_SIZE_Y"]),
                            )

                        grid = grid_fn
                else:
                    if grid_type == 1:
                        grid = (n_elements,)
                    elif grid_type == 2:
                        grid = lambda meta: (  # noqa: E731
                            triton.cdiv(n_elements, meta["BLOCK_SIZE"]),
                        )
                    else:

                        def grid_fn(meta):
                            return (triton.cdiv(n_elements, meta["BLOCK_SIZE"]),)

                        grid = grid_fn

                # Select kernel
                if autotune:
                    if num_dims == 1:
                        add_kernel_autotuned[grid](x, y, output, n_elements)
                    else:
                        add_kernel_2d_autotuned[grid](
                            x, y, output, x_elements, y_elements
                        )
                else:
                    add_kernel[grid](x, y, output, n_elements, BLOCK_SIZE=16)
                return output

        dims = [10] * num_dims
        x = torch.randn(*dims, device=self.device)
        y = torch.randn(*dims, device=self.device)
        dynamic_shapes = []
        if dynamic:
            dim0_x = Dim("dim0_x", min=1, max=10)
            dim0_y = Dim("dim0_y", min=1, max=10)
            dynamic_shapes = {"x": {0: dim0_x}, "y": {0: dim0_y}}
        self.check_model(Model(), (x, y), dynamic_shapes=dynamic_shapes)

    @skipIfRocm
    def test_triton_kernel_dynamic_shape_with_div(self):
        if self.device != "cuda":
            raise unittest.SkipTest("requires CUDA")

        @triton.jit
        def pass_kernel(x, num):
            pass

        class Model(torch.nn.Module):
            def __init__(self):
                super().__init__()

            def forward(self, x):
                num = x.numel() // 4

                grid = lambda meta: (triton.cdiv(num, 16),)  # noqa: E731
                pass_kernel[grid](x, num)
                return x

        x = torch.randn(10, device=self.device)
        dim0_x = Dim("dim0_x", min=1, max=10)
        dynamic_shapes = {"x": {0: dim0_x}}
        self.check_model(Model(), (x,), dynamic_shapes=dynamic_shapes)

    @skipIfRocm
    def test_triton_kernel_reinterpret_view(self):
        if self.device != "cuda":
            raise unittest.SkipTest("requires CUDA")

        @triton.jit
        def pass_kernel(x, y):
            pass

        class Model(torch.nn.Module):
            def __init__(self):
                super().__init__()

            def forward(self, x):
                out = torch.zeros_like(x[:, 4:])
                # the slicing below creates two ReinterpretView
                # instances: with offset=3 and offset=4
                add_kernel[(10,)](
                    in_ptr0=x[:, 3:-1],
                    in_ptr1=x[:, 4:],
                    out_ptr=out,
                    n_elements=160,
                    BLOCK_SIZE=16,
                )
                return out

        example_inputs = (torch.randn(10, 20, device=self.device),)
        self.check_model(Model(), example_inputs)

    @skipIfRocm
    def test_triton_kernel_with_none_input(self):
        if self.device != "cuda":
            raise unittest.SkipTest("requires CUDA")

        class Model(torch.nn.Module):
            def __init__(self):
                super().__init__()

            def forward(self, x, y):
                n_elements = x.size()[0]
                BLOCK_SIZE = 1024

                output_wo_y = torch.empty_like(x)
                output_with_y = torch.empty_like(x)

                wo_kernel = add_kernel_with_optional_param[(1,)](
                    x,
                    None,
                    output_wo_y,
                    n_elements,
                    ARGS_PASSED="one",
                    BLOCK_SIZE=BLOCK_SIZE,
                )
                with_kernel = add_kernel_with_optional_param[(1,)](
                    x,
                    y,
                    output_with_y,
                    n_elements,
                    ARGS_PASSED="two",
                    BLOCK_SIZE=BLOCK_SIZE,
                )

                return 2.71 * output_wo_y + 3.14 * output_with_y

        example_inputs = (
            torch.randn(1023, device=self.device),
            torch.randn(1023, device=self.device),
        )

        self.check_model(Model(), example_inputs)

    @skipIfRocm
    def test_triton_kernel_equal_to_1_arg(self):
        if self.device != "cuda":
            raise unittest.SkipTest("requires CUDA")

        class Model(torch.nn.Module):
            def forward(self, x, y):
                out = torch.empty_like(x)
                n_elements = x.numel()
                add_kernel[(n_elements,)](x, y, out, n_elements, BLOCK_SIZE=16)
                return out

        example_inputs = (
            torch.randn(1, device=self.device),
            torch.randn(1, device=self.device),
        )

        self.check_model(Model(), example_inputs)

    def test_shifted_constraint_ranges(self):
        class Model(torch.nn.Module):
            def __init__(self):
                super().__init__()

            def forward(
                self,
                x: torch.Tensor,
                y: torch.Tensor,
            ):
                torch._check(y.size(0) == x.size(0) + 1)
                return x.sum(0) + y.sum(0)

        a = torch.randn((4, 5), device=self.device)
        b = torch.randn((5, 5), device=self.device)
        dim0_x = Dim("dim0_x", min=2, max=1024)
        dim0_y = dim0_x + 1
        dynamic_shapes = {"x": {0: dim0_x}, "y": {0: dim0_y}}
        self.check_model(
            Model(),
            (a, b),
            dynamic_shapes=dynamic_shapes,
        )

    def test_scatter_fallback(self):
        class Model(torch.nn.Module):
            def __init__(self):
                super().__init__()

            def forward(
                self,
                inp: torch.Tensor,
                index: torch.Tensor,
                src: torch.Tensor,
            ):
                return torch.scatter(inp, 1, index, src)

        inputs = (
            torch.ones((3, 5), device=self.device, dtype=torch.int64),
            torch.tensor([[0, 1, 2, 0]], device=self.device, dtype=torch.int64),
            torch.zeros((2, 5), device=self.device, dtype=torch.int64),
        )

        self.check_model(Model(), inputs)

    def test_scatter_reduce_fallback(self):
        class Model(torch.nn.Module):
            def __init__(self):
                super().__init__()

            def forward(
                self,
                inp: torch.Tensor,
                index: torch.Tensor,
                src: torch.Tensor,
            ):
                return torch.scatter_reduce(inp, 0, index, src, reduce="sum")

        inputs = (
            torch.tensor([1, 10, 100, 1000], device=self.device, dtype=torch.int64),
            torch.tensor([0, 1, 0, 1, 2, 1], device=self.device, dtype=torch.int64),
            torch.tensor([1, 2, 3, 4, 5, 6], device=self.device, dtype=torch.int64),
        )

        self.check_model(Model(), inputs)

    def test_index_put_fallback(self):
        # index_put falls back in the deterministic mode
        with DeterministicGuard(True):

            class Model(torch.nn.Module):
                def __init__(self):
                    super().__init__()

                def forward(
                    self,
                    self_tensor: torch.Tensor,
                    indices: Tuple[torch.Tensor],
                    values: torch.Tensor,
                ):
                    return torch.index_put(
                        self_tensor, indices, values, accumulate=True
                    )

            inputs = (
                torch.ones(4, device=self.device, dtype=torch.int64),
                (torch.tensor([1, 1, 2, 2], device=self.device, dtype=torch.bool),),
                torch.ones(4, device=self.device, dtype=torch.int64),
            )

            self.check_model(Model(), inputs)

    def test_convolution(self):
        class Model(torch.nn.Module):
            def __init__(self):
                super().__init__()

            def forward(self, x, w, b):
                return torch.ops.aten.convolution(x, w, b, [4], [0], [1], True, [0], 1)

        example_inputs = (
            torch.randn([2, 32, 90], device=self.device),
            torch.randn([32, 16, 8], device=self.device),
            torch.randn([16], device=self.device),
        )
        with config.patch(
            {
                "max_autotune": True,
                "max_autotune_gemm_backends": "Triton",
            }
        ):
            self.check_model(Model(), example_inputs)

    def test_zero_size_weight(self):
        class Model(torch.nn.Module):
            def __init__(self, channel, r=8):
                super().__init__()
                self.pool = torch.nn.AdaptiveAvgPool2d(1)
                self.net = torch.nn.Sequential(
                    torch.nn.Linear(channel, channel // r, bias=False),
                    torch.nn.ReLU(inplace=True),
                    torch.nn.Linear(channel // r, channel, bias=False),
                    torch.nn.Sigmoid(),
                )

            def forward(self, inp):
                b, c, _, _ = inp.shape
                x = self.pool(inp).view(b, c)
                x = self.net(x).view(b, c, 1, 1)
                x = inp * x
                return x

        inputs = (torch.rand(4, 4, 4, 4, device=self.device),)
        self.check_model(Model(4), inputs)

    def test_no_args(self):
        class Model(torch.nn.Module):
            def __init__(self, m, n):
                super().__init__()
                self.weight = torch.nn.Parameter(
                    torch.randn(m, n),
                )
                self.alpha = torch.nn.Parameter(torch.randn(m, n))

            def forward(self):
                return self.weight * self.alpha

        self.check_model(Model(6, 4), ())

    def test_dynamic_scalar(self):
        class Model(torch.nn.Module):
            def __init__(self):
                super().__init__()
                self.criterion_ce = torch.nn.CrossEntropyLoss(reduction="none")

            def forward(self, inputs, targets, split_index=None):
                statistics = {}
                total_loss = self.criterion_ce(inputs, targets).sum()
                statistics["dl"] = total_loss.item()
                return total_loss, statistics

        inputs = (
            torch.rand(4, 4, 4, 4, device=self.device),
            torch.rand(4, 4, 4, 4, device=self.device),
        )
        self.check_model(Model(), inputs)

    def test_constant_original_fqn_and_dtype(self):
        class FooBarModule(torch.nn.Module):
            def __init__(self):
                super().__init__()
                self.register_parameter("0", torch.nn.Parameter(torch.randn(3, 4)))
                self.register_buffer("test_buf", torch.randn(3, 4))
                self.register_parameter(
                    "test_param", torch.nn.Parameter(torch.randn(3, 4))
                )

            def forward(self, x):
                return ((x + self.test_buf) * getattr(self, "0")) / self.test_param

        class TestModule(torch.nn.Module):
            def __init__(self):
                super().__init__()
                self.foo_bar = FooBarModule()
                self.register_parameter(
                    "test_param", torch.nn.Parameter(torch.randn(3, 4))
                )
                self.register_buffer("test_buf", torch.randn(3, 4))

            def forward(self, x):
                return (self.foo_bar(x) + self.test_param) * self.test_buf

        with torch.no_grad():
            so_path = AOTIRunnerUtil.compile(
                model=TestModule().to(device=self.device),
                example_inputs=(torch.rand(3, 4, device=self.device),),
            )

        runner = AOTIRunnerUtil.load_runner(self.device, so_path)

        expected_original_fqns = {
            "L__self___test_param": "test_param",
            "L__self___test_buf": "test_buf",
            "getattr_L__self___foo_bar___0__": "foo_bar.0",
            "L__self___foo_bar_test_param": "foo_bar.test_param",
            "L__self___foo_bar_test_buf": "foo_bar.test_buf",
        }
        self.assertEqual(
            expected_original_fqns, runner.get_constant_names_to_original_fqns()
        )

        expected_dtypes = {
            "L__self___test_param": 6,
            "L__self___test_buf": 6,
            "getattr_L__self___foo_bar___0__": 6,
            "L__self___foo_bar_test_param": 6,
            "L__self___foo_bar_test_buf": 6,
        }
        self.assertEqual(expected_dtypes, runner.get_constant_names_to_dtypes())

    def test_fqn(self):
        class NestedChild(torch.nn.Module):
            def __init__(self):
                super().__init__()
                self.register_buffer("nestedchild3buffer", torch.ones(2, 3) * 3)

            def forward(self, x):
                return x / self.nestedchild3buffer

        class Child1(torch.nn.Module):
            def __init__(self):
                super().__init__()
                self.nested = NestedChild()
                self.register_parameter(
                    "child1param", torch.nn.Parameter(torch.ones(2, 3))
                )

            def forward(self, x):
                x = self.nested(x)
                return x + self.child1param

        class Child2(torch.nn.Module):
            def __init__(self):
                super().__init__()
                self.register_buffer("child2buffer", torch.ones(2, 3) * 2)

            def forward(self, x):
                return x - self.child2buffer

        class MyModule(torch.nn.Module):
            def __init__(self):
                super().__init__()
                self.foo = Child1()
                self.bar = Child2()
                self.register_parameter(
                    "rootparam", torch.nn.Parameter(torch.ones(2, 3) * 4)
                )

            def forward(self, x):
                x = x * self.rootparam
                x = self.foo(x)
                x = self.bar(x)
                return x

        orig_eager = MyModule()

        self.check_model(MyModule(), (torch.randn(2, 3, device=self.device),))

    def test_model_modified_weights(self):
        class Model(torch.nn.Module):
            def __init__(self, n, k, device):
                super().__init__()
                self.weight = torch.randn(n, k, device=device)
                self.bias = torch.randn(n, device=device)

            def forward(self, a):
                return torch.nn.functional.linear(a, self.weight, self.bias)

        M = 16
        N = 10
        K = 128
        batch = 8
        example_inputs = (torch.randn(2, M, K, device=self.device),)
        model = Model(N, K, self.device)
        self.check_model(model, example_inputs)
        # Update model weights, after this AOTInductor should re-generate model.so
        # if weights are stored in the model.so
        model.weight += 1
        self.check_model(model, example_inputs)

    @skipIfRocm
    def test_triton_kernel_extern_kernel_arg(self):
        if self.device != "cuda":
            raise unittest.SkipTest("requires CUDA")

        class Model(torch.nn.Module):
            def forward(self, x, y):
                out = torch.zeros_like(x)
                # torch.mm is ExternKernelOut
                add_kernel[(4,)](x, torch.mm(x, y), out, 4, 16)
                return out

        example_inputs = (
            torch.randn(4, 4, device="cuda"),
            torch.randn(4, 4, device="cuda"),
        )

        self.check_model(Model(), example_inputs)

    @skipIfRocm
    def test_triton_kernel_multi_output_arg(self):
        if self.device != "cuda":
            raise unittest.SkipTest("requires CUDA")

        class Model(torch.nn.Module):
            def forward(self, x, y):
                out = torch.zeros_like(x)
                # torch.sort creates fallback kernel and hence MultiOutput
                add_kernel[(4,)](x, torch.sort(y).values, out, 4, 16)
                return out

        example_inputs = (
            torch.randn(4, 4, device="cuda"),
            torch.randn(4, 4, device="cuda"),
        )

        self.check_model(Model(), example_inputs)

    @skipIfRocm
    @config.patch({"abi_compatible": True})
    def test_triton_kernel_reinterpret_view_mem_leak(self):
        # Check for memory leak when using user-defined Triton Kernel + AOTI.
        if self.device != "cuda":
            raise unittest.SkipTest("requires CUDA")

        class Model(torch.nn.Module):
            def __init__(self):
                super().__init__()

            def forward(self, x, y):
                out = torch.zeros_like(x)
                yy = y * y
                # reshape creates a ReinterpretView
                add_kernel[(4,)](x, yy.reshape_as(x), out, 4, 16)
                return out

        example_inputs = (
            torch.randn(4, 4, device="cuda"),
            torch.randn(1, 16, device="cuda"),
        )

        so_path: str = AOTIRunnerUtil.compile(
            Model(),
            example_inputs,
        )
        aot_inductor_module = AOTIRunnerUtil.load("cuda", so_path)

        # Don't assign outputs to a variable b/c it will allocate GPU memory.
        device: int = torch.cuda.current_device()
        mem_before = torch.cuda.memory_allocated(device)
        aot_inductor_module(*example_inputs)
        aot_inductor_module(*example_inputs)
        mem_after = torch.cuda.memory_allocated(device)
        self.assertEqual(mem_before, mem_after)

        actual = aot_inductor_module(*example_inputs)
        expected = Model()(*example_inputs)
        torch.testing.assert_close(actual, expected)

    @skipIfRocm
    def test_scaled_dot_product_efficient_attention(self):
        if self.device != "cuda":
            raise unittest.SkipTest("requires CUDA")

        class Model(torch.nn.Module):
            def forward(self, q, k, v, attn_bias):
                return torch.ops.aten._scaled_dot_product_efficient_attention(
                    q, k, v, attn_bias, False
                )[0]

        example_inputs = (
            torch.randn(4, 4, 36, 36, device="cuda"),
            torch.randn(4, 4, 36, 36, device="cuda"),
            torch.randn(4, 4, 36, 36, device="cuda"),
            torch.randn(4, 4, 36, 36, device="cuda"),
        )
        self.check_model(Model(), example_inputs)

    @skipIfRocm
    def test_index_put_with_none_index(self):
        # index_put falls back in the deterministic mode
        with DeterministicGuard(True):

            class Model(torch.nn.Module):
                def forward(self, x, i1, i2, y):
                    return torch.ops.aten.index_put(
                        x,
                        (None, None, i1, i2.transpose(0, 1)),
                        y,
                        accumulate=True,
                    )

            example_inputs = (
                torch.rand(8, 192, 30, 30, device=self.device),
                torch.zeros(3, 14, 1, 1, dtype=torch.int64, device=self.device),
                torch.ones(14, 3, dtype=torch.int64, device=self.device),
                torch.randn(8, 192, 3, 14, 3, 14, device=self.device),
            )
            self.check_model(Model(), example_inputs)

    def test_runtime_checks(self):
        class Model(torch.nn.Module):
            def __init__(self):
                super().__init__()

            def forward(self, x0, x1, x2, x3, x4, x5, x6, x7, x8, x9):
                return (x0, x1, x2, x3, x4, x5, x6, x7, x8, x9)

        inputs = []
        for dtype in (
            torch.float16,
            torch.float32,
            torch.float64,
            torch.bfloat16,
            torch.bool,
            torch.int8,
            torch.int16,
            torch.int32,
            torch.int64,
            torch.uint8,
        ):
            inputs.append(torch.ones(4, 8, 10, dtype=dtype, device=self.device))
        dim0 = Dim("s0", min=2, max=1024)
        dim1 = Dim("s1", min=2, max=512)
        dim2 = Dim("s2", min=2, max=128)
        dynamic_shapes = {
            "x0": {0: dim0},
            "x1": {0: dim0},
            "x2": {0: dim0},
            "x3": {1: dim1},
            "x4": {1: dim1},
            "x5": {1: dim1},
            "x6": {},
            "x7": {2: dim2},
            "x8": {2: dim2},
            "x9": {2: dim2},
        }
        m = Model()
        inputs = tuple(inputs)
        with torch.no_grad(), config.patch(
            {
                "abi_compatible": self.abi_compatible,
                "aot_inductor.debug_compile": True,
            }
        ):
            so_path = AOTIRunnerUtil.compile(m, inputs, dynamic_shapes=dynamic_shapes)
        with open(os.path.splitext(so_path)[0] + ".cpp") as cpp:
            src_code = cpp.read()
            FileCheck().check_count(
                "unmatched dtype",
                10,
                exactly=True,
            ).run(src_code)
            FileCheck().check_count(
                "unmatched dim value at",
                21,  # we have 9 dynamic dims for which we generate different checks
                exactly=True,
            ).run(src_code)
            FileCheck().check_count(
                "dim value is too",
                18,  # we have 9 dynamic dims for which we generate two checks
                exactly=True,
            ).run(src_code)
            FileCheck().check_count(
                "unmatched stride value at",
                21,  # we have 9 symbolic strides for which we don't generate checks
                exactly=True,
            ).run(src_code)
        optimized = AOTIRunnerUtil.load(self.device, so_path)
        actual = optimized(*inputs)
        expected = m(*inputs)
        torch.testing.assert_close(actual, expected)

    @unittest.skipIf(TEST_WITH_ROCM, "FP8 is not supported on ROCM")
    @unittest.skipIf(not SM90OrLater, "FP8 is only supported on H100+")
    def test_runtime_checks_fp8(self):
        class Model(torch.nn.Module):
            def __init__(self):
                super().__init__()

            def forward(self, x0, x1, x2, x3, x4):
                t = (
                    x0.to(torch.float)
                    + x1.to(torch.float)
                    + x2.to(torch.float)
                    + x3.to(torch.float)
                )
                return t

        inputs = []
        for dtype in (
            torch.float8_e4m3fn,
            torch.float8_e5m2,
            torch.float8_e4m3fnuz,
            torch.float8_e5m2fnuz,
        ):
            inputs.append(torch.ones(8, 8, 8, dtype=dtype, device=self.device))
        dim0 = Dim("s0", min=2, max=1024)
        dynamic_shapes = {
            "x0": {0: dim0},
            "x1": {0: dim0},
            "x2": {0: dim0},
            "x3": {0: dim0},
        }
        with torch.no_grad(), config.patch(
            {
                "abi_compatible": self.abi_compatible,
                "aot_inductor.debug_compile": True,
            }
        ):
            self.check_model(
                Model(),
                tuple(inputs),
                dynamic_shapes=dynamic_shapes,
            )

    def test_runtime_checks_complex(self):
        class Model(torch.nn.Module):
            def __init__(self):
                super().__init__()

            def forward(self, x0, x1, x2):
                return (x0, x1, x2)

        inputs = []
        x0 = torch.tensor([1, -1], dtype=torch.complex32, device=self.device)
        x1 = torch.tensor(
            [1 + 1j, -1 + 1j, -2 + 2j, 3 - 3j, 0, 1j, 1, -1],
            dtype=torch.complex64,
            device=self.device,
        )
        x2 = torch.tensor(128, dtype=torch.complex128, device=self.device)
        inputs.append(x0)
        inputs.append(x1)
        inputs.append(x2)
        dim0 = Dim("s0", min=2, max=1024)
        dynamic_shapes = {
            "x0": {0: dim0},
            "x1": {},
            "x2": {},
        }
        with torch.no_grad(), config.patch(
            {
                "abi_compatible": self.abi_compatible,
                "aot_inductor.debug_compile": True,
            }
        ):
            self.check_model(
                Model(),
                tuple(inputs),
                dynamic_shapes=dynamic_shapes,
            )

    @unittest.skipIf(IS_FBCODE, "Not yet runnable in fbcode")
    def test_runtime_checks_dtype_failed(self):
        class Model(torch.nn.Module):
            def __init__(self):
                super().__init__()

            def forward(self, x):
                y = x.type(torch.float)
                return y

        x = torch.randn(1, 4, dtype=torch.float16, device=self.device)
        model = Model()
        with torch.no_grad(), config.patch(
            {
                "abi_compatible": self.abi_compatible,
                "aot_inductor.debug_compile": True,
            }
        ):
            so_path: str = AOTIRunnerUtil.compile(
                model,
                (x,),
            )
        aot_inductor_module = AOTIRunnerUtil.load(self.device, so_path)
        x_casted = x.float()
        with self.assertRaisesRegex(Exception, ""):
            aot_inductor_module(x_casted)

    def test_runtime_checks_shape_failed(self):
        class Model(torch.nn.Module):
            def __init__(self):
                super().__init__()

            def forward(self, x):
                return x

        x = torch.randn(4, 4, 4, dtype=torch.float16, device=self.device)
        y0 = torch.randn(8, 4, 4, dtype=torch.float16, device=self.device)
        y1 = torch.randn(4, 8, 4, dtype=torch.float16, device=self.device)
        y2 = rand_strided(
            (4, 4, 4), (16, 1, 4), dtype=torch.float16, device=self.device
        )
        # batch size is outside of the range
        y3 = torch.randn(2048, 3, 4, dtype=torch.float16, device=self.device)
        y4 = torch.randn(2048, 4, 4, dtype=torch.float16, device=self.device)
        dim0 = Dim("s0", min=4, max=1024)
        dynamic_shapes = {
            "x": {0: dim0},
        }
        model = Model()
        with torch.no_grad(), config.patch(
            {
                "abi_compatible": self.abi_compatible,
                "aot_inductor.debug_compile": True,
            }
        ):
            so_path: str = AOTIRunnerUtil.compile(
                model, (x,), dynamic_shapes=dynamic_shapes
            )
        aot_inductor_module = AOTIRunnerUtil.load(self.device, so_path)
        # dynamic dim works fine
        _ = aot_inductor_module(y0)
        with self.assertRaisesRegex(Exception, ""):
            aot_inductor_module(y1)
        with self.assertRaisesRegex(Exception, ""):
            aot_inductor_module(y2)
        with self.assertRaisesRegex(Exception, ""):
            aot_inductor_module(y3)
        with self.assertRaisesRegex(Exception, ""):
            aot_inductor_module(y4)

    def test_add_complex(self):
        class Model(torch.nn.Module):
            def forward(self, a, b):
                return torch.add(a, b)

        x = torch.tensor(
            [1 + 1j, -1 + 1j, -2 + 2j, 3 - 3j, 0, 1j, 1, -1], device=self.device
        )
        y = torch.tensor(
            [1 + 1j, -1 + 1j, -2 + 2j, 3 - 3j, 0, 1j, 1, -1], device=self.device
        )
        self.check_model(Model(), (x, y))

    def test_embedding_bag(self):
        class Model(torch.nn.Module):
            def forward(self, w, i, o):
                return torch.ops.aten._embedding_bag(w, i, o, False, 0, False, None)

        example_inputs = (
            torch.randn([10, 4], device=self.device),
            torch.randint(10, [8], device=self.device),
            torch.tensor([0, 2, 6], device=self.device),
        )
        self.check_model(Model(), example_inputs)

    def test_fft_c2c(self):
        class Model(torch.nn.Module):
            def forward(self, x):
                return torch.fft.fftn(x), torch.fft.fftn(x).real

        example_inputs = (torch.randn(16, 16, 16, device=self.device),)
        self.check_model(Model(), example_inputs)


common_utils.instantiate_parametrized_tests(AOTInductorTestsTemplate)


class AOTInductorTestABICompatibleCpu(TestCase):
    device = "cpu"
    abi_compatible = True
    check_model = check_model
    check_model_with_multiple_inputs = check_model_with_multiple_inputs
    allow_stack_allocation = False
    use_minimal_arrayref_interface = False


def fail_with_and_without_stack_allocation(is_skip=False):
    return TestFailure(
        (
            "abi_compatible_cpu",
            "abi_compatible_cpu_with_stack_allocation",
            "abi_compatible_cpu_with_stack_allocation_and_minimal_arrayref_interface",
        ),
        is_skip=is_skip,
    )


def fail_stack_allocation(is_skip=False):
    return TestFailure(
        (
            "abi_compatible_cpu_with_stack_allocation",
            "abi_compatible_cpu_with_stack_allocation_and_minimal_arrayref_interface",
        ),
        is_skip=is_skip,
    )


def fail_minimal_arrayref_interface(is_skip=False):
    return TestFailure(
        ("abi_compatible_cpu_with_stack_allocation_and_minimal_arrayref_interface",),
        is_skip=is_skip,
    )


def fail_cuda(is_skip=False):
    return TestFailure(
        ("abi_compatible_cuda", "non_abi_compatible_cuda"),
        is_skip=is_skip,
    )


def fail_abi_compatible_cuda(is_skip=False):
    return TestFailure(
        ("abi_compatible_cuda",),
        is_skip=is_skip,
    )


def fail_non_abi_compatible_cuda(is_skip=False):
    return TestFailure(
        ("non_abi_compatible_cuda",),
        is_skip=is_skip,
    )


# test_failures, xfail by default, set is_skip=True to skip
CPU_TEST_FAILURES = {
    "test_add_complex": fail_stack_allocation(is_skip=True),
    "test_addmm_multiple_dynamic": fail_with_and_without_stack_allocation(),
    "test_bmm_multiple_dynamic": fail_with_and_without_stack_allocation(),
    "test_duplicate_constant_folding": fail_with_and_without_stack_allocation(
        is_skip=True
    ),
    "test_dup_unbacked_sym_decl": fail_with_and_without_stack_allocation(),
    "test_dynamic_cat": fail_minimal_arrayref_interface(),
    "test_dynamic_scalar": fail_stack_allocation(is_skip=True),
    "test_dynamic_smem_above_default_limit": fail_with_and_without_stack_allocation(),
    "test_fft_c2c": fail_stack_allocation(is_skip=True),
    # TODO: test_freezing_abi_compatible_cpu somehow fails on CI but not locally,
    #   NotImplementedError: Cannot access storage of OpaqueTensorImpl
    "test_freezing": fail_with_and_without_stack_allocation(is_skip=True),
    # FIXME: failed with Segfault while exiting the Python runtime
    "test_missing_cubin": fail_with_and_without_stack_allocation(is_skip=True),
    "test_model_modified_weights": fail_stack_allocation(is_skip=True),
    # minimal arrayref interface only works with CPU; test crashes.
    "test_multi_device": fail_minimal_arrayref_interface(is_skip=True),
    # FIXME: failed with compilation error
    "test_runtime_checks": fail_minimal_arrayref_interface(is_skip=True),
    "test_normal_functional": fail_with_and_without_stack_allocation(),
    # There is a double-free issue which will be fixed in another PR
    "test_repeat_output": fail_with_and_without_stack_allocation(is_skip=True),
    # the test segfaults
    "test_buffer_mutation": fail_stack_allocation(is_skip=True),
    "test_scatter_fallback": fail_stack_allocation(is_skip=True),
    "test_scatter_reduce_fallback": fail_stack_allocation(is_skip=True),
    "test_index_put_fallback": fail_stack_allocation(is_skip=True),
    "test_index_put_with_none_index": fail_stack_allocation(is_skip=True),
    "test_constant": fail_stack_allocation(is_skip=True),
    # C++ compile error, need for aoti_torch___scaled_dot_product_flash_attention_for_cpu
    "test_sdpa": fail_with_and_without_stack_allocation(is_skip=True),
    "test_sdpa_2": fail_with_and_without_stack_allocation(is_skip=True),
    # error: could not find s0
    "test_shifted_constraint_ranges": fail_with_and_without_stack_allocation(
        is_skip=True
    ),
<<<<<<< HEAD
    "test_simple_dynamic": fail_minimal_arrayref_interface(),
    "test_zero_grid_with_unbacked_symbols": fail_with_and_without_stack_allocation(
=======
    # https://github.com/pytorch/pytorch/issues/123691
    "test_amp_fallback_random": fail_minimal_arrayref_interface(is_skip=True),
    "test_simple_dynamic": fail_minimal_arrayref_interface(),
    # https://github.com/pytorch/pytorch/issues/123691
    "test_zero_grid_with_unbacked_symbols": fail_minimal_arrayref_interface(
>>>>>>> 4f244cfa
        is_skip=True
    ),
    "test_zero_grid_with_backed_symbols": fail_with_and_without_stack_allocation(
        is_skip=True
    ),
    "test_cond_non_tensor_predicates_dynamic_False": fail_stack_allocation(
        is_skip=True
    ),
    "test_cond_non_tensor_predicates_dynamic_True": fail_stack_allocation(is_skip=True),
    "test_runtime_checks_complex": fail_with_and_without_stack_allocation(is_skip=True),
    "test_runtime_checks_fp8": fail_with_and_without_stack_allocation(is_skip=True),
    "test_while_loop_simple": fail_stack_allocation(is_skip=True),
    "test_while_loop_nested": fail_stack_allocation(is_skip=True),
    "test_while_loop_with_outer_code": fail_stack_allocation(is_skip=True),
    "test_while_loop_with_parameters": fail_stack_allocation(is_skip=True),
    "test_while_loop_with_outer_buffers": fail_stack_allocation(is_skip=True),
}

CUDA_TEST_FAILURES = {
    # test_failures, xfail by default, set is_skip=True to skip
    "test_dup_unbacked_sym_decl": fail_abi_compatible_cuda(),
    "test_normal_functional": fail_abi_compatible_cuda(),
    # There is a double-free issue which will be fixed in another PR
    "test_repeat_output": fail_abi_compatible_cuda(is_skip=True),
    # no ABI shim fn for torch.sort; remove this when adding one
    "test_triton_kernel_multi_output_arg": fail_abi_compatible_cuda(is_skip=True),
    # no runtime checks for non_abi_compatible mode
    "test_runtime_checks": fail_non_abi_compatible_cuda(is_skip=True),
    "test_runtime_checks_complex": fail_non_abi_compatible_cuda(is_skip=True),
    "test_runtime_checks_fp8": fail_non_abi_compatible_cuda(is_skip=True),
    "test_runtime_checks_dtype_failed": fail_non_abi_compatible_cuda(is_skip=True),
    "test_runtime_checks_shape_failed": fail_non_abi_compatible_cuda(is_skip=True),
}

if TEST_WITH_ROCM:
    CUDA_TEST_FAILURES.update(
        {
            "test_dup_unbacked_sym_decl": fail_cuda(is_skip=True),
            "test_addmm_multiple_dynamic": fail_cuda(is_skip=True),
            "test_bmm_multiple_dynamic": fail_cuda(is_skip=True),
            "test_convolution": fail_cuda(is_skip=True),
            "test_large": fail_cuda(is_skip=True),
            "test_large_mmaped_weights": fail_cuda(is_skip=True),
            "test_missing_cubin": fail_cuda(is_skip=True),
            "test_multi_device": fail_cuda(is_skip=True),
            "test_poi_multiple_dynamic": fail_cuda(is_skip=True),
            "test_sdpa": fail_cuda(is_skip=True),
            "test_sdpa_2": fail_cuda(is_skip=True),
            "test_dynamic_smem_above_default_limit": fail_cuda(is_skip=True),
            "test_foreach_multiple_dynamic": fail_cuda(is_skip=True),
            "test_reuse_kernel": fail_cuda(is_skip=True),
            "test_zero_grid_with_unbacked_symbols": fail_cuda(is_skip=True),
            "test_zero_grid_with_backed_symbols": fail_cuda(is_skip=True),
        }
    )

if not IS_FBCODE:
    # The following tests look like they pass in both pytest and unittest (xml
    # and terminal output say pass), but the process will segfault.  This only
    # happens in OSS CI and is fine internally.
    CPU_TEST_FAILURES.update(
        {
            "test_duplicated_params": fail_stack_allocation(is_skip=True),
            "test_embedding_bag": fail_stack_allocation(is_skip=True),
            "test_fqn": fail_stack_allocation(is_skip=True),
            "test_no_args": fail_stack_allocation(is_skip=True),
            "test_output_misaligned": fail_stack_allocation(is_skip=True),
            "test_pytree_inputs": fail_stack_allocation(is_skip=True),
            "test_seq": fail_stack_allocation(is_skip=True),
            "test_simple_split": fail_stack_allocation(is_skip=True),
            "test_addmm": fail_minimal_arrayref_interface(is_skip=True),
            "test_aliased_buffer_reuse": fail_minimal_arrayref_interface(is_skip=True),
            "test_buffer_reuse": fail_minimal_arrayref_interface(is_skip=True),
            "test_constant_folding": fail_minimal_arrayref_interface(is_skip=True),
            "test_convolution": fail_minimal_arrayref_interface(is_skip=True),
            "test_empty_graph": fail_minimal_arrayref_interface(is_skip=True),
            "test_large": fail_minimal_arrayref_interface(is_skip=True),
            "test_large_mmaped_weights": fail_minimal_arrayref_interface(is_skip=True),
            "test_missing_output": fail_minimal_arrayref_interface(is_skip=True),
            "test_model_modified_weights": fail_minimal_arrayref_interface(
                is_skip=True
            ),
            "test_output_path_1": fail_minimal_arrayref_interface(is_skip=True),
            "test_repeat_interleave": fail_minimal_arrayref_interface(is_skip=True),
            "test_return_constant": fail_minimal_arrayref_interface(is_skip=True),
            "test_reuse_kernel": fail_minimal_arrayref_interface(is_skip=True),
            "test_reuse_kernel_dynamic": fail_minimal_arrayref_interface(is_skip=True),
            "test_simple": fail_minimal_arrayref_interface(is_skip=True),
            "test_small_constant": fail_minimal_arrayref_interface(is_skip=True),
            "test_with_no_triton_profiler": fail_minimal_arrayref_interface(
                is_skip=True
            ),
            "test_with_offset": fail_minimal_arrayref_interface(is_skip=True),
            "test_with_profiler": fail_minimal_arrayref_interface(is_skip=True),
            "test_zero_size_weight": fail_minimal_arrayref_interface(is_skip=True),
        }
    )

copy_tests(
    AOTInductorTestsTemplate,
    AOTInductorTestABICompatibleCpu,
    "abi_compatible_cpu",
    CPU_TEST_FAILURES,
)


class AOTInductorTestABICompatibleCpuWithStackAllocation(TestCase):
    device = "cpu"
    abi_compatible = True
    check_model = check_model
    check_model_with_multiple_inputs = check_model_with_multiple_inputs
    allow_stack_allocation = True
    use_minimal_arrayref_interface = False


copy_tests(
    AOTInductorTestsTemplate,
    AOTInductorTestABICompatibleCpuWithStackAllocation,
    "abi_compatible_cpu_with_stack_allocation",
    CPU_TEST_FAILURES,
)


class AOTInductorTestABICompatibleCpuWithStackAllocationAndMinimalArrayRefInterface(
    TestCase
):
    device = "cpu"
    abi_compatible = True
    check_model = check_model
    check_model_with_multiple_inputs = check_model_with_multiple_inputs
    allow_stack_allocation = True
    use_minimal_arrayref_interface = True


copy_tests(
    AOTInductorTestsTemplate,
    AOTInductorTestABICompatibleCpuWithStackAllocationAndMinimalArrayRefInterface,
    "abi_compatible_cpu_with_stack_allocation_and_minimal_arrayref_interface",
    CPU_TEST_FAILURES,
)


@unittest.skipIf(sys.platform == "darwin", "No CUDA on MacOS")
class AOTInductorTestABICompatibleCuda(TestCase):
    device = "cuda"
    abi_compatible = True
    check_model = check_model
    check_model_with_multiple_inputs = check_model_with_multiple_inputs
    allow_stack_allocation = False
    use_minimal_arrayref_interface = False


copy_tests(
    AOTInductorTestsTemplate,
    AOTInductorTestABICompatibleCuda,
    "abi_compatible_cuda",
    CUDA_TEST_FAILURES,
)


@unittest.skipIf(
    IS_FBCODE or sys.platform == "darwin",
    "NonABI mode should not be used in fbcode nor on MacOS",
)
class AOTInductorTestNonABICompatibleCpu(TestCase):
    device = "cpu"
    abi_compatible = False
    check_model = check_model
    check_model_with_multiple_inputs = check_model_with_multiple_inputs
    allow_stack_allocation = False
    use_minimal_arrayref_interface = False


copy_tests(
    AOTInductorTestsTemplate,
    AOTInductorTestNonABICompatibleCpu,
    "non_abi_compatible_cpu",
    # test_failures, xfail by default, set is_skip=True to skip
    {
        "test_addmm_multiple_dynamic": TestFailure(("non_abi_compatible_cpu",)),
        "test_bmm_multiple_dynamic": TestFailure(("non_abi_compatible_cpu",)),
        "test_duplicate_constant_folding": TestFailure(
            ("non_abi_compatible_cpu",), is_skip=True
        ),
        "test_dynamic_smem_above_default_limit": TestFailure(
            ("non_abi_compatible_cpu",)
        ),
        # TODO: test_freezing_non_abi_compatible_cpu somehow fails on CI but not locally,
        #   NotImplementedError: Cannot access storage of OpaqueTensorImpl
        "test_freezing": TestFailure(("non_abi_compatible_cpu",), is_skip=True),
        # no runtime checks for non_abi_compatible mode
        "test_runtime_checks": TestFailure(("non_abi_compatible_cpu",), is_skip=True),
        "test_runtime_checks_dtype_failed": TestFailure(
            ("non_abi_compatible_cpu",), is_skip=True
        ),
        "test_runtime_checks_shape_failed": TestFailure(
            ("non_abi_compatible_cpu",), is_skip=True
        ),
    },
)


@unittest.skipIf(
    IS_FBCODE or sys.platform == "darwin",
    "NonABI mode should not be used in fbcode nor on MacOS",
)
class AOTInductorTestNonABICompatibleCuda(TestCase):
    device = "cuda"
    abi_compatible = False
    check_model = check_model
    check_model_with_multiple_inputs = check_model_with_multiple_inputs
    allow_stack_allocation = False
    use_minimal_arrayref_interface = False


copy_tests(
    AOTInductorTestsTemplate,
    AOTInductorTestNonABICompatibleCuda,
    "non_abi_compatible_cuda",
    CUDA_TEST_FAILURES,
)


if __name__ == "__main__":
    from torch._inductor.test_case import run_tests

    # cpp_extension N/A in fbcode
    if HAS_CUDA or sys.platform == "darwin":
        run_tests(needs="filelock")<|MERGE_RESOLUTION|>--- conflicted
+++ resolved
@@ -20,7 +20,10 @@
 from torch.testing import FileCheck
 from torch.testing._internal import common_utils
 from torch.testing._internal.common_cuda import SM80OrLater, SM90OrLater
-from torch.testing._internal.common_quantization import skip_if_no_torchvision
+from torch.testing._internal.common_quantization import (
+    skip_if_no_torchvision,
+    skipIfNoFBGEMM,
+)
 from torch.testing._internal.common_utils import (
     DeterministicGuard,
     IS_CI,
@@ -336,6 +339,25 @@
         self.assertEqual(counters["inductor"]["scmerge_cat_removed"], 1)
         self.assertEqual(counters["inductor"]["scmerge_split_sections_removed"], 1)
 
+    def test_amp_fallback_random(self):
+        def fn(x, w):
+            return torch.functional.F.linear(x, w)
+
+        example_inputs = (
+            torch.randn(10, 10, device=self.device),
+            torch.randn(10, 10, device=self.device),
+        )
+        if self.device == "cuda":
+            ctx = torch.cuda.amp.autocast
+        elif self.device == "cpu":
+            ctx = torch.cpu.amp.autocast
+        else:
+            raise AssertionError("Unsupported device")
+
+        with config.patch({"fallback_random": True}):
+            with ctx():
+                self.check_model(fn, example_inputs)
+
     def test_missing_output(self):
         class Model(torch.nn.Module):
             def __init__(self):
@@ -783,6 +805,23 @@
         )
         self.check_model(Model(), example_inputs)
 
+    @skipIfNoFBGEMM
+    def test_quantized_linear(self):
+        class Model(torch.nn.Module):
+            def __init__(self, device):
+                super().__init__()
+                self.weight = torch.randn(10, 10, device=device)
+                self.bias = torch.randn(10, device=device)
+
+            def forward(self, x):
+                return torch.ops.quantized.linear_dynamic_fp16_unpacked_weight(
+                    x, self.weight, self.bias
+                )
+
+        example_inputs = (torch.randn(10, 10, device=self.device),)
+        with config.patch({"aot_inductor.use_runtime_constant_folding": True}):
+            self.check_model(Model(self.device), example_inputs)
+
     def test_zero_grid_with_unbacked_symbols(self):
         class Repro(torch.nn.Module):
             def __init__(self):
@@ -1121,7 +1160,7 @@
         example_inputs = (a, b)
         self.check_model(Model(), example_inputs, dynamic_shapes=dynamic_shapes)
 
-    def test_buffer_mutation(self):
+    def test_buffer_mutation_1(self):
         class Model(torch.nn.Module):
             def __init__(self, device):
                 super().__init__()
@@ -1133,9 +1172,62 @@
 
         example_inputs = (torch.rand(4, 4, device=self.device),)
         torch._export.aot_compile(Model(self.device), example_inputs)
-        with self.assertRaisesRegex(AssertionError, "False is not true"):
-            # TODO: AOTI seems to mutate the buffer while tracing
-            self.check_model(Model(self.device), example_inputs)
+        self.check_model(Model(self.device), example_inputs)
+
+    def test_buffer_mutation_2(self):
+        class Model(torch.nn.Module):
+            def __init__(self, device):
+                super().__init__()
+                self.register_buffer("foo", torch.arange(10, device=device))
+                self.register_buffer("bar", torch.arange(10, device=device))
+
+            def forward(self, x):
+                self.bar.mul_(2)
+                self.foo[5] = self.bar[0]
+                return x + self.bar, x * self.foo
+
+        example_inputs = (torch.randn(10, device=self.device),)
+        self.check_model(Model(self.device), example_inputs)
+
+    def test_buffer_mutation_3(self):
+        class KVCache(torch.nn.Module):
+            def __init__(
+                self,
+                max_batch_size,
+                max_seq_length,
+                n_heads,
+                head_dim,
+                dtype=torch.float,
+            ):
+                super().__init__()
+                cache_shape = (max_batch_size, n_heads, max_seq_length, head_dim)
+                self.register_buffer("k_cache", torch.zeros(cache_shape, dtype=dtype))
+                self.register_buffer("v_cache", torch.zeros(cache_shape, dtype=dtype))
+
+            def update(self, input_pos, k_val, v_val):
+                # input_pos: [S], k_val: [B, H, S, D]
+                k_out = self.k_cache
+                v_out = self.v_cache
+                k_out[:, :, input_pos] = k_val
+                v_out[:, :, input_pos] = v_val
+
+                return k_out, v_out
+
+        class Model(torch.nn.Module):
+            def __init__(self, device):
+                super().__init__()
+                self.kv_cache = KVCache(1, 256, 6, 48)
+
+            def forward(self, inp_pos, k, v):
+                self.kv_cache.update(inp_pos, k, v)
+                return self.kv_cache.k_cache + 1, self.kv_cache.v_cache / 2
+
+        example_inputs = (
+            torch.tensor([0], device=self.device),
+            torch.randn(1, 6, 1, 48, device=self.device),
+            torch.randn(1, 6, 1, 48, device=self.device),
+        )
+        self.check_model(Model(self.device), example_inputs)
 
     @skipIfRocm
     @requires_multigpu()
@@ -1464,6 +1556,19 @@
         x = torch.randn(5, device=self.device)
         self.check_model(Model(self.device), (x,))
 
+    def test_return_view_constant(self):
+        class Model(torch.nn.Module):
+            def __init__(self, device):
+                super().__init__()
+                self.cst = torch.randn(5, 5, device=device)
+
+            def forward(self, x):
+                a = torch.transpose(self.cst, 0, 1)
+                return (x, a)
+
+        x = torch.randn(5, device=self.device)
+        self.check_model(Model(self.device), (x,))
+
     def test_with_profiler(self):
         class Model(torch.nn.Module):
             def __init__(self):
@@ -1500,6 +1605,17 @@
             def forward(self, x):
                 y = torch.sin(x)
                 return y, y
+
+        example_inputs = (torch.randn(3, 10, device=self.device),)
+        self.check_model(Model(), example_inputs)
+
+    def test_view_outputs(self):
+        class Model(torch.nn.Module):
+            def forward(self, x):
+                y = torch.sin(x)
+                y_same_size = y.view(*y.shape)
+                y_diff_size = y.view(1, *y.shape)
+                return y, y_same_size, y_diff_size
 
         example_inputs = (torch.randn(3, 10, device=self.device),)
         self.check_model(Model(), example_inputs)
@@ -2320,6 +2436,65 @@
         with self.assertRaisesRegex(Exception, ""):
             aot_inductor_module(x_casted)
 
+    def test_non_contiguous_output_alias(self):
+        # Test return x, x.contiguous() where x is non-contiguous.
+        class Model(torch.nn.Module):
+            def forward(self, x):
+                squared = x * x
+                transposed = squared.t()  # non-contiguous
+                contig = transposed.contiguous()
+                return transposed, contig
+
+        x = torch.randn(3, 4, dtype=torch.float16, device=self.device)
+        model = Model()
+        with torch.no_grad(), config.patch(
+            {
+                "abi_compatible": self.abi_compatible,
+            }
+        ):
+            result = AOTIRunnerUtil.run(
+                self.device,
+                model,
+                (x,),
+            )
+        actual = model(x)
+        self.assertTrue(same(result, actual))
+
+        # contiguous() should create a new tensor
+        self.assertTrue(result[0].data_ptr() != result[1].data_ptr())
+
+    def test_multiple_output_alias(self):
+        # Test when mutliple outputs alias the same tensor
+        class Model(torch.nn.Module):
+            def forward(self, x):
+                squared = x * x
+                contig = squared.contiguous()  # alias
+                reshaped = squared.reshape(squared.shape)  # alias
+                cubed = squared * x
+                return squared, contig, reshaped, cubed
+
+        x = torch.randn(3, 4, dtype=torch.float32, device=self.device)
+        model = Model()
+
+        with torch.no_grad(), config.patch(
+            {
+                "abi_compatible": self.abi_compatible,
+            }
+        ):
+            result = AOTIRunnerUtil.run(
+                self.device,
+                model,
+                (x,),
+            )
+        actual = model(x)
+        self.assertTrue(same(result, actual))
+
+        # squared, contig and reshaped alias the same tensor.
+        self.assertTrue(result[0].data_ptr() == result[1].data_ptr())
+        self.assertTrue(result[0].data_ptr() == result[2].data_ptr())
+        # cubed shouldn't be an alias.
+        self.assertTrue(result[0].data_ptr() != result[3].data_ptr())
+
     def test_runtime_checks_shape_failed(self):
         class Model(torch.nn.Module):
             def __init__(self):
@@ -2463,60 +2638,77 @@
     "test_add_complex": fail_stack_allocation(is_skip=True),
     "test_addmm_multiple_dynamic": fail_with_and_without_stack_allocation(),
     "test_bmm_multiple_dynamic": fail_with_and_without_stack_allocation(),
+    # FIXME: failed with Segfault while exiting the Python runtime
     "test_duplicate_constant_folding": fail_with_and_without_stack_allocation(
         is_skip=True
     ),
     "test_dup_unbacked_sym_decl": fail_with_and_without_stack_allocation(),
     "test_dynamic_cat": fail_minimal_arrayref_interface(),
+    # https://github.com/pytorch/pytorch/issues/122978
     "test_dynamic_scalar": fail_stack_allocation(is_skip=True),
     "test_dynamic_smem_above_default_limit": fail_with_and_without_stack_allocation(),
+    # https://github.com/pytorch/pytorch/issues/122980
     "test_fft_c2c": fail_stack_allocation(is_skip=True),
     # TODO: test_freezing_abi_compatible_cpu somehow fails on CI but not locally,
     #   NotImplementedError: Cannot access storage of OpaqueTensorImpl
     "test_freezing": fail_with_and_without_stack_allocation(is_skip=True),
     # FIXME: failed with Segfault while exiting the Python runtime
     "test_missing_cubin": fail_with_and_without_stack_allocation(is_skip=True),
-    "test_model_modified_weights": fail_stack_allocation(is_skip=True),
     # minimal arrayref interface only works with CPU; test crashes.
+    # https://github.com/pytorch/pytorch/issues/122983
     "test_multi_device": fail_minimal_arrayref_interface(is_skip=True),
-    # FIXME: failed with compilation error
-    "test_runtime_checks": fail_minimal_arrayref_interface(is_skip=True),
     "test_normal_functional": fail_with_and_without_stack_allocation(),
-    # There is a double-free issue which will be fixed in another PR
-    "test_repeat_output": fail_with_and_without_stack_allocation(is_skip=True),
+    # undefined symbol: _Z16aoti_torch_dtypeIN3c104HalfEEiv
+    "test_non_contiguous_output_alias": fail_with_and_without_stack_allocation(
+        is_skip=True
+    ),
+    "test_return_view_constant": fail_minimal_arrayref_interface(is_skip=True),
+    # The same issue as https://github.com/pytorch/pytorch/issues/122978
+    "test_reuse_kernel_dynamic": fail_minimal_arrayref_interface(is_skip=True),
     # the test segfaults
-    "test_buffer_mutation": fail_stack_allocation(is_skip=True),
+    "test_repeat_output": fail_stack_allocation(is_skip=True),
+    "test_view_outputs": fail_stack_allocation(is_skip=True),
+    "test_multiple_output_alias": fail_with_and_without_stack_allocation(is_skip=True),
+    "test_buffer_mutation_1": fail_stack_allocation(is_skip=True),
+    "test_buffer_mutation_2": fail_stack_allocation(is_skip=True),
+    "test_buffer_mutation_3": fail_stack_allocation(is_skip=True),
+    # FIXME: failed with Segfault while exiting the Python runtime
     "test_scatter_fallback": fail_stack_allocation(is_skip=True),
+    # Looks like the same issue as https://github.com/pytorch/pytorch/issues/122978
     "test_scatter_reduce_fallback": fail_stack_allocation(is_skip=True),
+    # Looks like the same issue as https://github.com/pytorch/pytorch/issues/122978
     "test_index_put_fallback": fail_stack_allocation(is_skip=True),
+    # https://github.com/pytorch/pytorch/issues/122984
     "test_index_put_with_none_index": fail_stack_allocation(is_skip=True),
+    # FIXME: failed with Segfault while exiting the Python runtime
     "test_constant": fail_stack_allocation(is_skip=True),
     # C++ compile error, need for aoti_torch___scaled_dot_product_flash_attention_for_cpu
+    # https://github.com/pytorch/pytorch/issues/122986
     "test_sdpa": fail_with_and_without_stack_allocation(is_skip=True),
+    # The same issue as https://github.com/pytorch/pytorch/issues/122986
     "test_sdpa_2": fail_with_and_without_stack_allocation(is_skip=True),
-    # error: could not find s0
+    # Looks like the same issue as https://github.com/pytorch/pytorch/issues/122978
     "test_shifted_constraint_ranges": fail_with_and_without_stack_allocation(
         is_skip=True
     ),
-<<<<<<< HEAD
-    "test_simple_dynamic": fail_minimal_arrayref_interface(),
-    "test_zero_grid_with_unbacked_symbols": fail_with_and_without_stack_allocation(
-=======
     # https://github.com/pytorch/pytorch/issues/123691
     "test_amp_fallback_random": fail_minimal_arrayref_interface(is_skip=True),
     "test_simple_dynamic": fail_minimal_arrayref_interface(),
     # https://github.com/pytorch/pytorch/issues/123691
     "test_zero_grid_with_unbacked_symbols": fail_minimal_arrayref_interface(
->>>>>>> 4f244cfa
         is_skip=True
     ),
+    # failed on MacOS
     "test_zero_grid_with_backed_symbols": fail_with_and_without_stack_allocation(
         is_skip=True
     ),
+    # https://github.com/pytorch/pytorch/issues/122990
     "test_cond_non_tensor_predicates_dynamic_False": fail_stack_allocation(
         is_skip=True
     ),
+    # same issue as https://github.com/pytorch/pytorch/issues/122990
     "test_cond_non_tensor_predicates_dynamic_True": fail_stack_allocation(is_skip=True),
+    # https://github.com/pytorch/pytorch/issues/122991
     "test_runtime_checks_complex": fail_with_and_without_stack_allocation(is_skip=True),
     "test_runtime_checks_fp8": fail_with_and_without_stack_allocation(is_skip=True),
     "test_while_loop_simple": fail_stack_allocation(is_skip=True),
@@ -2531,7 +2723,6 @@
     "test_dup_unbacked_sym_decl": fail_abi_compatible_cuda(),
     "test_normal_functional": fail_abi_compatible_cuda(),
     # There is a double-free issue which will be fixed in another PR
-    "test_repeat_output": fail_abi_compatible_cuda(is_skip=True),
     # no ABI shim fn for torch.sort; remove this when adding one
     "test_triton_kernel_multi_output_arg": fail_abi_compatible_cuda(is_skip=True),
     # no runtime checks for non_abi_compatible mode
@@ -2540,6 +2731,8 @@
     "test_runtime_checks_fp8": fail_non_abi_compatible_cuda(is_skip=True),
     "test_runtime_checks_dtype_failed": fail_non_abi_compatible_cuda(is_skip=True),
     "test_runtime_checks_shape_failed": fail_non_abi_compatible_cuda(is_skip=True),
+    # quantized unsupported for GPU
+    "test_quantized_linear": fail_cuda(is_skip=True),
 }
 
 if TEST_WITH_ROCM:
@@ -2561,6 +2754,7 @@
             "test_reuse_kernel": fail_cuda(is_skip=True),
             "test_zero_grid_with_unbacked_symbols": fail_cuda(is_skip=True),
             "test_zero_grid_with_backed_symbols": fail_cuda(is_skip=True),
+            "test_reuse_kernel_dynamic": fail_cuda(is_skip=True),
         }
     )
 
@@ -2591,10 +2785,10 @@
                 is_skip=True
             ),
             "test_output_path_1": fail_minimal_arrayref_interface(is_skip=True),
+            "test_quantized_linear": fail_minimal_arrayref_interface(is_skip=True),
             "test_repeat_interleave": fail_minimal_arrayref_interface(is_skip=True),
             "test_return_constant": fail_minimal_arrayref_interface(is_skip=True),
             "test_reuse_kernel": fail_minimal_arrayref_interface(is_skip=True),
-            "test_reuse_kernel_dynamic": fail_minimal_arrayref_interface(is_skip=True),
             "test_simple": fail_minimal_arrayref_interface(is_skip=True),
             "test_small_constant": fail_minimal_arrayref_interface(is_skip=True),
             "test_with_no_triton_profiler": fail_minimal_arrayref_interface(
