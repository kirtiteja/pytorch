--- conflicted
+++ resolved
@@ -907,8 +907,6 @@
             dynamic_shapes=dynamic_shapes,
         )
 
-<<<<<<< HEAD
-=======
     @skipIfRocm
     @common_utils.parametrize("dynamic", [False, True])
     def test_cond_non_tensor_predicates(self, dynamic):
@@ -950,7 +948,6 @@
 
         self.check_model(M(self.device), (torch.randn(5, 5, device=self.device),))
 
->>>>>>> 19d27a13
     def test_zero_grid_with_backed_symbols(self):
         class Repro(torch.nn.Module):
             def __init__(self):
