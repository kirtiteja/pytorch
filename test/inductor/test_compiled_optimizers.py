--- conflicted
+++ resolved
@@ -112,11 +112,8 @@
                     if key == "lr" and isinstance(kwargs["lr"], torch.Tensor):
                         name += "_tensor_lr"
 
-<<<<<<< HEAD
-=======
                 name += f"_{device}"
 
->>>>>>> 19d27a13
                 kwargs["device"] = device
                 if name in KERNEL_COUNT_OVERRIDES:
                     kwargs["kernel_count"] = KERNEL_COUNT_OVERRIDES[name]
