--- conflicted
+++ resolved
@@ -64,10 +64,7 @@
     "test_adam_tensor_lr_amsgrad_capturable_cuda": 6,
     "test_adam_amsgrad_capturable_cuda": 6,
     "test_adadelta_tensor_lr_capturable_cuda": 6,
-<<<<<<< HEAD
-=======
     "test_rmsprop_tensor_lr_capturable_cuda": 6,
->>>>>>> fb90b4d4
     "test_adadelta_tensor_lr_capturable_foreach_cuda": 4,
     "test_adadelta_foreach_weight_decay_maximize_cpu": 12,
     "test_adadelta_foreach_rho_weight_decay_cpu": 12,
@@ -85,15 +82,9 @@
 KERNEL_COUNTS = {
     Adam: KernelCounts(multitensor=2, singletensor=8),
     AdamW: KernelCounts(multitensor=2, singletensor=8),
-<<<<<<< HEAD
-    NAdam: KernelCounts(multitensor=2, singletensor=12),
-    Rprop: KernelCounts(multitensor=1, singletensor=4),
-    RMSprop: KernelCounts(multitensor=1, singletensor=4),
-=======
     NAdam: KernelCounts(multitensor=2, singletensor=8),
     Rprop: KernelCounts(multitensor=2, singletensor=8),
     RMSprop: KernelCounts(multitensor=2, singletensor=8),
->>>>>>> fb90b4d4
     Adadelta: KernelCounts(multitensor=2, singletensor=8),
     Adagrad: KernelCounts(multitensor=5, singletensor=8),
     ASGD: KernelCounts(multitensor=2, singletensor=8),
@@ -436,13 +427,8 @@
     test_adamw_recompile = make_recompile_test(AdamW, lr=0.01)
     test_adamax_recompile = make_recompile_test(Adamax, lr=0.01)
     test_nadam_recompile = make_recompile_test(NAdam, lr=0.01)
-<<<<<<< HEAD
-    test_rprop_recompile = make_recompile_test(Rprop, kernel_count=1, lr=0.01)
-    test_rmsprop_recompile = make_recompile_test(RMSprop, kernel_count=1, lr=0.01)
-=======
     test_rprop_recompile = make_recompile_test(Rprop, lr=0.01)
     test_rmsprop_recompile = make_recompile_test(RMSprop, lr=0.01)
->>>>>>> fb90b4d4
     test_adadelta_recompile = make_recompile_test(Adadelta, lr=0.01)
     test_adagrad_recompile = make_recompile_test(Adagrad, kernel_count=5, lr=0.01)
     test_asgd_recompile_default = make_recompile_test(ASGD, kernel_count=2, lr=0.01)
