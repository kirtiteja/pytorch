# Owner(s): ["module: ProxyTensor"]

from torch.testing._internal.common_utils import TestCase, run_tests, xfail_inherited_tests
import torch
import unittest
import warnings
import operator
from collections.abc import Iterable
from torch.testing._internal.common_device_type import instantiate_device_type_tests
from torch.testing._internal.common_methods_invocations import op_db, wrapper_set_seed, skip, xfail, skipOps
from torch._subclasses.fake_tensor import DynamicOutputShapeException, DataDependentOutputException

from torch._decomp import decomposition_table
from torch.fx.experimental.symbolic_shapes import (
    sym_float, eval_guards, bind_symbols, fx_placeholder_vals, fx_placeholder_targets,
    constrain_range, guard_int, GuardOnDataDependentSymNode
)
from torch.testing._internal.common_device_type import ops
from torch._C import _disabled_torch_function_impl
from torch.fx.experimental.proxy_tensor import make_fx, DecompositionInterpreter, get_isolated_graphmodule
from torch.utils._pytree import tree_map
from torch import nn
import re

import functools
import itertools

aten = torch.ops.aten

HAS_CUDA = torch.cuda.is_available()


def strip_end(s, suffix):
    if suffix and s.endswith(suffix):
        return s[:-len(suffix)]
    else:
        return s


def show_guards(gm):
    names = [strip_end(n, "_1") for n in fx_placeholder_targets(gm)]
    return "\n".join(
        gm.shape_env.produce_guards(fx_placeholder_vals(gm), names, _simplified=True)
    )


def process_failures():
    """
    Takes file containing failures like

    FAILED test/test_proxy_tensor.py::TestProxyTensorOpInfoCPU::test_make_fx_symbolic_exhaustive___getitem___cpu_float32 - RuntimeError: aten.size.default - couldn't find symbolic meta function/decomposition  # noqa: B950

    and processes them into a list of opinfo xfails
    """
    f = open('pytest_failures')
    failures = f.readlines()
    failures = [i.strip() for i in failures]

    def process_failure_string(s, matcher):
        out = re.search(matcher, s)
        return out.groups()

    SYMBOLIC_TRACE_MATCH = r'exhaustive_(.*)_cpu.*: (.*)'
    failures = [process_failure_string(s, SYMBOLIC_TRACE_MATCH) for s in failures]

    def create_normalized_name(op):
        if op.variant_test_name == '':
            s = op.name
        else:
            s = f"{op.name}.{op.variant_test_name}"
        return s.replace('.', '_')

    remap_opinfo = {create_normalized_name(op): (op.name, op.variant_test_name) for op in op_db}

    print("symbolic_tensor_failures = {")
    for failure, reason in failures:
        print(f"    xfail{remap_opinfo[failure]},  # {reason}")
    print("}")


USE_TORCHVISION = False
try:
    import torchvision
    USE_TORCHVISION = True
except ImportError:
    warnings.warn("Couldn't import torchvision. Some of our tests use it, try "
                  "to install it with commands from pytorch.org, post-fixed with "
                  "`--no-deps` to avoid overwriting the pytorch installation",
                  UserWarning)


def _create_new_input(x):
    if not isinstance(x, torch.Tensor):
        return x
    if x.dtype != torch.float:
        return x + 1
    if x.is_leaf:
        return torch.rand_like(x, requires_grad=x.requires_grad)
    else:
        return torch.rand_like(x)

"""
Delays a cos being executed on the unwraptensor until its used. Simulates a CommTensor used
"""
class UnwrapTensor(torch.Tensor):
    @staticmethod
    def __new__(cls, tensor: torch.Tensor):
        r = torch.Tensor._make_wrapper_subclass(
            cls,
            tensor.size(),
            dtype=tensor.dtype,
            device=tensor.device,
            layout=tensor.layout,
            requires_grad=tensor.requires_grad,
        )
        r._tensor = tensor
        return r

    def __repr__(self):
        # TODO: consider all_gather the local tensors for better debugging
        return f"UnwrapTensor({self._tensor})"

    __torch_function__ = _disabled_torch_function_impl

    @classmethod
    def __torch_dispatch__(cls, func, types, args=(), kwargs=None):
        def unwrap(e):
            ret = e
            if isinstance(e, UnwrapTensor):
                ret = e._tensor.cos()

            return ret

        args = tree_map(unwrap, args)
        kwargs = tree_map(unwrap, kwargs)
        return func(*args, **kwargs)

class TestGenericProxyTensor(TestCase):
    # WARNING: if any of your inputs are index tensors, DO NOT use this
    # function
    def _test(self, f, inps):
        fx_f = make_fx(f, tracing_mode=self.tracing_mode)(*inps)
        new_inps = tree_map(_create_new_input, inps)
        r1 = fx_f(*new_inps)
        r2 = f(*new_inps)
        self.assertEqual(r1, r2)

    def test_make_fx_simple(self):
        def f(x):
            return torch.sin(x)
        self._test(f, (torch.randn(3),))

    def test_scalar_device(self, device='cpu'):
        def f(a, b):
            return a + b
        self._test(f, [torch.randn(3, device=device), torch.tensor(5)])

    def test_isolated_graphmodule(self):
        def is_any_sum(gm):
            return any(node.target == torch.ops.aten.sum.default for node in gm.graph.nodes)

        def is_any_digamma(gm):
            return any(node.target == torch.ops.aten.digamma.default for node in gm.graph.nodes)

        def is_any_sigmoid(gm):
            return any(node.target == torch.ops.aten.sigmoid.default for node in gm.graph.nodes)

        def inner(x):
            return torch.sum(x)

        def f(x):
            gm = get_isolated_graphmodule(inner, (x,), {})
            self.assertTrue(is_any_sum(gm))
            return x + torch.randn(x.shape)

        # get_isolated_graphmodule uses make_fx internally that shouldn't be traced
        # by the outer make_fx call
        traced = make_fx(f)(torch.randn(3))
        self.assertFalse(is_any_sum(traced))

        # When factory functions are used, they should not be traced
        # by the outer make_fx call
        def inner_with_factory():
            val = torch.tensor(float(1))
            val.add_(2)
            return torch.full((10, 10), val).sum()

        def f1(x):
            gm = get_isolated_graphmodule(inner_with_factory, (), {})
            self.assertTrue(is_any_sum(gm))
            return torch.sigmoid(x)

        def f2(x):
            gm = get_isolated_graphmodule(f1, (x,), {})
            self.assertFalse(is_any_sum(gm))
            self.assertTrue(is_any_sigmoid(gm))
            return torch.digamma(x)

        traced = make_fx(f2)(torch.randn(3))
        self.assertFalse(is_any_sum(traced))
        self.assertFalse(is_any_sigmoid(traced))
        self.assertTrue(is_any_digamma(traced))

        # Verify nested make_fx calls don't make factory functions to be leaked
        # into the outer graph. Verify that `make_fx`` itself does not leak its execution.
        def f2(x):
            gm = make_fx(f1)(x)
            self.assertFalse(is_any_sum(gm))
            self.assertTrue(is_any_sigmoid(gm))
            return torch.digamma(x)

        traced = make_fx(f2)(torch.randn(3))
        self.assertFalse(is_any_sum(traced))
        self.assertFalse(is_any_sigmoid(traced))
        self.assertTrue(is_any_digamma(traced))

        # Verify that the `forward`` function of a graph module produced as a
        # side effect of an interior `make_fx` is still traced
        def f3(x):
            gm = make_fx(f1)(x)
            self.assertFalse(is_any_sum(gm))
            self.assertTrue(is_any_sigmoid(gm))
            # `gm.forward`` is still traced
            return torch.digamma(gm(x))

        traced = make_fx(f3)(torch.randn(3))
        self.assertFalse(is_any_sum(traced))
        self.assertTrue(is_any_sigmoid(traced))
        self.assertTrue(is_any_digamma(traced))

        # Verify interaction with non-ProxyTensor modes
        from torch.testing._internal.logging_tensor import LoggingTensorMode

        def f1_logging(x):
            with LoggingTensorMode():
                gm = get_isolated_graphmodule(inner_with_factory, (), {})
            self.assertTrue(is_any_sum(gm))
            return torch.sigmoid(x)

        def f2_logging(x):
            with LoggingTensorMode(), LoggingTensorMode():
                gm = get_isolated_graphmodule(f1_logging, (x,), {})
            self.assertFalse(is_any_sum(gm))
            self.assertTrue(is_any_sigmoid(gm))
            return torch.digamma(x)

        traced = make_fx(f2_logging)(torch.randn(3))
        self.assertFalse(is_any_sum(traced))
        self.assertFalse(is_any_sigmoid(traced))
        self.assertTrue(is_any_digamma(traced))

        # Verify interaction with another tensor subclass
        # This case currently doesn't work and should raise an error
        # See: https://github.com/pytorch/pytorch/pull/81764#issuecomment-1200472068
        from torch.testing._internal.logging_tensor import LoggingTensor

        def f1_logging_tensor(x):
            gm = get_isolated_graphmodule(inner_with_factory, (), {})
            self.assertTrue(is_any_sum(gm))
            return torch.sigmoid(x)

        def f2_logging_tensor(x):
            x = LoggingTensor(x)
            gm = get_isolated_graphmodule(f1_logging_tensor, (x,), {})
            self.assertFalse(is_any_sum(gm))
            self.assertTrue(is_any_sigmoid(gm))
            return torch.digamma(x)

        traced = make_fx(f2_logging_tensor)(torch.randn(3))
        self.assertFalse(is_any_sum(traced))
        self.assertFalse(is_any_sigmoid(traced))  # this fails, sigmoid is traced with LoggingTensor
        self.assertTrue(is_any_digamma(traced))

    def test_proxy_tensor_mode_with_decomp_table_preserves_proxy(self):
        def f(x):
            y = x.new_zeros(x.size())
            y.copy_(x)
            return y

        def _new_zeros_decomp(inp, size, dtype=None, layout=None, device=None, pin_memory=None):
            return torch.zeros(size, dtype=inp.dtype, device=inp.device)

        factory_func_decomp = {torch.ops.aten.new_zeros.default: _new_zeros_decomp}

        # When new_zeros() decomposes into torch.zero(), we expect ProxyTensorMode
        # to still be (re-entrantly) enabled, so that the `torch.zero()` call
        # returns a ProxyTensor.
        out = make_fx(f, decomposition_table=factory_func_decomp)(torch.ones(2))
        self.assertExpectedInline(out.code, """\



def forward(self, x_1):
    zeros = torch.ops.aten.zeros.default([2], dtype = torch.float32, device = device(type='cpu'), pin_memory = False)
    copy_ = torch.ops.aten.copy_.default(zeros, x_1);  zeros = x_1 = None
    return copy_
    """)

    def test_make_fx_reentrant_dispatch(self):
        def f(x):
            return torch.ops.aten.norm.Scalar(x, 2.0)

        def norm_decomp(x, p=2.0):
            if p != 2.0:
                raise RuntimeError("can't handle with p != 2")
            return torch.sqrt(torch.sum(torch.square(x)))

        decomp = {torch.ops.aten.norm.Scalar: norm_decomp}

        traced = make_fx(f, decomposition_table=decomp, tracing_mode=self.tracing_mode)(torch.rand(3))

        for n in traced.graph.nodes:
            self.assertTrue("square" not in str(n.target))
            self.assertTrue("norm" not in str(n.target))

    @unittest.skipIf(not USE_TORCHVISION, "test requires torchvision")
    def test_resnet18_backward_trace(self):
        mod = torchvision.models.resnet18()

        # An old version of this test called the module directly.  This works
        # for tracing_mode == "real", but for fake tensors, we also have to
        # ensure that the parameters and buffers get wrapped in fake tensors
        # because free fake tensors are not supported.  Fortunately functional_call
        # does precisely this for us.
        def f(x, params, buffers):
            for p in params.values():
                p.grad = None
            loss = torch.func.functional_call(mod, {**params, **buffers}, (x,)).sum()
            # I could have done this with the functional API, but there is
            # plenty of exercising this; I want to show mutating API still
            # works
            loss.backward()
            return [p.grad for p in params.values()]

        inp = torch.randn(3, 3, 250, 250)
        self._test(f, [inp, dict(mod.named_parameters()), dict(mod.named_buffers())])

    def test_varargs(self):
        def f(*args):
            return sum(args)

        self._test(f, [torch.randn(2), torch.randn(2)])

    def test_proxy_tensor(self):
        def f_grad(x):
            val = x.cos().cos().sum()
            return torch.autograd.grad(val, x)

        def f_backward(x):
            val = x.cos().cos().sum()
            val.backward()
            return x.grad

        for f in [f_grad, f_backward]:
            self._test(f, [torch.randn(3, requires_grad=True)])

    def test_pickle_issue89626(self):
        import pickle
        x = torch.randn(2)
        make_fx(lambda x: x * 2, tracing_mode=self.tracing_mode)(x)
        pickle.dumps(x)

    def test_inplace_metadata(self):
        def f(x):
            x = x.clone()
            x.unsqueeze_(-1)
            assert x.shape[-1] == 1
            return x

        self._test(f, [torch.randn(5)])

    def test_mode_tracing_factory_function(self):
        def f(x):
            return x + torch.randn(x.shape)

        # default behavior should trace factory functions
        traced = make_fx(f, tracing_mode=self.tracing_mode)(torch.randn(3))
        self.assertTrue(
            any(
                node.target == aten.randn.default
                for node in traced.graph.nodes
            )
        )

    def test_val_metadata_mutation(self):
        def f(x):
            y = x.clone()
            y.unsqueeze_(0)
            return y

        traced = make_fx(f, tracing_mode=self.tracing_mode)(torch.randn(3, requires_grad=True))
        self.assertEqual([
            tuple(node.meta['val'].shape)
            for node in traced.graph.nodes
            if 'val' in node.meta
        ], [(3,), (3,), (1, 3)])

    def test_make_fx_overloads(self):
        def f(x):
            return x.cos() + torch.randn(x.shape)

        traced = make_fx(f, tracing_mode=self.tracing_mode)(torch.randn(3))

        self.assertTrue(all([isinstance(node.target, torch._ops.OpOverload)
                             for node in traced.graph.nodes if node.op == 'call_function']))

    def test_tensor_constants(self):
        def f():
            val = torch.tensor(float('inf'))
            return torch.full((100, 100), val)

        self._test(f, [])

    def test_allclose(self):
        def f(a, b):
            return torch.allclose(a, b)

        def test_f():
            make_fx(f, tracing_mode=self.tracing_mode)(
                torch.zeros(3), torch.zeros(3)
            )

        if self.tracing_mode != "real":
            self.assertRaises(DataDependentOutputException, test_f)
        else:
            self.assertRaisesRegex(RuntimeError, "data-dependent", test_f)

    def test_constant_proxy_tensor_mut(self):
        def f():
            val = torch.tensor(float(1))
            val.add_(2)
            return torch.full((100, 100), val)

        g = make_fx(f, tracing_mode=self.tracing_mode)()
        self.assertEqual(g(), f())
        # In case we mutated shared state in the g graph!
        self.assertEqual(g(), f())

    def test_constant_unbind(self):
        def f():
            val = torch.tensor([2])
            r, = torch.unbind(val, 0)
            return r.item()

        g = make_fx(f, tracing_mode=self.tracing_mode)()
        self.assertEqual(g(), f())

    def test_constant_blowup(self):
        def f():
            val = torch.tensor([2])
            blowup = val.repeat(1000)
            return bool(blowup.sum().item() == 2)

        def test_f():
            make_fx(f, tracing_mode=self.tracing_mode)()

        if self.tracing_mode == "fake":
            self.assertRaises(DataDependentOutputException, test_f)
        else:
            self.assertRaisesRegex(RuntimeError, "data-dependent", test_f)

    def test_constant_random(self):
        def f():
            val = torch.tensor([2.0])
            val.normal_()
            return bool(val.item() == 2.1)

        def test_f():
            make_fx(f, tracing_mode=self.tracing_mode)()

        if self.tracing_mode == "fake":
            self.assertRaises(DataDependentOutputException, test_f)
        else:
            self.assertRaisesRegex(RuntimeError, "data-dependent", test_f)

    def test_decomposition_interpreter(self):
        def fn(x):
            return torch.nn.functional.silu(x)

        x = torch.rand((4, 4))
        fx_module = make_fx(fn, tracing_mode=self.tracing_mode, decomposition_table=None)(x)

        found_silu = False
        for n in fx_module.graph.nodes:
            if n.target == torch.ops.aten.silu or n.target == torch.ops.aten.silu.default:
                found_silu = True

        self.assertTrue(found_silu)

        new_graph = torch.fx.Graph()
        silu_decomp_table = {torch.ops.aten.silu.default: decomposition_table[torch.ops.aten.silu.default]}
        DecompositionInterpreter(
            fx_module,
            new_graph=new_graph,
            decomposition_table=silu_decomp_table,
        ).run(x)

        decomposed_module = torch.fx.GraphModule(fx_module, new_graph)

        for n in decomposed_module.graph.nodes:
            self.assertTrue(n.target != torch.ops.aten.silu)
            self.assertTrue(n.target != torch.ops.aten.silu.default)

        self.assertEqual(fx_module(x), decomposed_module(x))

    def test_make_fx_model_fwd_bwd(self):
        class Foo(torch.nn.Module):
            def __init__(self):
                super().__init__()
                self.linear = torch.nn.Linear(5, 5)

            def forward(self, x):
                return self.linear(x).relu()

        model = Foo()

        def f(x, params):
            out = torch.func.functional_call(model, params, x).sum()
            out.backward()
            return list(params.values())
        input = torch.randn(3, 5, requires_grad=True)
        params = dict(model.named_parameters())
        fx_f = make_fx(f, tracing_mode=self.tracing_mode)(input, params)
        # fx may change the order of parameters in list, so using set() to compare
        self.assertTrue(
            torch.allclose(fx_f(input, params)[0], f(input, params)[0])
            or
            torch.allclose(fx_f(input, params)[0], f(input, params)[1])
        )
        self.assertTrue(
            torch.allclose(fx_f(input, params)[1], f(input, params)[0])
            or
            torch.allclose(fx_f(input, params)[1], f(input, params)[1])
        )

    def test_make_fx_model_double_param(self):
        class Emformer(torch.nn.Module):
            def __init__(
                self,
                input_dim: int = 256,
            ) -> None:
                super().__init__()

                self.layer_norm = torch.nn.LayerNorm(input_dim)

            def forward(mod_self, x):  # noqa: B902
                self.assertTrue(isinstance(mod_self.layer_norm.weight, torch.Tensor))
                y = mod_self.layer_norm(x)
                self.assertTrue(isinstance(mod_self.layer_norm.weight, torch.Tensor))
                z = mod_self.layer_norm(y)
                return z


        gm = make_fx(Emformer())(torch.randn(16, 1, 256))
        ops = {n.target for n in gm.graph.nodes if n.op == 'call_function'}
        self.assertEqual(len(ops), 2)


    def test_make_fx_model_fwd_bwd_wgtupdate(self):
        class Foo(torch.nn.Module):
            def __init__(self):
                super().__init__()
                self.linear = torch.nn.Linear(5, 5)

            def forward(self, x):
                return self.linear(x).relu()

        model = Foo()

        def f(args, params, buffers):
            for p in params.values():
                p.grad = None
            if not isinstance(args, Iterable):
                args = [args]
            params_and_buffers = {**params, **buffers}
            out = torch.func.functional_call(model, params_and_buffers, args)
            out.sum().backward()
            return [p - 1e-4 * p.grad for p in params.values()]

        input = torch.randn(3, 5, requires_grad=True)
        params = dict(model.named_parameters())
        buffers = dict(model.named_buffers())
        fx_f = make_fx(f, tracing_mode=self.tracing_mode)(input, params, buffers)
        # fx may change the order of parameters in list, so using set() to compare
        # also there is a numerical difference in results so changing atol from 1e-08 to 1e-03
        self.assertTrue(
            torch.allclose(fx_f(input, params, buffers)[0], f(input, params, buffers)[0], atol=1e-03)
            or
            torch.allclose(fx_f(input, params, buffers)[0], f(input, params, buffers)[1], atol=1e-03)
        )
        self.assertTrue(
            torch.allclose(fx_f(input, params, buffers)[1], f(input, params, buffers)[0], atol=1e-03)
            or
            torch.allclose(fx_f(input, params, buffers)[1], f(input, params, buffers)[1], atol=1e-03)
        )

    def test_trace_subclasses(self):
        def f1(x):
            x = UnwrapTensor(x)
            y = x * 2
            return y

        def f2(x):
            wrapped = UnwrapTensor(x)
            y = x * wrapped
            return y

        inp = [torch.randn(5)]
        self._test(f1, inp)
        self._test(f2, inp)

    def test_partial_decomp(self):
        def f(a, b, c):
            x = torch.addmm(a, b, c)
            y = torch.addmm(a, b, c, beta=2, alpha=1)
            return x + y
        inps = [torch.randn(5, 5), torch.randn(5, 5), torch.randn(5, 5)]
        fx_g = make_fx(f)(*inps)

        def addmm(a, b, c, beta=1, alpha=1):
            if beta == 1 and alpha == 1:
                return NotImplemented
            return beta * a + alpha * (b @ c)

        decomposed_fx = make_fx(f, {aten.addmm.default: addmm})(*inps)

        self.assertEqual(fx_g(*inps), decomposed_fx(*inps))
        self.assertEqual(len([n for n in fx_g.graph.nodes if n.target == aten.addmm.default]), 2)
        self.assertEqual(len([n for n in decomposed_fx.graph.nodes if n.target == aten.addmm.default]), 1)

    def test_decomp_of_capture(self):
        val = torch.randn(5)

        def f(x):
            return x.t() + val.t()

        def nop(x):
            return x.cos()

        traced = make_fx(f, decomposition_table={torch.ops.aten.t.default: nop})(torch.randn(5))
        self.assertEqual(len([n for n in traced.graph.nodes if n.target == torch.ops.aten.t.default]), 0)


    @unittest.skipIf(not HAS_CUDA, 'CUDA-only test')
    def test_amp_cache(self):
        layer = torch.nn.Conv2d(3, 3, 3).cuda()

        def f(x, w):
            return torch.nn.functional.conv2d(x, w, stride=layer.stride)

        inp = torch.randn(4, 3, 10, 10, device='cuda')
        with torch.autocast('cuda'):
            out_graph = make_fx(f)(inp, layer.weight).graph
            out_graph2 = make_fx(f)(inp, layer.weight).graph

        self.assertEqual(len(out_graph.nodes), len(out_graph2.nodes))
        for a, b in zip(out_graph.nodes, out_graph2.nodes):
            self.assertEqual(a.op, b.op)

    def test_strides(self):
        def f(x):
            self.assertTrue(x.is_contiguous())
            self.assertFalse(x.is_contiguous(memory_format=torch.channels_last))
            x = x.permute(0, 3, 1, 2)
            self.assertFalse(x.is_contiguous())
            self.assertTrue(x.is_contiguous(memory_format=torch.channels_last))
            return x
        make_fx(f)(torch.randn(2, 3, 4, 5))

        def f(x):
            self.assertTrue(x.is_contiguous())
            y = x[:, 1]
            self.assertFalse(y.is_contiguous())
            y = x[:, ::2]
            self.assertFalse(y.is_contiguous())
            return x.cos()

        make_fx(f)(torch.randn(2, 3, 4, 5))

    def test_pr_86917(self):
        # Tests the issue brought up here https://github.com/pytorch/pytorch/pull/86917#issuecomment-1283155344
        def f(a, b):
            return torch.ops.aten.nll_loss_forward(a, b, None, 1, 10)

        self._test(f, [torch.randn(1, 10), torch.zeros(1, dtype=torch.long)])

class TestGenericProxyTensorReal(TestGenericProxyTensor):
    tracing_mode = "real"


class TestGenericProxyTensorFake(TestGenericProxyTensor):
    tracing_mode = "fake"


@xfail_inherited_tests([
    "test_make_fx_overloads",
])
class TestGenericProxyTensorSymbolic(TestGenericProxyTensor):
    tracing_mode = "symbolic"


del TestGenericProxyTensor


class TestRealProxyTensor(TestCase):
    pass

class TestFakeProxyTensor(TestCase):
    def test_issue82547(self):
        x = nn.Parameter(torch.randn(3, 3))

        def f():
            return torch.ops.aten.t.default(x)
        self.assertRaisesRegex(Exception, "Please convert all Tensors", lambda: make_fx(f, tracing_mode="fake")())

        class A(torch.Tensor):
            pass

        x = A(torch.randn(3, 3))
        self.assertRaisesRegex(TypeError, "no implementation found", lambda: make_fx(f, tracing_mode="fake")())

    def test_use_fake_and_tensor(self):
        def f(x, y):
            z = torch.tensor([2.0, 3.0])
            return x + y + z

        g = make_fx(f, tracing_mode="fake")(torch.randn(2), torch.randn(2))
        x, y = torch.randn(2), torch.randn(2)
        self.assertEqual(g(x, y), f(x, y))

    def test_alias(self):
        def f(x):
            return torch.ops.aten.alias(x)

        r = str(make_fx(f, tracing_mode="fake")(torch.randn(2)).code).strip()
        # NB: this should not have a detach call
        self.assertExpectedInline(r, """\
def forward(self, x_1):
    alias = torch.ops.aten.alias.default(x_1);  x_1 = None
    return alias""")

    def test_meta(self):
        def f(x):
            a = x.cos()
            b = torch.var_mean(a, dim=0)
            c = b * 2
            return c

        out = make_fx(f, tracing_mode="fake")(torch.randn(5, 5))
        for n in out.graph.nodes:
            if n.op == 'output':
                continue
            self.assertTrue('val' in n.meta)

def _get_node(fx_g, cond):
    for n in fx_g.graph.nodes:
        if cond(n):
            return n
    raise AssertionError

def _get_free_symbols(shape_env):
    vars = tuple(shape_env.var_to_val.keys())
    return len([var for var in vars if var not in shape_env.replacements])

def _trace(f, *args):
    inps = [torch.randn(arg) for arg in args]
    return make_fx(f, tracing_mode="symbolic")(*inps)

# TODO: Need to test the guards themselves specifically as well
class TestSymbolicTracing(TestCase):
    def _test_dynamic(self, fn, trace_inputs, test_inputs, assert_eq=True):
        """
        Tests fn traced with trace_inputs against test_inputs
        Also returns shape env
        """
        trace_inputs = [torch.randn(shape) for shape in trace_inputs]
        traced_f = make_fx(fn, tracing_mode="symbolic")(*trace_inputs)
        for input in test_inputs:
            input = [torch.randn(shape) for shape in input]
            rx, ry = traced_f(*input), fn(*input)
            if assert_eq:
                self.assertEqual(rx, ry)
        return traced_f


    def test_debug_interpreter(self):
        import torch.library
        from torch.library import Library

        foo = Library("foo", "DEF")
        foo.define("foo(Tensor self) -> Tensor")

        # Operator where meta and cpu disagree on strides
        @torch.library.impl(foo, "foo", "CPU")
        def foo_cpu(x):
            return x.clone().T

        @torch.library.impl(foo, "foo", "Meta")
        def foo_meta(x):
            return x.clone()

        def f(x):
            return torch.ops.foo.foo.default(x)

        gm = make_fx(f, tracing_mode="symbolic")(torch.randn(2, 2))
        from torch._functorch.compilers import DebugInterpreter

        interp = DebugInterpreter(gm)

        # input mismatch is caught (indicates guard problem)
        self.assertRaisesRegex(
            AssertionError, r"3 != 1",
            lambda: interp.run(torch.randn(3, 3).T),
        )

        # Catch the incorrect meta
        self.assertRaisesRegex(
            AssertionError, r"\(3, 1\) != \(1, 3\)",
            lambda: interp.run(torch.randn(3, 3))
        )

    def test_resize_from_zero(self):
        def f(x, y):
            x.resize_(y.size(0))

        r = str(make_fx(f, tracing_mode="symbolic")(torch.empty(0), torch.empty(2)).code).strip()
        self.assertExpectedInline(r, """\
def forward(self, x_1, y_1):
    sym_size = torch.ops.aten.sym_size(y_1, 0);  y_1 = None
    resize_ = torch.ops.aten.resize_.default(x_1, [sym_size]);  x_1 = sym_size = None
    return None""")


    def test_unary(self):
        def f(x):
            assert x.shape[0] < 20
            return x.cos()
        test_inputs = []
        test_inputs.append([(2, 5)])
        test_inputs.append([(6, 8)])
        gm = self._test_dynamic(f, [(3, 4)], test_inputs)
        self.assertTrue(eval_guards(gm, torch.randn(4, 5)))
        self.assertEqual(repr(bind_symbols(gm, torch.randn(4, 5))), "{s0: 4, s1: 5}")
        self.assertFalse(eval_guards(gm, torch.randn(25, 5)))
        self.assertExpectedInline(show_guards(gm), """x.size()[0] < 20""")

    @unittest.skipIf(not HAS_CUDA, 'CUDA-only test')
    def test_cpu_scalar_cuda(self):
        # Extracted from wave2vec2
        def f(a, b):
            return (a * b) @ b

        r = str(
            make_fx(f, tracing_mode="symbolic")(
                torch.tensor(1.0), torch.randn(2, 2, device='cuda')
            ).code
        ).strip()
        self.assertExpectedInline(r, """\
def forward(self, a_1, b_1):
    mul = torch.ops.aten.mul.Tensor(a_1, b_1);  a_1 = None
    mm = torch.ops.aten.mm.default(mul, b_1);  mul = b_1 = None
    return mm""")

    def test_binary_broadcast(self):
        def f(a, b):
            c = a * b
            return c

        test_inputs = []
        test_inputs.append([(1, 5), (3, 1)])
        test_inputs.append([(1, 4), (4, 1)])
        shape_env = self._test_dynamic(f, [(1, 2), (3, 1)], test_inputs).shape_env
        assert len(shape_env.guards) == 0

    def test_multiply_shape(self):
        def f(a):
            return torch.empty(a.shape[0] * 2)

        r = str(make_fx(f, tracing_mode="symbolic")(torch.empty(4)).code).strip()
        self.assertExpectedInline(r, """\
def forward(self, a_1):
    sym_size = torch.ops.aten.sym_size(a_1, 0);  a_1 = None
    mul = sym_size * 2;  sym_size = None
    empty = torch.ops.aten.empty.memory_format([mul], device = device(type='cpu'), pin_memory = False);  mul = None
    return empty""")

    def test_item(self):
        def f(a):
            r = a.item()
            return r * a

        r = str(make_fx(f, tracing_mode="symbolic")(torch.randn(1)).code).strip()
        self.assertExpectedInline(r, """\
def forward(self, a_1):
    _local_scalar_dense = torch.ops.aten._local_scalar_dense.default(a_1)
    mul = torch.ops.aten.mul.Tensor(a_1, _local_scalar_dense);  a_1 = _local_scalar_dense = None
    return mul""")

    def test_item_to_constructor(self):
        def f(a):
            r = a.item()
            constrain_range(r, min=2)
            return torch.empty(r)

        r = str(make_fx(f, tracing_mode="symbolic")(torch.randint(5, (1,))).code).strip()
        self.assertExpectedInline(
            r, """\
def forward(self, a_1):
    _local_scalar_dense = torch.ops.aten._local_scalar_dense.default(a_1);  a_1 = None
    empty = torch.ops.aten.empty.memory_format([_local_scalar_dense], device = device(type='cpu'), pin_memory = False);  _local_scalar_dense = None
    return empty"""  # noqa: B950
        )

    def test_dynamic_pointwise_scalar(self):
        def f(gravity, mask):
            gravity[mask, 0] = gravity[mask, 0] * -1

        r = str(make_fx(f, tracing_mode="symbolic")(
            torch.randn((12, 4)),
            torch.randint(0, 2, (12,), dtype=torch.bool)
        ).code).strip()
        self.assertExpectedInline(r, """\
def forward(self, gravity_1, mask_1):
    select = torch.ops.aten.select.int(gravity_1, 1, 0)
    index = torch.ops.aten.index.Tensor(select, [mask_1]);  select = None
    mul = torch.ops.aten.mul.Tensor(index, -1);  index = None
    select_1 = torch.ops.aten.select.int(gravity_1, 1, 0);  gravity_1 = None
    index_put_ = torch.ops.aten.index_put_.default(select_1, [mask_1], mul);  select_1 = mask_1 = mul = None
    return None""")

    def test_reflect_r_over_x(self):
        def reflect_R_over_x(R):
            reflect = torch.eye(3, device=R.device)
            reflect[0, 0] = -1
            return reflect @ R @ reflect

        def f(crop_camera, mask):
            crop_camera[mask] = reflect_R_over_x(crop_camera[mask])

        r = str(make_fx(f, tracing_mode="symbolic")(
            torch.randn((12, 3, 3)),
            torch.randint(0, 2, (12,), dtype=torch.bool)
        ).code).strip()
        self.assertExpectedInline(r, """\
def forward(self, crop_camera_1, mask_1):
    index = torch.ops.aten.index.Tensor(crop_camera_1, [mask_1])
    eye = torch.ops.aten.eye.default(3, device = device(type='cpu'), pin_memory = False)
    _tensor_constant0 = self._tensor_constant0
    lift_fresh_copy = torch.ops.aten.lift_fresh_copy.default(_tensor_constant0);  _tensor_constant0 = None
    select = torch.ops.aten.select.int(eye, 0, 0)
    select_1 = torch.ops.aten.select.int(select, 0, 0);  select = None
    copy_ = torch.ops.aten.copy_.default(select_1, lift_fresh_copy);  select_1 = lift_fresh_copy = None
    transpose = torch.ops.aten.transpose.int(index, -2, -1)
    t = torch.ops.aten.t.default(eye)
    clone = torch.ops.aten.clone.default(transpose, memory_format = torch.contiguous_format);  transpose = None
    sym_size = torch.ops.aten.sym_size(index, 0);  index = None
    sym_size_1 = torch.ops.aten.sym_size(crop_camera_1, 2)
    mul = sym_size * sym_size_1
    sym_size_2 = torch.ops.aten.sym_size(crop_camera_1, 1)
    _unsafe_view = torch.ops.aten._unsafe_view.default(clone, [mul, sym_size_2]);  clone = mul = sym_size_2 = None
    mm = torch.ops.aten.mm.default(_unsafe_view, t);  _unsafe_view = t = None
    view = torch.ops.aten.view.default(mm, [sym_size, sym_size_1, 3]);  mm = sym_size_1 = None
    transpose_1 = torch.ops.aten.transpose.int(view, -2, -1)
    clone_1 = torch.ops.aten.clone.default(transpose_1, memory_format = torch.contiguous_format);  transpose_1 = None
    mul_1 = sym_size * 3
    sym_size_3 = torch.ops.aten.sym_size(view, 1);  view = None
    view_1 = torch.ops.aten.view.default(clone_1, [mul_1, sym_size_3]);  clone_1 = mul_1 = sym_size_3 = None
    mm_1 = torch.ops.aten.mm.default(view_1, eye);  view_1 = eye = None
    view_2 = torch.ops.aten.view.default(mm_1, [sym_size, 3, 3]);  mm_1 = sym_size = None
    index_put_ = torch.ops.aten.index_put_.default(crop_camera_1, [mask_1], view_2);  crop_camera_1 = mask_1 = view_2 = None
    return None""")

    def test_unbacked_slice(self):
        def f(x, m):
            x = x[m]
            return x[slice(None, None, None), slice(None, None, None), slice(None, 2, None)]

        make_fx(f, tracing_mode="symbolic")(
            torch.randn((12, 3, 3)),
            torch.randint(0, 2, (12,), dtype=torch.bool)
        )

    @unittest.skipIf(not USE_TORCHVISION, "test requires torchvision")
    def test_unbacked_batch_resnet(self):
        mod = torchvision.models.resnet18()

        def f(x, mask, params, buffers):
            for p in itertools.chain([x, mask], params.values(), buffers.values()):
                for s in p.shape:
                    guard_int(s)
            x = x[mask]
            constrain_range(x.shape[0], min=1)
            for p in params.values():
                p.grad = None
            return torch.func.functional_call(mod, {**params, **buffers}, (x,)).sum()

        make_fx(f, tracing_mode="symbolic")(
            torch.randn(3, 3, 250, 250),
            torch.randint(0, 2, (3,), dtype=torch.bool),
            dict(mod.named_parameters()),
            dict(mod.named_buffers()),
        )

    def test_boolean_index(self):
        def f(images, handedness, valid):
            images = images[valid]
            handedness = handedness[valid]
            right_hand_mask = handedness == 1
            images[right_hand_mask] = images[right_hand_mask].flip(-1)

        r = str(make_fx(f, tracing_mode="symbolic")(
            torch.randint(0, 256, (512, 1, 96, 96)),
            torch.randint(0, 1, (512,)),
            torch.randint(0, 2, (512,), dtype=torch.bool)
        ).code).strip()
        self.assertExpectedInline(r, """\
def forward(self, images_1, handedness_1, valid_1):
    index = torch.ops.aten.index.Tensor(images_1, [valid_1]);  images_1 = None
    index_1 = torch.ops.aten.index.Tensor(handedness_1, [valid_1]);  handedness_1 = valid_1 = None
    eq = torch.ops.aten.eq.Scalar(index_1, 1);  index_1 = None
    index_2 = torch.ops.aten.index.Tensor(index, [eq])
    flip = torch.ops.aten.flip.default(index_2, [-1]);  index_2 = None
    index_put_ = torch.ops.aten.index_put_.default(index, [eq], flip);  index = eq = flip = None
    return None""")

    def test_neg_shape(self):
        def f(a):
            return torch.empty(-a.shape[0] + 10)

        r = str(make_fx(f, tracing_mode="symbolic")(torch.empty(2)).code).strip()
        self.assertExpectedInline(r, """\
def forward(self, a_1):
    sym_size = torch.ops.aten.sym_size(a_1, 0);  a_1 = None
    neg = -sym_size;  sym_size = None
    add = neg + 10;  neg = None
    empty = torch.ops.aten.empty.memory_format([add], device = device(type='cpu'), pin_memory = False);  add = None
    return empty""")

    def test_invalidate_nonzero(self):
        ok = False

        def f(a):
            nonlocal ok
            b = a.clone()
            x = b.nonzero()
            x1 = b.nonzero()
            x2 = b.nonzero()
            assert x1.shape[0] == x2.shape[0]
            ok = True
            b.normal_()
            y = b.nonzero()
            try:
                bool(x1.shape[0] == y.shape[0])
                self.fail("didn't raise exception")
            except GuardOnDataDependentSymNode:
                pass

        make_fx(f, tracing_mode="symbolic")(torch.randn(4))

    def test_sqrt_size(self):
        def f(a):
            return a / a.size(-1) ** 0.5

        r = str(make_fx(f, tracing_mode="symbolic")(torch.empty(4)).code).strip()
        self.assertExpectedInline(r, """\
def forward(self, a_1):
    sym_size = torch.ops.aten.sym_size(a_1, 0)
    pow_1 = sym_size ** 0.5;  sym_size = None
    div = torch.ops.aten.div.Tensor(a_1, pow_1);  a_1 = pow_1 = None
    return div""")


    def test_symint_to_tensor(self):
        def f(a):
            return a / a.shape[0]

        r = str(make_fx(f, tracing_mode="symbolic")(torch.empty(4)).code).strip()
        self.assertExpectedInline(r, """\
def forward(self, a_1):
    sym_size = torch.ops.aten.sym_size(a_1, 0)
    div = torch.ops.aten.div.Tensor(a_1, sym_size);  a_1 = sym_size = None
    return div""")

        r = str(make_fx(f, tracing_mode="symbolic", decomposition_table=decomposition_table)(torch.empty(4)).code).strip()
        self.assertExpectedInline(r, """\
def forward(self, a_1):
    sym_size = torch.ops.aten.sym_size(a_1, 0)
    sym_float = torch.sym_float(sym_size);  sym_size = None
    div = torch.ops.prims.div.default(a_1, sym_float);  a_1 = sym_float = None
    return div""")

    def test_cat(self):
        def f(a, b):
            val = torch.mul(a, b)
            out = torch.cat([val, val])
            if out.shape[0] * out.shape[1] > 20:
                out = out.cos()
            return out

        test_inputs = []
        test_inputs.append([(1, 5), (6, 1)])
        test_inputs.append([(1, 4), (3, 1)])
        gm = self._test_dynamic(f, [(1, 6), (8, 1)], test_inputs)
        self.assertTrue(eval_guards(gm, torch.randn(1, 10), torch.randn(6, 1)))
        self.assertFalse(eval_guards(gm, torch.randn(1, 2), torch.randn(4, 1)))
        self.assertExpectedInline(show_guards(gm), """2*a.size()[1]*b.size()[0] > 20""")

    def test_new_empty(self):
        def f(a, b):
            return a.new_empty(b.shape[0], b.shape[1] * 2)

        self._test_dynamic(f, [(2, 4), (4, 5)], [[(2, 3), (5, 7)], [(3, 7), (9, 3)]], assert_eq=False).shape_env

    def test_size_with_tensor(self):
        def f(tensor):
            max_size = torch.tensor([800, 1216], dtype=torch.int64)
            batch_shape = [2] + list(tensor.shape[:-2]) + list(max_size)
            return tensor.new_empty(batch_shape)

        a = torch.randn(3, 800, 1199)
        self.assertRaisesRegex(
            RuntimeError, "data-dependent", lambda: make_fx(f, tracing_mode="symbolic")(a)
        )

    def test_expand(self):
        def f(a):
            b = torch.mul(a, a)
            c = b.expand(a.shape)
            return c

        self._test_dynamic(f, [(3,)], [[(3,)], [(4,)], [(2,)]])
        self._test_dynamic(f, [(5, 1)], [[(4, 1)], [(3, 1)], [(6, 1)]])

    def test_metadata(self):
        def f(a, b):
            d = a.new_empty(a.shape[0] + b.shape[0])
            return d
        fx_g = make_fx(f, tracing_mode="symbolic")(torch.randn(5), torch.randn(4))
        meta_c = _get_node(fx_g, lambda x: x.target == aten.new_empty.default)
        meta_d = _get_node(fx_g, lambda x: x.target == operator.add)
        self.assertTrue(meta_c.meta['val'].shape[0].node.expr == meta_d.meta['val'].node.expr)

    def test_metadata_fresh(self):
        def f(x):
            assert x.shape[0] == 3
            return x.cos()

        fx_g = make_fx(f, tracing_mode="symbolic")(torch.randn(3))
        meta_cos = _get_node(fx_g, lambda x: x.target == aten.cos.default)
        meta_inp = _get_node(fx_g, lambda x: x.op == 'placeholder')
        self.assertTrue(meta_cos.meta['val'].shape[0].node.expr == 3)
        # Checks if the input expr has been updated even though the constraint
        # happened afterwards
        self.assertTrue(meta_inp.meta['val'].shape[0].node.expr == 3)

    def test_elementwise_meta_with_sym_numbers(self):
        def f(x, offset, as_sym_float=False):
            x0 = x.size()[0]
            if as_sym_float:
                x0 = sym_float(x0)
            return torch.add(x0, offset)

        fx_g = make_fx(f, tracing_mode="symbolic")(torch.rand(2, 3), 2.0, False)
        meta_add = _get_node(fx_g, lambda x: x.target == aten.add.Tensor)
        self.assertEqual(meta_add.meta['val'].shape, ())
        self.assertEqual(meta_add.meta['val'].dtype, torch.float32)

        fx_g = make_fx(f, tracing_mode="symbolic")(torch.rand(2, 3), 2, False)
        meta_add = _get_node(fx_g, lambda x: x.target == aten.add.Tensor)
        self.assertEqual(meta_add.meta['val'].shape, ())
        self.assertEqual(meta_add.meta['val'].dtype, torch.int64)

        fx_g = make_fx(f, tracing_mode="symbolic")(torch.rand(2, 3), 2, True)
        meta_add = _get_node(fx_g, lambda x: x.target == aten.add.Tensor)
        self.assertEqual(meta_add.meta['val'].shape, ())
        self.assertEqual(meta_add.meta['val'].dtype, torch.float32)

    def test_return_symint(self):
        def f(x):
            return x.shape[0], x.cos(), x.shape[0] / 5
        self._test_dynamic(f, [(5,)], [[(4,)], [(12,)]])

        def f(x):
            return x.shape
        self._test_dynamic(f, [(5, 3)], [[(4, 6)]])

    def test_rmethod(self):
        def f(x):
            return x.size(0) + x
        self._test_dynamic(f, [(5,)], [[(4,)], [(12,)]])

    def test_mega_guard(self):
        def f(a, b):
            assert a.shape[0] == b.shape[0] * 2
            return a.cos()
        fx_g = make_fx(f, tracing_mode="symbolic")(torch.randn(16), torch.randn(8))
        from torch._dynamo.source import LocalSource
        self.assertExpectedInline(
            str(fx_g.shape_env.produce_guards(fx_placeholder_vals(fx_g), [LocalSource("a"), LocalSource("b")])),
            """['a.size()[0] == 2*b.size()[0]', 'a.stride()[0] == 1', 'a.storage_offset() == 0', 'b.stride()[0] == 1', 'b.storage_offset() == 0', '2 <= b.size()[0]']"""  # noqa: B950
        )

    def test_sym_storage_offset(self):
        def f(x, y):
            return x + y

        inp = (torch.randn(8)[3:], torch.randn(5))
        fx_g = make_fx(f, tracing_mode="symbolic")(*inp)
        inp = (torch.randn(8)[3:], torch.randn(5))
        self.assertEqual(fx_g(*inp), f(*inp))

    def _assert_no_guards(self, fx_g, free_symbols):
        assert _get_free_symbols(fx_g.shape_env) == free_symbols, fx_g.shape_env.var_to_val
        assert len(fx_g.shape_env.get_nontrivial_guards()) == 0, fx_g.shape_env.format_guards()

    def test_guards_equal(self):
        def f(a, b):
            return a * b

        # NB: Numbers are carefully chosen to avoid duck shaping from applying

        fx_g = _trace(f, (5, 6), (5, 6))
        self._assert_no_guards(fx_g, 2)

        fx_g = _trace(f, (5, 6, 7), (5, 6, 7))
        self._assert_no_guards(fx_g, 3)

        fx_g = _trace(f, (5, 1), (1, 6))
        self._assert_no_guards(fx_g, 2)

        def f(a, b, c, d):
            a = a + b
            cat = torch.cat([c, d])
            return a + cat

        fx_g = _trace(f, 7, 7, 4, 3)
        self._assert_no_guards(fx_g, 2)

        def f(a, b, c, d, e):
            vals = [a, b, c, d, e]
            x = a
            for idx in range(len(vals) - 1):
                x = torch.cat([x, vals[idx]]) + vals[idx + 1]
            return x

        fx_g = _trace(f, 2, 4, 8, 16, 32)
        self._assert_no_guards(fx_g, 1)

        def f(a, b):
            a = a.view(b.shape[0])
            return a + b.sum()

        fx_g = _trace(f, (4, 2), 8)
        self._assert_no_guards(fx_g, 2)

        fx_g = _trace(f, (4, 2), (8, 5))
        self._assert_no_guards(fx_g, 3)

        fx_g = _trace(f, (2, 3, 4), 24)
        self._assert_no_guards(fx_g, 3)

    def test_nonidentity_transitive_guards(self):
        def f(a, b, c, d, e):
            vals = [a, b, c, d, e]
            cat_vals = []
            for idx in range(len(vals) - 1):
                cat_vals.append(torch.cat([vals[idx], vals[idx]]))
            final_vals = []
            for a, b in reversed(list(zip(cat_vals, vals[1:]))):
                final_vals.append(a + b)
            return final_vals

        fx_g = _trace(f, 2, 4, 8, 16, 32)
        self.assertExpectedInline(show_guards(fx_g), """""")





make_fx_failures = {
    # unknown
    xfail('allclose'),
    xfail('equal'),
    # empty
    skip('new_empty'),
    skip('empty_like'),
    skip('empty'),
    skip('empty_permuted'),
    # flaky
    skip('linalg.lstsq', 'grad_oriented'),
    skip('nn.functional.max_unpool1d', '', device_type='cpu'),
    skip('nn.functional.max_unpool2d', '', device_type='cpu'),
    skip('nn.functional.max_unpool3d', '', device_type='cpu'),
    skip('linalg.lstsq'),  # flaky, probably just a precision issue

    # data-dependent control flow
    xfail('cov'),
    xfail('istft'),
    xfail('nn.functional.gaussian_nll_loss'),
    xfail('tensor_split'),
    xfail('corrcoef'),
    xfail('quantile'),
    xfail('nanquantile'),
    xfail('narrow'),

    # Seems like it's creating a sparse tensor that isn't captured by tensor.is_sparse
    xfail('sparse.sampled_addmm'),
    xfail('sparse.mm', 'reduce'),

    # proxy tensor doesn't support sparse correctly right now
    skip('to_sparse'),
    # segfaults
    skip('block_diag'),
}

fake_tensor_failures = {
    # FakeTensor fallback doesn't work
    xfail('_segment_reduce', 'lengths'),
    xfail('multinomial'),
    xfail('cholesky'),
    xfail('cholesky_inverse'),
    # cannot do these as they rely on tensor data
    xfail('repeat_interleave'),
    # ASAN failures due to divide by 0
    skip('nn.functional.nll_loss'),
}

symbolic_tensor_failures = {
    # Needs complex-value support
    xfail('polar'),
    xfail('linalg.eig'),
    xfail('linalg.eigvals'),
<<<<<<< HEAD
    skip('masked.logsumexp', ''),  # Tensors of type TensorImpl do not have numel
    xfail('masked.cumprod', ''),  # aten._to_copy.default - couldn't find symbolic meta function/decomposition
    xfail('addmv', ''),  # aten.addmv.default - couldn't find symbolic meta function/decomposition
=======
>>>>>>> 28621208
    xfail('cdist', ''),  # aten.size.default - couldn't find symbolic meta function/decomposition
    xfail('cholesky_solve', ''),  # Could not run 'aten::_cholesky_solve_helper' with arguments from the 'Meta' back...
    xfail('column_stack', ''),  # Tensors of type TensorImpl do not have numel
    xfail('combinations', ''),
    xfail('count_nonzero', ''),  # Could not run 'aten::count_nonzero.dim_IntList' with arguments from the 'Meta' ba...
    xfail('cross', ''),  # aten.linalg_cross.default - couldn't find symbolic meta function/decomposition
    xfail('cumulative_trapezoid', ''),  # aten.slice.Tensor - couldn't find symbolic meta function/decomposition
    xfail('diff', ''),  # aten.empty_like.default - couldn't find symbolic meta function/decomposition
    xfail('dsplit', ''),  # aten.slice.Tensor - couldn't find symbolic meta function/decomposition
    xfail('fft.fft2', ''),  # aten.size.default - couldn't find symbolic meta function/decomposition
    xfail('fft.fft', ''),  # aten.size.default - couldn't find symbolic meta function/decomposition
    xfail('fft.fftn', ''),  # aten.size.default - couldn't find symbolic meta function/decomposition
    xfail('fft.fftshift', ''),  # aten.size.default - couldn't find symbolic meta function/decomposition
    xfail('fft.hfft2', ''),  # aten.size.default - couldn't find symbolic meta function/decomposition
    xfail('fft.hfft', ''),  # aten._to_copy.default - couldn't find symbolic meta function/decomposition
    xfail('fft.hfftn', ''),  # aten.size.default - couldn't find symbolic meta function/decomposition
    xfail('fft.ifft2', ''),  # aten.size.default - couldn't find symbolic meta function/decomposition
    xfail('fft.ifft', ''),  # aten.size.default - couldn't find symbolic meta function/decomposition
    xfail('fft.ifftn', ''),  # aten.size.default - couldn't find symbolic meta function/decomposition
    xfail('fft.ifftshift', ''),  # aten.size.default - couldn't find symbolic meta function/decomposition
    xfail('fft.ihfft2', ''),  # aten.size.default - couldn't find symbolic meta function/decomposition
    xfail('fft.ihfft', ''),  # aten.size.default - couldn't find symbolic meta function/decomposition
    xfail('fft.ihfftn', ''),  # aten.size.default - couldn't find symbolic meta function/decomposition
    xfail('fft.irfft2', ''),  # aten.size.default - couldn't find symbolic meta function/decomposition
    xfail('fft.irfft', ''),  # aten._to_copy.default - couldn't find symbolic meta function/decomposition
    xfail('fft.irfftn', ''),  # aten.size.default - couldn't find symbolic meta function/decomposition
    xfail('fft.rfft2', ''),  # aten.size.default - couldn't find symbolic meta function/decomposition
    xfail('fft.rfft', ''),  # aten.size.default - couldn't find symbolic meta function/decomposition
    xfail('fft.rfftn', ''),  # aten.size.default - couldn't find symbolic meta function/decomposition
    xfail('frexp', ''),  # aten.frexp.Tensor - couldn't find symbolic meta function/decomposition
    xfail('geqrf', ''),  # aten.geqrf.default - couldn't find symbolic meta function/decomposition
    xfail('gradient', ''),  # aten.size.default - couldn't find symbolic meta function/decomposition
    xfail('histc', ''),  # Could not run 'aten::histc' with arguments from the 'Meta' backend. This could be because...
    xfail('histogram', ''),  # Could not run 'aten::histogram.bin_ct' with arguments from the 'Meta' backend. This c...
    xfail('histogramdd', ''),  # aten._histogramdd_bin_edges.default - couldn't find symbolic meta function/decomposition
    xfail('hsplit', ''),  # aten.size.default - couldn't find symbolic meta function/decomposition
    xfail('index_reduce', ''),  # Float
    xfail('inner', ''),  # aten.size.default - couldn't find symbolic meta function/decomposition
    xfail('isin', ''),  # aten.isin.Tensor_Tensor - couldn't find symbolic meta function/decomposition
    xfail('kron', ''),  # aten.size.default - couldn't find symbolic meta function/decomposition
    xfail('kthvalue', ''),  # aten.kthvalue.default - couldn't find symbolic meta function/decomposition
    xfail('linalg.cond', ''),  # Tensors of type TensorImpl do not have numel
    xfail('linalg.cross', ''),  # aten.linalg_cross.default - couldn't find symbolic meta function/decomposition
    xfail('linalg.eigh', ''),  # aten._linalg_eigh.default - couldn't find symbolic meta function/decomposition
    xfail('linalg.eigvalsh', ''),  # aten._linalg_eigh.default - couldn't find symbolic meta function/decomposition
    xfail('linalg.householder_product', ''),  # aten.linalg_householder_product.default - couldn't find symbolic meta funct...
    xfail('linalg.ldl_factor', ''),  # aten.linalg_ldl_factor_ex.default - couldn't find symbolic meta function/decomposition
    xfail('linalg.ldl_factor_ex', ''),  # aten.linalg_ldl_factor_ex.default - couldn't find symbolic meta function/decompos...
    xfail('linalg.ldl_solve', ''),  # aten.linalg_ldl_solve.default - couldn't find symbolic meta function/decomposition
    xfail('linalg.lu', ''),  # aten.linalg_lu.default - couldn't find symbolic meta function/decomposition
    xfail('linalg.lu_factor', ''),  # aten.linalg_lu_factor_ex.default - couldn't find symbolic meta function/decomposition
    xfail('linalg.lu_factor_ex', ''),  # aten.linalg_lu_factor_ex.default - couldn't find symbolic meta function/decomposition
    xfail('linalg.lu_solve', ''),  # aten.linalg_lu_solve.default - couldn't find symbolic meta function/decomposition
    xfail('linalg.matrix_power'),  # RuntimeError: Trying to call aten.size on a tensor with symbolic shape
    xfail('linalg.matrix_rank', ''),  # aten.size.default - couldn't find symbolic meta function/decomposition
    xfail('linalg.matrix_rank', 'hermitian'),  # aten.size.default - couldn't find symbolic meta function/decomposition
    xfail('linalg.multi_dot', ''),  # aten.size.default - couldn't find symbolic meta function/decomposition
    xfail('linalg.pinv', ''),  # aten.linalg_pinv.atol_rtol_tensor - couldn't find symbolic meta function/decomposition
    xfail('linalg.pinv', 'singular'),  # aten.linalg_cholesky_ex.default - couldn't find symbolic meta function/decomposition
    xfail('linalg.pinv', 'hermitian'),  # aten.linalg_pinv.atol_rtol_tensor - couldn't find symbolic meta function/decompo...
    xfail('linalg.qr', ''),  # aten.linalg_qr.default - couldn't find symbolic meta function/decomposition
    xfail('linalg.slogdet', ''),  # aten._linalg_slogdet.default - couldn't find symbolic meta function/decomposition
    xfail('linalg.solve', ''),  # aten._linalg_solve_ex.default - couldn't find symbolic meta function/decomposition
    xfail('linalg.solve_ex', ''),  # aten._linalg_solve_ex.default - couldn't find symbolic meta function/decomposition
    xfail('linalg.solve_triangular', ''),  # aten.linalg_solve_triangular.default - couldn't find symbolic meta function/de...
    xfail('linalg.tensorinv', ''),  # aten.size.default - couldn't find symbolic meta function/decomposition
    xfail('linalg.tensorsolve', ''),  # aten.size.default - couldn't find symbolic meta function/decomposition
    xfail('linalg.vander', ''),  # aten.size.default - couldn't find symbolic meta function/decomposition
    xfail('logaddexp2', ''),  # aten.logaddexp2.default - couldn't find symbolic meta function/decomposition
    xfail('logdet', ''),  # aten.size.default - couldn't find symbolic meta function/decomposition
    xfail('lu', ''),  # aten.linalg_lu_factor_ex.default - couldn't find symbolic meta function/decomposition
    xfail('lu_solve', ''),  # aten.linalg_lu_solve.default - couldn't find symbolic meta function/decomposition
    xfail('lu_unpack', ''),  # aten.lu_unpack.default - couldn't find symbolic meta function/decomposition
    xfail('masked_select', ''),  # aten.masked_select.default - couldn't find symbolic meta function/decomposition
    xfail('matrix_exp', ''),  # aten.linalg_matrix_exp.default - couldn't find symbolic meta function/decomposition
    xfail('median', ''),  # Could not run 'aten::median' with arguments from the 'Meta' backend. This could be becau...
    xfail('mode', ''),  # aten.mode.default - couldn't find symbolic meta function/decomposition
    xfail('nanquantile', ''),  # Could not run 'aten::equal' with arguments from the 'Meta' backend.
    xfail('narrow', ''),  # aten.size.default - couldn't find symbolic meta function/decomposition
    xfail('nn.functional.adaptive_max_pool1d', ''),  # aten.size.default - couldn't find symbolic meta function/decomposition
    xfail('nn.functional.adaptive_max_pool2d', ''),  # aten.adaptive_max_pool2d.default - couldn't find symbolic meta funct...
    xfail('nn.functional.adaptive_max_pool3d', ''),  # argument 'output_size' (position 2) must be tupl...
    xfail('nn.functional.avg_pool3d', ''),  # aten.avg_pool3d.default - couldn't find symbolic meta function/decomposition
    xfail('nn.functional.bilinear', ''),  # aten.size.default - couldn't find symbolic meta function/decomposition
    xfail('nn.functional.binary_cross_entropy', ''),  # aten.new_empty.default - couldn't find symbolic meta function/decom...
    xfail('nn.functional.cosine_similarity', ''),  # aten.size.default - couldn't find symbolic meta function/decomposition
    xfail('nn.functional.cross_entropy', ''),  # aten.size.default - couldn't find symbolic meta function/decomposition
    xfail('nn.functional.ctc_loss'),  # aten._ctc_loss.Tensor - couldn't find symbolic meta function/decomposition
    xfail('nn.functional.embedding_bag', ''),  # aten._embedding_bag_forward_only.default - couldn't find symbolic meta fun...
    xfail('nn.functional.fractional_max_pool2d', ''),  # argument 'size' must be tuple of ints, but found element of t...
    xfail('nn.functional.fractional_max_pool3d', ''),  # argument 'size' must be tuple of ints, but found element of t...
    xfail('nn.functional.grid_sample', ''),  # aten.grid_sampler_2d.default - couldn't find symbolic meta function/decompos...
    xfail('nn.functional.interpolate', 'linear'),  # aten.upsample_linear1d.vec - couldn't find symbolic meta function/dec...
    xfail('nn.functional.interpolate', 'trilinear'),  # aten.upsample_trilinear3d.vec - couldn't find symbolic meta functi...
    xfail('nn.functional.max_pool1d', ''),  # Trying to call aten.size on a tensor with symbolic shapes.
    xfail('nn.functional.max_pool3d', ''),  # aten.max_pool3d_with_indices.default - couldn't find symbolic meta function/d...
    xfail('nn.functional.max_unpool1d', 'grad'),  # aten.max_unpool2d.default - couldn't find symbolic meta function/decom...
    xfail('nn.functional.max_unpool2d', 'grad'),  # aten.max_unpool2d.default - couldn't find symbolic meta function/decom...
    xfail('nn.functional.max_unpool3d', 'grad'),  # aten.max_unpool3d.default - couldn't find symbolic meta function/decom...
    xfail('nn.functional.multi_margin_loss', ''),  # Could not run 'aten::multi_margin_loss' with arguments from the...
    xfail('nn.functional.multilabel_margin_loss', ''),  # Could not run 'aten::multilabel_margin_loss_forward' with ...
    xfail('nn.functional.pad', 'reflect'),  # aten.reflection_pad1d.default - couldn't find symbolic meta function/decompo...
    xfail('nn.functional.pad', 'replicate'),  # aten.replication_pad1d.default - couldn't find symbolic meta function/deco...
    xfail('nn.functional.pdist', ''),  # Could not run 'aten::_pdist_forward' with arguments from the 'Meta' backend...
    xfail('nn.functional.pixel_unshuffle', ''),  # aten.pixel_unshuffle.default - couldn't find symbolic meta function/deco...
    xfail('nn.functional.smooth_l1_loss', ''),  # aten.size.default - couldn't find symbolic meta function/decomposition
    xfail('normal', 'number_mean'),  # aten.normal.float_Tensor - couldn't find symbolic meta function/decomposition
    xfail('ormqr', ''),  # aten.ormqr.default - couldn't find symbolic meta function/decomposition
    xfail('pca_lowrank', ''),  # aten.mm.default - couldn't find symbolic meta function/decomposition
    xfail('pinverse', ''),  # aten.linalg_pinv.atol_rtol_tensor - couldn't find symbolic meta function/decomposition
    xfail('polygamma', 'polygamma_n_0'),  # aten.polygamma.default - couldn't find symbolic meta function/decomposition
    xfail('polygamma', 'polygamma_n_1'),  # aten.polygamma.default - couldn't find symbolic meta function/decomposition
    xfail('polygamma', 'polygamma_n_2'),  # aten.polygamma.default - couldn't find symbolic meta function/decomposition
    xfail('polygamma', 'polygamma_n_3'),  # aten.polygamma.default - couldn't find symbolic meta function/decomposition
    xfail('polygamma', 'polygamma_n_4'),  # aten.polygamma.default - couldn't find symbolic meta function/decomposition
    xfail('quantile', ''),  # Could not run 'aten::equal' with arguments from the 'Meta' backend.
    xfail('qr', ''),  # aten.linalg_qr.default - couldn't find symbolic meta function/decomposition
    xfail('renorm', ''),  # aten.renorm.default - couldn't find symbolic meta function/decomposition
    xfail('repeat_interleave', ''),  # Cannot call sizes() on tensor with symbolic sizes/strides
    xfail('resize_', ''),  # aten.clone.default - couldn't find symbolic meta function/decomposition
    xfail('resize_as_', ''),  # aten.clone.default - couldn't find symbolic meta function/decomposition
    xfail('roll', ''),  # Tensors of type TensorImpl do not have numel
    xfail('searchsorted', ''),  # Could not run 'aten::searchsorted.Tensor' with arguments from the 'Meta' backend. ...
    xfail('_segment_reduce', 'offsets'),  # aten.segment_reduce.default - couldn't find symbolic meta function/decomposition
    xfail('special.airy_ai', ''),  # aten.special_airy_ai.default - couldn't find symbolic meta function/decomposition
    xfail('special.bessel_y0', ''),  # aten.special_bessel_y0.default - couldn't find symbolic meta function/decomposition
    xfail('special.bessel_y1', ''),  # aten.special_bessel_y1.default - couldn't find symbolic meta function/decomposition
    xfail('special.chebyshev_polynomial_t', ''),  # aten.special_chebyshev_polynomial_t.default - couldn't find symbolic me...
    xfail('special.chebyshev_polynomial_u', ''),  # aten.special_chebyshev_polynomial_u.default - couldn't find symbolic me...
    xfail('special.hermite_polynomial_h', ''),  # aten.special_hermite_polynomial_h.default - couldn't find symbolic meta f...
    xfail('special.hermite_polynomial_he', ''),  # aten.special_hermite_polynomial_he.default - couldn't find symbolic meta...
    xfail('special.laguerre_polynomial_l', ''),  # aten.special_laguerre_polynomial_l.default - couldn't find symbolic meta...
    xfail('special.modified_bessel_i0', ''),  # aten.special_modified_bessel_i0.default - couldn't find symbolic meta funct...
    xfail('special.modified_bessel_i1', ''),  # aten.special_modified_bessel_i1.default - couldn't find symbolic meta funct...
    xfail('special.modified_bessel_k0', ''),  # aten.special_modified_bessel_k0.default - couldn't find symbolic meta funct...
    xfail('special.modified_bessel_k1', ''),  # aten.special_modified_bessel_k1.default - couldn't find symbolic meta funct...
    xfail('special.polygamma', 'special_polygamma_n_0'),  # aten.polygamma.default - couldn't find symbolic meta function/...
    xfail('special.scaled_modified_bessel_k0', ''),  # aten.special_scaled_modified_bessel_k0.default - couldn't find symbo...
    xfail('special.scaled_modified_bessel_k1', ''),  # aten.special_scaled_modified_bessel_k1.default - couldn't find symbo...
    xfail('stft', ''),  # argument 'size' must be tuple of ints, but found element of type torch._C.SymIntNode at...
    xfail('svd_lowrank', ''),  # aten.mm.default - couldn't find symbolic meta function/decomposition
    xfail('take_along_dim', ''),  # dtype of indices should be Long but got Float
    xfail('tensordot', ''),  # aten.size.default - couldn't find symbolic meta function/decomposition
    xfail('trapz', ''),  # aten.size.default - couldn't find symbolic meta function/decomposition
    xfail('trapezoid', ''),  # aten.size.default - couldn't find symbolic meta function/decomposition
    xfail('triangular_solve', ''),  # aten.triangular_solve.default - couldn't find symbolic meta function/decomposition
    xfail('vsplit', ''),  # aten.size.default - couldn't find symbolic meta function/decomposition
    xfail('unique_consecutive', ''),  # aten.unique_consecutive.default - couldn't find symbolic meta function/decomposition
    xfail('unique', ''),  # aten._unique2.default - couldn't find symbolic meta function/decomposition
}
symbolic_tensor_segfaults = {
    skip('nn.functional.batch_norm')  # Segfault??
}

symbolic_tensor_failures.update(symbolic_tensor_segfaults)

outplace_symbolic_tensor_failures = {
    xfail('i0', ''),  # aten.i0.default - couldn't find symbolic meta function/decomposition
    xfail('masked_scatter', ''),  # aten.masked_scatter.default - couldn't find symbolic meta function/decomposition
    xfail('nn.functional.rrelu', ''),  # aten.empty_like.default - couldn't find symbolic meta function/decomposition
}

inplace_symbolic_tensor_failures = {
    # bugs
    xfail('float_power', ''),  # base given to float_power_ has dtype Float but the operation's result requires dtype Double
    # decomp not implemented
    xfail('unique', ''),
    # in-place has a different signature than out-of-place
    xfail('uniform', ''),
    # Views
    xfail('t', ''),
    xfail('transpose', ''),
}

# Copies inputs to inplace operations to avoid inplace modifications
#   to leaves requiring gradient
def _get_safe_inplace(inplace_variant):
    @functools.wraps(inplace_variant)
    def _fn(t, *args, **kwargs):
        return inplace_variant(t.clone(), *args, **kwargs)

    return _fn

def _test_make_fx_helper(self, device, dtype, op, tracing_mode, inplace=False):
    def f(args, kwargs, extra_args, extra_kwargs):
        if extra_args:
            for i, t in extra_args:
                args[i] = t.size()
        if extra_kwargs:
            for k, t in extra_kwargs.items():
                kwargs[k] = t.size()

        fn = _get_safe_inplace(op.get_inplace()) if inplace else op.op
        return fn(*args, **kwargs)
    sample_inputs_itr = op.sample_inputs(device, dtype, requires_grad=False)
    new_f = None

    # Limit ourselves to first 100 inputs so symbolic tracing tests don't take too long
    for sample_input in itertools.islice(sample_inputs_itr, 100):
        if inplace and sample_input.broadcasts_input:
            continue
        args = [sample_input.input] + list(sample_input.args)
        kwargs = sample_input.kwargs

        # If any argument is a torch.Size(), maybe get dynamic shapes for it by:
        # - Create a temporary Tensor whose size is the torch.Size() we want. Note that
        #   we use an expanded Tensor as we cannot pass "meta" Tensors to make_fx.
        # - Pass it to make_fx such that it is is converted to a proxy Tensor
        # - Unpack the size in the wrapper to get a torch.Size with dynamic shapes (in
        #   symbolic mode, a no-op otherwise)
        extra_args = []
        extra_kwargs = {}
        for i, arg in enumerate(args):
            if isinstance(arg, torch.Size):
                extra_args.append((i, torch.empty(arg, device="cpu")))
        for key, value in kwargs.items():
            if isinstance(value, torch.Size):
                extra_kwargs[key] = torch.empty(value, device="cpu")

        try:
            new_f = make_fx(f, tracing_mode=tracing_mode)(args, kwargs, extra_args, extra_kwargs)
        except DynamicOutputShapeException as e:
            self.skipTest("Dynamic output shape operation in trace")
        for arg in args:
            if isinstance(arg, torch.Tensor) and arg.dtype == torch.float:
                arg.uniform_(0, 1)
        try:
            old_out = f(args, kwargs, extra_args, extra_kwargs)
        except Exception:
            continue
        new_out = wrapper_set_seed(new_f, args, kwargs, extra_args, extra_kwargs)
        self.assertEqual(new_out, old_out)

class TestProxyTensorOpInfo(TestCase):
    @ops(op_db, allowed_dtypes=(torch.float,))
    @skipOps('TestProxyTensorOpInfo', 'test_make_fx_exhaustive', make_fx_failures)
    def test_make_fx_exhaustive(self, device, dtype, op):
        _test_make_fx_helper(self, device, dtype, op, "real")

    @ops(op_db, allowed_dtypes=(torch.float,))
    @skipOps('TestProxyTensorOpInfo', 'test_make_fx_fake_exhaustive', make_fx_failures.union(fake_tensor_failures))
    def test_make_fx_fake_exhaustive(self, device, dtype, op):
        _test_make_fx_helper(self, device, dtype, op, "fake")

    @ops(op_db, allowed_dtypes=(torch.float,))
    @skipOps('TestProxyTensorOpInfo', 'test_make_fx_symbolic_exhaustive',
             make_fx_failures | fake_tensor_failures | symbolic_tensor_failures | outplace_symbolic_tensor_failures)
    def test_make_fx_symbolic_exhaustive(self, device, dtype, op):
        _test_make_fx_helper(self, device, dtype, op, "symbolic")

    @ops(op_db, allowed_dtypes=(torch.float,))
    @skipOps('TestProxyTensorOpInfo', 'test_make_fx_symbolic_exhaustive_inplace',
             make_fx_failures | fake_tensor_failures | symbolic_tensor_failures | inplace_symbolic_tensor_failures)
    def test_make_fx_symbolic_exhaustive_inplace(self, device, dtype, op):
        if not op.get_inplace():
            self.skipTest("No inplace variable for this op")
        _test_make_fx_helper(self, device, dtype, op, "symbolic", inplace=True)


only_for = ("cpu")
instantiate_device_type_tests(TestProxyTensorOpInfo, globals(), only_for=only_for)


if __name__ == '__main__':
    run_tests()<|MERGE_RESOLUTION|>--- conflicted
+++ resolved
@@ -40,7 +40,7 @@
 def show_guards(gm):
     names = [strip_end(n, "_1") for n in fx_placeholder_targets(gm)]
     return "\n".join(
-        gm.shape_env.produce_guards(fx_placeholder_vals(gm), names, _simplified=True)
+        gm.shape_env.produce_guards(fx_placeholder_vals(gm), names, _simplified=True, constraint_inputs=None)
     )
 
 
@@ -145,6 +145,22 @@
         r2 = f(*new_inps)
         self.assertEqual(r1, r2)
 
+    def test_pre_autograd_mode_stack(self):
+        def f(a):
+            b = torch.ones(4, 4)
+            return torch.matmul(a, b)
+        # We expect to see matmul in the trace - it should NOT be decomposed into mm.
+        # Also, torch.ones() doesn't show up in the trace.
+        # This is annoying but expected: ones() never dispatches to the Autograd dispatch key,
+        # so our mode never sees it - it goes directly to the BackendSelect key.
+        fx_g = make_fx(f, pre_autograd=True)(torch.ones(4, 4))
+        self.assertExpectedInline(fx_g.code.strip(), """\
+def forward(self, a_1):
+    ones = torch.ops.aten.ones.default([4, 4], device = device(type='cpu'), pin_memory = False)
+    matmul = torch.ops.aten.matmul.default(a_1, ones);  a_1 = ones = None
+    return matmul""")
+
+
     def test_make_fx_simple(self):
         def f(x):
             return torch.sin(x)
@@ -270,6 +286,16 @@
         self.assertFalse(is_any_sum(traced))
         self.assertFalse(is_any_sigmoid(traced))  # this fails, sigmoid is traced with LoggingTensor
         self.assertTrue(is_any_digamma(traced))
+
+    # See https://github.com/pytorch/pytorch/issues/97541
+    def test_empty_like_doesnt_burn_in_defaults(self):
+        def f(x):
+            return torch.empty_like(x)
+        out = make_fx(f)(torch.randn(3))
+        self.assertExpectedInline(out.code.strip(), """\
+def forward(self, x_1):
+    empty_like = torch.ops.aten.empty_like.default(x_1, pin_memory = False);  x_1 = None
+    return empty_like""")
 
     def test_proxy_tensor_mode_with_decomp_table_preserves_proxy(self):
         def f(x):
@@ -622,7 +648,7 @@
                 return NotImplemented
             return beta * a + alpha * (b @ c)
 
-        decomposed_fx = make_fx(f, {aten.addmm.default: addmm})(*inps)
+        decomposed_fx = make_fx(f, decomposition_table={aten.addmm.default: addmm})(*inps)
 
         self.assertEqual(fx_g(*inps), decomposed_fx(*inps))
         self.assertEqual(len([n for n in fx_g.graph.nodes if n.target == aten.addmm.default]), 2)
@@ -842,7 +868,7 @@
         self.assertTrue(eval_guards(gm, torch.randn(4, 5)))
         self.assertEqual(repr(bind_symbols(gm, torch.randn(4, 5))), "{s0: 4, s1: 5}")
         self.assertFalse(eval_guards(gm, torch.randn(25, 5)))
-        self.assertExpectedInline(show_guards(gm), """x.size()[0] < 20""")
+        self.assertExpectedInline(show_guards(gm), """L['x'].size()[0] < 20""")
 
     @unittest.skipIf(not HAS_CUDA, 'CUDA-only test')
     def test_cpu_scalar_cuda(self):
@@ -1103,7 +1129,7 @@
         gm = self._test_dynamic(f, [(1, 6), (8, 1)], test_inputs)
         self.assertTrue(eval_guards(gm, torch.randn(1, 10), torch.randn(6, 1)))
         self.assertFalse(eval_guards(gm, torch.randn(1, 2), torch.randn(4, 1)))
-        self.assertExpectedInline(show_guards(gm), """2*a.size()[1]*b.size()[0] > 20""")
+        self.assertExpectedInline(show_guards(gm), """2*L['a'].size()[1]*L['b'].size()[0] > 20""")
 
     def test_new_empty(self):
         def f(a, b):
@@ -1197,7 +1223,7 @@
         from torch._dynamo.source import LocalSource
         self.assertExpectedInline(
             str(fx_g.shape_env.produce_guards(fx_placeholder_vals(fx_g), [LocalSource("a"), LocalSource("b")])),
-            """['a.size()[0] == 2*b.size()[0]', 'a.stride()[0] == 1', 'a.storage_offset() == 0', 'b.stride()[0] == 1', 'b.storage_offset() == 0', '2 <= b.size()[0]']"""  # noqa: B950
+            """["L['a'].size()[0] == 2*L['b'].size()[0]", "L['a'].stride()[0] == 1", "L['a'].storage_offset() == 0", "L['b'].stride()[0] == 1", "L['b'].storage_offset() == 0", "2 <= L['b'].size()[0]"]"""  # noqa: B950
         )
 
     def test_sym_storage_offset(self):
@@ -1330,12 +1356,6 @@
     xfail('polar'),
     xfail('linalg.eig'),
     xfail('linalg.eigvals'),
-<<<<<<< HEAD
-    skip('masked.logsumexp', ''),  # Tensors of type TensorImpl do not have numel
-    xfail('masked.cumprod', ''),  # aten._to_copy.default - couldn't find symbolic meta function/decomposition
-    xfail('addmv', ''),  # aten.addmv.default - couldn't find symbolic meta function/decomposition
-=======
->>>>>>> 28621208
     xfail('cdist', ''),  # aten.size.default - couldn't find symbolic meta function/decomposition
     xfail('cholesky_solve', ''),  # Could not run 'aten::_cholesky_solve_helper' with arguments from the 'Meta' back...
     xfail('column_stack', ''),  # Tensors of type TensorImpl do not have numel
