# Copyright (c) Meta Platforms, Inc. and affiliates
# Owner(s): ["oncall: distributed"]

import copy
import functools
import unittest
from unittest.mock import patch

import torch
import torch._dynamo
import torch._dynamo.testing
import torch.distributed as dist
import torch.nn as nn
from torch._C import FileCheck
from torch._inductor.utils import run_and_get_triton_code
from torch.distributed._tensor import (
    DeviceMesh,
    DTensor,
    init_device_mesh,
    Replicate,
    Shard,
)
from torch.distributed._tensor.placement_types import _Partial
from torch.distributed.algorithms._checkpoint.checkpoint_wrapper import (
    checkpoint_wrapper,
    CheckpointImpl,
)
from torch.distributed.fsdp import FullyShardedDataParallel as FSDP
from torch.distributed.tensor.parallel import (
    ColwiseParallel,
    parallelize_module,
    PrepareModuleInput,
    PrepareModuleOutput,
    RowwiseParallel,
)
from torch.testing._internal.common_distributed import (
    run_with_both_funcol_impls,
    run_with_both_funcol_impls_with_arg,
    skip_if_lt_x_gpu,
)
from torch.testing._internal.common_utils import (
    instantiate_parametrized_tests,
    parametrize,
    run_tests,
)
from torch.testing._internal.distributed._tensor.common_dtensor import (
    DTensorTestBase,
    MLPModule,
    with_comms,
)
from torch.testing._internal.distributed.fake_pg import FakeStore
from torch.utils._triton import has_triton
from torch.utils.checkpoint import checkpoint


class SimpleModel(nn.Module):
    def __init__(self, device):
        super().__init__()
        self.mlp_0 = MLPModule(device)
        self.mlp_1 = MLPModule(device)

    def forward(self, input):
        return self.mlp_1(self.mlp_0(input))


def extract_graph(fx_g, _, graph_cell):
    graph_cell[0] = fx_g
    return fx_g


# Make a custom compiler that runs aot autograd but extracts the fw graph
fw_graph_cell = [None]
bw_graph_cell = [None]
fw_compiler = functools.partial(extract_graph, graph_cell=fw_graph_cell)
bw_compiler = functools.partial(extract_graph, graph_cell=bw_graph_cell)

from functorch.compile import min_cut_rematerialization_partition
from torch._dynamo.backends.common import aot_autograd

aot_eager_graph = aot_autograd(
    fw_compiler=fw_compiler,
    bw_compiler=bw_compiler,
    partition_fn=min_cut_rematerialization_partition,
)


@instantiate_parametrized_tests
class TestDTensorCompile(torch._dynamo.test_case.TestCase):
    def setUp(self):
        super().setUp()
        fake_store = FakeStore()
        dist.init_process_group(
            "fake", store=fake_store, rank=0, world_size=self.world_size
        )

    def tearDown(self):
        super().tearDown()
        dist.destroy_process_group()

    @property
    def device_type(self) -> str:
        return "cuda" if torch.cuda.is_available() else "cpu"

    @property
    def world_size(self) -> int:
        return 2

    @run_with_both_funcol_impls
    def test_placement_compile(self):
        def fn(x):
            a = 0
            if x.is_replicate():
                a += 1
            if x.is_shard():
                a += 2
                if x.dim < 0:
                    raise RuntimeError("dim < 0")
            if x.is_shard(0):
                a += 2
            if x.is_shard(dim=0):
                a += 2
            if x.is_shard(dim=None):
                a += 2
            if x.is_partial():
                a += 3
            return a

        compiled_fn = torch.compile(backend="aot_eager", fullgraph=True)(fn)

        for x in [Shard(0), Replicate(), _Partial()]:
            opt_fn = fn(x)
            compiled_out = compiled_fn(x)
            self.assertEqual(opt_fn, compiled_out)

    @run_with_both_funcol_impls
    def test_device_mesh_compile(self):
        def fn(x):
            # test size()
            a = x.size()
            b = x.size(0)
            c = x.size(mesh_dim=0)
            size = a + b + c
            # test get_coordinate()
            coord = x.get_coordinate()
            # test get_group()
            group = x.get_group()
            return size, coord, group

        compiled_fn = torch.compile(backend="aot_eager", fullgraph=True)(fn)

        mesh = DeviceMesh(self.device_type, torch.arange(self.world_size))
        opt_fn = fn(mesh)
        compiled_out = compiled_fn(mesh)
        self.assertEqual(opt_fn, compiled_out)

    @run_with_both_funcol_impls
    def test_fakify_dtensor(self):
        mesh = DeviceMesh(self.device_type, torch.arange(self.world_size))

        # pass in DTensor as inputs/outputs to the function
        def fn(x):
            return x

        x = DTensor.from_local(torch.rand(1), mesh, [Shard(0)], run_check=False)
        ref = fn(x)

        opt_fn = torch.compile(fn, backend="aot_eager", fullgraph=True)
        res = opt_fn(x)
        self.assertEqual(res, ref)

    @run_with_both_funcol_impls
    def test_dynamo_dtensor(self):
        mesh = DeviceMesh(self.device_type, torch.arange(self.world_size))

        # test passing in DTensor as inputs/outputs and run some tensor computation
        def fn(x):
            return x * x + 2

        x = DTensor.from_local(torch.rand(1), mesh, [Shard(0)], run_check=False)
        ref = fn(x)

        opt_fn = torch.compile(fn, backend="aot_eager", fullgraph=True)
        res = opt_fn(x)
        self.assertEqual(res, ref)

<<<<<<< HEAD
    @run_with_both_funcol_impls
=======
    def test_dtensor_attribute_access_on_intermediate(self):
        mesh = DeviceMesh(self.device_type, torch.arange(self.world_size))

        def fn(x):
            tmp = x * 2
            if tmp.placements[0].is_shard():
                return tmp._local_tensor + 2
            else:
                return tmp._local_tensor + 3

        x = DTensor.from_local(torch.ones(4), mesh, [Shard(0)], run_check=False)
        ref = fn(x)

        opt_fn = torch.compile(fn, backend="aot_eager", fullgraph=True)
        res = opt_fn(x)
        self.assertEqual(res, ref)

>>>>>>> 372d078f
    def test_dynamo_dtensor_from_local(self):
        mesh = DeviceMesh(self.device_type, torch.arange(self.world_size))

        # create DTensor inside fn and run some compute
        def fn(x):
            dt = DTensor.from_local(x, mesh, [Replicate()], run_check=False)
            return dt.to_local() + 2

        # below is the op approach for reference
        # from torch.distributed._tensor.api import _FromTorchTensor
        # def from_local_tensor(x):
        #     return _FromTorchTensor.apply(x, mesh, [Replicate()], False)

        # _dt_lib_def = torch.library.Library("dtensor", "DEF")
        # _dt_lib_def.define("from_local(Tensor self) -> Tensor")

        # _dt_lib_impl = torch.library.Library("dtensor", "IMPL")
        # _dt_lib_impl.impl("from_local", from_local_tensor, "Autograd")

        x = torch.ones(1, requires_grad=True)
        ref = fn(x)
        cnt = torch._dynamo.testing.CompileCounterWithBackend("aot_eager")
        opt_fn = torch.compile(fn, backend=cnt, fullgraph=True)
        res = opt_fn(x)
        # backward should work as well
        res.sum().backward()

        self.assertEqual(res, ref)
        self.assertEqual(cnt.frame_count, 1)

        # test if user calls from_local with mesh/placements as kwargs and that should still work
        def from_local_kwargs_fn(x):
            dt = DTensor.from_local(
                x, device_mesh=mesh, placements=[Replicate()], run_check=False
            )
            return dt.to_local() + 2

        ref = from_local_kwargs_fn(x)
        opt_kwargs_fn = torch.compile(from_local_kwargs_fn, backend=cnt, fullgraph=True)
        res = opt_kwargs_fn(x)
        self.assertEqual(res, ref)
        self.assertEqual(cnt.frame_count, 2)

    @run_with_both_funcol_impls
    def test_dynamo_dtensor_from_local_redistribute(self):
        mesh = DeviceMesh(self.device_type, torch.arange(self.world_size))

        # pass in tensor as inputs/outputs, create DTensor and run redistribute
        # (allgather collective) inside the fn
        def fn(x):
            dt = DTensor.from_local(x, mesh, [Shard(0)], run_check=False)
            return dt.redistribute(mesh, [Replicate()]).to_local() + 2

        x = torch.ones(1)
        ref = fn(x)
        cnt = torch._dynamo.testing.CompileCounterWithBackend("aot_eager")
        opt_fn = torch.compile(fn, backend=cnt, fullgraph=True)
        res = opt_fn(x)
        self.assertEqual(res, ref)

        def redistribute_kwargs_fn(x):
            dt = DTensor.from_local(x, mesh, [Shard(0)], run_check=False)
            return (
                dt.redistribute(device_mesh=mesh, placements=[Replicate()]).to_local()
                + 2
            )

        x = torch.ones(1)
        ref = redistribute_kwargs_fn(x)
        opt_kwargs_fn = torch.compile(
            redistribute_kwargs_fn, backend=cnt, fullgraph=True
        )
        res = opt_kwargs_fn(x)
        self.assertEqual(res, ref)

    @unittest.skipIf(not has_triton(), "Inductor+gpu needs triton and recent GPU arch")
    @skip_if_lt_x_gpu(1)
    # TODO: somehow inductor bg compile threads are causing hangs at exit with distributed work dtor
    @patch.object(torch._inductor.config, "compile_threads", 1)
    @patch.object(torch._inductor.config, "reorder_for_compute_comm_overlap", True)
    @run_with_both_funcol_impls_with_arg
    def test_tp_compile_comm_reordering(self, use_native_funcol):
        class FakeAttention(nn.Module):
            def __init__(self):
                super().__init__()
                self.wq = nn.Linear(16, 16)
                self.wk = nn.Linear(16, 16)
                self.wv = nn.Linear(16, 16)
                self.wo = nn.Linear(16, 16)

            def forward(self, x):
                xq = self.wq(x)
                xk = self.wk(x)
                xv = self.wv(x)
                # fake attention:
                xo = xq + xk + xv
                return self.wo(xo)

        class FakeTransformerBlock(nn.Module):
            def __init__(self):
                super().__init__()
                self.attn = FakeAttention()

            def forward(self, x):
                return self.attn(x)

        class FakeTransformer(nn.Module):
            def __init__(self):
                super().__init__()
                self.block = FakeTransformerBlock()

            def forward(self, input):
                return self.block(input)

        model = FakeTransformer().to(self.device_type)

        tp_mesh = init_device_mesh("cuda", (2,), mesh_dim_names=("tp",))

        # apply sequence parallel
        parallel_plan = {
            "attn": PrepareModuleInput(
                input_layouts=Shard(0), desired_input_layouts=Replicate()
            ),
            "attn.wq": ColwiseParallel(),
            "attn.wk": ColwiseParallel(),
            "attn.wv": ColwiseParallel(),
            "attn.wo": RowwiseParallel(output_layouts=Shard(0)),
        }

        parallelize_module(
            module=model.block,
            device_mesh=tp_mesh,
            parallelize_plan=parallel_plan,
        )

        cnt = torch._dynamo.testing.CompileCounterWithBackend("inductor")
        compiled_model = torch.compile(model, backend=cnt, fullgraph=True)
        inp = torch.rand(20, 16).to(self.device_type)
        out = compiled_model(inp)
        out.sum().backward()
        self.assertEqual(cnt.frame_count, 1)

        code = run_and_get_triton_code(compiled_model, inp)
        if use_native_funcol:
            FileCheck().check(
                "buf0 = torch.ops._c10d_functional.all_gather_into_tensor.default(primal"
            ).check("buf1 = torch.ops._c10d_functional.wait_tensor.default(buf0").check(
                "extern_kernels.mm(buf0,"
            ).run(
                code
            )
        else:
            # Check that `buf2` is correctly waited on before first use.
            # fmt: off
            FileCheck() \
                .check("buf1_work = dist.all_gather_into_tensor(buf1[0]") \
                .check("buf2 = buf1[0]") \
                .check("buf2 = _wait_tensor(buf2)") \
                .check("extern_kernels.mm(buf2,") \
                .run(code)


@instantiate_parametrized_tests
class TestDTensorCompileE2E(DTensorTestBase):
    @property
    def world_size(self):
        return 4

    @with_comms
    @parametrize("is_seq_parallel", [True, False])
    @run_with_both_funcol_impls
    def test_tp_compile_fullgraph(self, is_seq_parallel):
        mesh = DeviceMesh(self.device_type, torch.arange(self.world_size))

        model = SimpleModel(self.device_type)

        colwise_style = (
            ColwiseParallel(input_layouts=Shard(0))
            if is_seq_parallel
            else ColwiseParallel()
        )
        rowwise_style = (
            RowwiseParallel(output_layouts=Shard(0))
            if is_seq_parallel
            else RowwiseParallel()
        )

        if is_seq_parallel:
            # use input preparation to test out the compile of it
            prepare_module_input = PrepareModuleInput(
                input_layouts=Shard(0),
                desired_input_layouts=Replicate(),
            )
            prepare_module_out = PrepareModuleOutput(
                output_layouts=Replicate(),
                desired_output_layouts=Shard(0),
            )
            plan = {
                "mlp_0": prepare_module_input,
                "mlp_0.net1": ColwiseParallel(),
                "mlp_0.net2": rowwise_style,
                "mlp_1.net1": colwise_style,
                "mlp_1.net2": RowwiseParallel(),
                "mlp_1": prepare_module_out,
            }
        else:
            plan = {
                "mlp_0.net1": colwise_style,
                "mlp_0.net2": rowwise_style,
                "mlp_1.net1": colwise_style,
                "mlp_1.net2": rowwise_style,
            }

        model = parallelize_module(
            model,
            mesh,
            parallelize_plan=plan,
        )
        rng_seed = self.rank if is_seq_parallel else 0
        torch.manual_seed(rng_seed)
        inp = torch.rand(20, 10, device=self.device_type)
        out = model(inp)
        cnt = torch._dynamo.testing.CompileCounterWithBackend("aot_eager")
        compiled_mod = torch.compile(model, backend=cnt, fullgraph=True)
        compiled_out = compiled_mod(inp)
        compiled_out.sum().backward()
        self.assertEqual(compiled_out, out)
        self.assertEqual(cnt.frame_count, 1)

    @with_comms
    @skip_if_lt_x_gpu(4)
    @run_with_both_funcol_impls
    def test_2d_fsdp_tp_compile(self):
        data_parallel_size = 2
        model = SimpleModel(self.device_type)
        model_copy = copy.deepcopy(model)

        # 2-D mesh is [dp, tp]
        twod_mesh = init_device_mesh(
            "cuda",
            (data_parallel_size, self.world_size // data_parallel_size),
            mesh_dim_names=["dp", "tp"],
        )

        fsdp_pg = twod_mesh.get_group(mesh_dim=0)

        inp = torch.rand(20, 10, device=self.device_type)
        parallelize_plan = {
            "mlp_0.net1": ColwiseParallel(),
            "mlp_0.net2": RowwiseParallel(),
            "mlp_1.net1": ColwiseParallel(),
            "mlp_1.net2": RowwiseParallel(),
        }
        tp_model = parallelize_module(model, twod_mesh["tp"], parallelize_plan)
        eager_2d = FSDP(
            tp_model,
            device_id=self.rank,
            use_orig_params=True,
            device_mesh=twod_mesh["dp"],
        )
        out = eager_2d(inp)
        tp_model2 = parallelize_module(
            model_copy,
            twod_mesh["tp"],
            parallelize_plan,
        )
        fsdp_2d = FSDP(
            tp_model2,
            device_id=self.rank,
            use_orig_params=True,
            device_mesh=twod_mesh["dp"],
        )

        # TODO: once aot autograd support is ready we can just use default backend
        cnt = torch._dynamo.testing.CompileCounterWithBackend("aot_eager")
        compiled_2d = torch.compile(fsdp_2d, backend=cnt)
        compiled_output = compiled_2d(inp)

        self.assertEqual(out, compiled_output)
        self.assertEqual(cnt.frame_count, 1)

    @with_comms
    @skip_if_lt_x_gpu(4)
    @run_with_both_funcol_impls
    def test_2d_fsdp_tp_ac_compile(self):
        dp_degree = 2
        tp_degree = self.world_size // dp_degree
        model = SimpleModel(self.device_type)
        model_copy = copy.deepcopy(model)

        # 2-D mesh is [dp, tp]
        mesh_2d = init_device_mesh(
            "cuda", mesh_shape=(dp_degree, tp_degree), mesh_dim_names=("dp", "tp")
        )

        inp = torch.rand(20, 10, device=self.device_type)
        parallelize_plan = {
            "mlp_0.net1": ColwiseParallel(),
            "mlp_0.net2": RowwiseParallel(),
            "mlp_1.net1": ColwiseParallel(),
            "mlp_1.net2": RowwiseParallel(),
        }
        tp_model = parallelize_module(model, mesh_2d["tp"], parallelize_plan)
        tp_model = checkpoint_wrapper(
            tp_model,
            checkpoint_impl=CheckpointImpl.NO_REENTRANT,
            checkpoint_fn=checkpoint,
            use_reentrant=False,
        )
        eager_2d = FSDP(tp_model, device_mesh=mesh_2d["dp"], use_orig_params=True)

        tp_model2 = parallelize_module(model_copy, mesh_2d["tp"], parallelize_plan)
        fsdp_2d = FSDP(
            tp_model2,
            device_mesh=mesh_2d["dp"],
            use_orig_params=True,
        )
        # TODO: once aot autograd support is ready we can just use default backend
        compiled_2d = torch.compile(fsdp_2d, backend="aot_eager")

        # forward pass
        out = eager_2d(inp)
        compiled_output = compiled_2d(inp)
        self.assertEqual(out, compiled_output)

        # backward pass
        out.sum().backward()
        compiled_output.sum().backward()

        # compare the gradients:
        for n, p in zip(fsdp_2d.parameters(), compiled_2d.parameters()):
            self.assertEqual(n.grad, p.grad)

    @with_comms
    @skip_if_lt_x_gpu(4)
    @run_with_both_funcol_impls
    def test_compile_dtensor_redistribute_backward(self):
        mesh = DeviceMesh(device_type="cuda", mesh=torch.arange(self.world_size))

        def fn(x, y):
            dt = DTensor.from_local(x.reshape(2, 4), mesh, [Shard(0)], run_check=False)
            dt2 = DTensor.from_local(y.reshape(4, 2), mesh, [Shard(1)], run_check=False)
            dt_out = torch.matmul(dt, dt2)
            dt_out_redistribute = dt_out.redistribute(mesh, [Replicate()])
            return dt_out_redistribute.to_local()

        opt_fn = torch.compile(fn, backend=aot_eager_graph, fullgraph=True)

        x_ref = torch.arange(8, requires_grad=True, dtype=torch.float32)
        y_ref = torch.arange(8, requires_grad=True, dtype=torch.float32)
        ref = fn(x_ref, y_ref)

        x = torch.arange(8, requires_grad=True, dtype=torch.float32)
        y = torch.arange(8, requires_grad=True, dtype=torch.float32)
        res = opt_fn(x, y)

        self.assertEqual(res, ref)

        # Now run and assert the backward + gradients
        ref.sum().backward()
        res.sum().backward()

        self.assertEqual(x_ref.grad, x.grad)
        self.assertEqual(y_ref.grad, y.grad)


if __name__ == "__main__":
    run_tests()<|MERGE_RESOLUTION|>--- conflicted
+++ resolved
@@ -183,9 +183,7 @@
         res = opt_fn(x)
         self.assertEqual(res, ref)
 
-<<<<<<< HEAD
-    @run_with_both_funcol_impls
-=======
+    @run_with_both_funcol_impls
     def test_dtensor_attribute_access_on_intermediate(self):
         mesh = DeviceMesh(self.device_type, torch.arange(self.world_size))
 
@@ -203,7 +201,7 @@
         res = opt_fn(x)
         self.assertEqual(res, ref)
 
->>>>>>> 372d078f
+    @run_with_both_funcol_impls
     def test_dynamo_dtensor_from_local(self):
         mesh = DeviceMesh(self.device_type, torch.arange(self.world_size))
 
