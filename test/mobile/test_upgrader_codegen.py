--- conflicted
+++ resolved
@@ -26,14 +26,6 @@
         )
         with tempfile.TemporaryDirectory() as tmpdirname:
             write_cpp(tmpdirname, sorted_upgrader_list)
-<<<<<<< HEAD
-            with open(os.path.join(tmpdirname, 'upgrader_mobile.cpp')) as file_name:
-                actual_output = [line.strip() for line in file_name if line]
-            with open(str(upgrader_mobile_cpp_path)) as file_name:
-                expect_output = [line.strip() for line in file_name if line]
-            actual_output_filtered = list(filter(lambda token: len(token) != 0, actual_output))
-            expect_output_filtered = list(filter(lambda token: len(token) != 0, expect_output))
-=======
             with open(os.path.join(tmpdirname, "upgrader_mobile.cpp")) as file_name:
                 actual_output = [line.strip() for line in file_name if line]
             with open(str(upgrader_mobile_cpp_path)) as file_name:
@@ -44,7 +36,6 @@
             expect_output_filtered = list(
                 filter(lambda token: len(token) != 0, expect_output)
             )
->>>>>>> f34905f6
 
             self.assertEqual(actual_output_filtered, expect_output_filtered)
 
