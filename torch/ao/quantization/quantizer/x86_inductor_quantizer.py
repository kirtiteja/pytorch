import copy
import functools
import itertools
import operator
import warnings
from dataclasses import dataclass
from typing import Any, Callable, Dict, List, Optional, Sequence, Set, Tuple

import torch
import torch.nn.functional as F
from torch.ao.quantization.fake_quantize import (
    FakeQuantize,
    FusedMovingAvgObsFakeQuantize,
)
from torch.ao.quantization.observer import (
    HistogramObserver,
    MovingAverageMinMaxObserver,
    MovingAveragePerChannelMinMaxObserver,
    PerChannelMinMaxObserver,
    PlaceholderObserver,
)
from torch.ao.quantization.pt2e.graph_utils import find_sequential_partitions
from torch.ao.quantization.qconfig import _ObserverOrFakeQuantizeConstructor
from torch.ao.quantization.quantizer.quantizer import (
    QuantizationAnnotation,
    QuantizationSpec,
    Quantizer,
    SharedQuantizationSpec,
)
from torch.ao.quantization.quantizer.xnnpack_quantizer_utils import (
    _is_annotated,
    get_bias_qspec,
    get_input_act_qspec,
    get_output_act_qspec,
    get_weight_qspec,
    OperatorConfig,
    OperatorPatternType,
    QuantizationConfig,
)
from torch.fx import Node
from torch.fx.passes.utils.source_matcher_utils import (
    get_source_partitions,
    SourcePartition,
)

__all__ = [
    "X86InductorQuantizer",
    "get_default_x86_inductor_quantization_config",
]


@dataclass
class _X86InductorQuantizationAnnotation(QuantizationAnnotation):
    # _is_output_of_quantized_pattern:
    #  * Node as output node of a fusion pattern.
    #  * The fusion pattern supports int8 data type.
    #  * The fusion pattern has inputs annotated to insert observer.
    _is_output_of_quantized_pattern: bool = False


# Operators that:
# 1. Operators are optimized to run with int8 when int8 input provided.
# 2. Operators do not support int8 input and produce fp32 output.
int8_in_int8_out_ops: Set = {
    torch.ops.aten.max_pool2d.default,
    torch.ops.aten.cat.default,
    torch.ops.aten.avg_pool2d.default,
    torch.ops.aten.adaptive_avg_pool2d.default,
    torch.ops.aten.flatten.using_ints,
}

# Operators that support the int8 data type for quantization config propagation.
# A superset of int8_in_int8_out_ops incorporating additional operators.
propagation_quantizable_ops = int8_in_int8_out_ops

# Operators support the int8 data type
# and recipe is configured by default in X86InductorQuantizer.
default_quantizable_ops = propagation_quantizable_ops | {
    torch.ops.aten.conv2d.default,
    torch.ops.aten.linear.default,
}

# A superset of default_quantizable_ops includes operators support the int8 data type
# but not enabled by default recipe of X86InductorQuantizer.
quantizable_ops = default_quantizable_ops

QUANT_ANNOTATION_KEY = "quantization_annotation"


def _map_module_function_to_aten_operator_type():
    module_function_to_aten_operator: Dict[Callable, torch._ops.OpOverloadPacket] = {}
    map_list = (
        ([torch.nn.Conv2d, F.conv2d], torch.ops.aten.conv2d.default),
        ([torch.nn.Linear, F.linear], torch.ops.aten.linear.default),
        ([torch.nn.MaxPool2d, F.max_pool2d], torch.ops.aten.max_pool2d.default),
        (
            [
                torch.cat,
            ],
            torch.ops.aten.cat.default,
        ),
        ([torch.nn.AvgPool2d, F.avg_pool2d], torch.ops.aten.avg_pool2d.default),
        (
            [torch.nn.AdaptiveAvgPool2d, F.adaptive_avg_pool2d],
            torch.ops.aten.adaptive_avg_pool2d.default,
        ),
        (
            [
                torch.flatten,
            ],
            torch.ops.aten.flatten.using_ints,
        ),
    )
    for map_item in map_list:
        module_function_to_aten_operator.update(dict.fromkeys(map_item[0], map_item[1]))  # type: ignore[call-overload]
    return module_function_to_aten_operator


def _mark_nodes_as_annotated(nodes: List[Node]):
    for node in nodes:
        if node is not None:
            if QUANT_ANNOTATION_KEY not in node.meta:
                node.meta[QUANT_ANNOTATION_KEY] = _X86InductorQuantizationAnnotation()
            node.meta[QUANT_ANNOTATION_KEY]._annotated = True


def _is_node_annotated(_node):
    """
    return True if the node is annotated, otherwise return False
    """
    return (
        QUANT_ANNOTATION_KEY in _node.meta
        and _node.meta[QUANT_ANNOTATION_KEY]._annotated
    )


def _is_any_annotated(nodes: List[Node]):
    """
    Given a list of nodes (that represents an operator pattern),
    check if any of the node is annotated, return True if any of the node
    is annotated, otherwise return False.
    """
    return any(_is_node_annotated(node) for node in nodes)


def _is_all_annotated(nodes: List[Node]):
    """
    Given a list of nodes (that represents an operator pattern),
    return True if all of the node is annotated, otherwise return False.
    """
    return all(_is_node_annotated(node) for node in nodes)


def _is_quantized_op_pt2e(node: torch.fx.Node):
    """
    Used for pt2e flow to check if the node is a quantized node:
    Case1: the node has been annotated as output node of a fusion pattern.
    Case2: the node has been annotated as single quantized node.
    """
    if not _is_any_annotated([node]):
        # The node has not been annotated, directly return False
        return False
    quantization_annotation = node.meta.get(QUANT_ANNOTATION_KEY, None)
    assert isinstance(quantization_annotation, _X86InductorQuantizationAnnotation)
    return quantization_annotation._is_output_of_quantized_pattern


def _supported_quantized_operators() -> Dict[str, List[OperatorPatternType]]:
    # TODO: Add more supported operators here.
    supported_operators: Dict[str, List[OperatorPatternType]] = {
        "conv2d": [
            [torch.nn.Conv2d],
            [F.conv2d],
        ],
    }

    # Append Conv Optional(Add) Optioinal(ReLU)
    conv_add_relu_options = itertools.product(
        [torch.nn.Conv2d, F.conv2d],
        [torch.add, operator.add, None],  # add
        [torch.nn.ReLU, F.relu, None],  # relu
    )
    for conv_op, add_op, relu_op in conv_add_relu_options:
        if add_op is None:
            # Append Conv ReLU
            supported_operators["conv2d"].append([conv_op, relu_op])  # type: ignore[list-item]
        elif relu_op is None:
            # Append Conv Add
            supported_operators["conv2d"].append([conv_op, add_op])  # type: ignore[list-item]
        else:
            # Append Conv Add ReLU
            supported_operators["conv2d"].append([conv_op, add_op, relu_op])  # type: ignore[list-item]

    return copy.deepcopy(supported_operators)


def _get_supported_x86_inductor_config_and_operators() -> List[OperatorConfig]:
    supported_config_and_operators: List[OperatorConfig] = []
    for quantization_config in [
        get_default_x86_inductor_quantization_config(),
    ]:
        ops = _supported_quantized_operators()
        for pattern_list in ops.values():
            supported_config_and_operators.append(
                OperatorConfig(quantization_config, pattern_list)
            )
    return copy.deepcopy(supported_config_and_operators)


@functools.lru_cache
def get_default_x86_inductor_quantization_config(
    is_qat: bool = False,
    is_dynamic: bool = False,
):
    extra_args: Dict[str, Any] = {"eps": 2**-12}
    if is_qat:
        if is_dynamic:
            act_observer_or_fake_quant_ctr = FakeQuantize
            dynamic_quant_observer = MovingAverageMinMaxObserver.with_args(
                averaging_constant=1
            )
            extra_args["observer"] = dynamic_quant_observer
        else:
            act_observer_or_fake_quant_ctr = FusedMovingAvgObsFakeQuantize  # type: ignore[assignment]
    else:
        if is_dynamic:
            act_observer_or_fake_quant_ctr = PlaceholderObserver  # type: ignore[assignment]
        else:
            act_observer_or_fake_quant_ctr = HistogramObserver  # type: ignore[assignment]

    # Copy from x86 default qconfig from torch/ao/quantization/qconfig.py
    act_quantization_spec = QuantizationSpec(
        dtype=torch.uint8,
        quant_min=0,
        quant_max=255,  # reduce_range=False
        qscheme=torch.per_tensor_affine,
        is_dynamic=is_dynamic,
        observer_or_fake_quant_ctr=act_observer_or_fake_quant_ctr.with_args(
            **extra_args
        ),
    )

    weight_observer_or_fake_quant_ctr: _ObserverOrFakeQuantizeConstructor = (
        FusedMovingAvgObsFakeQuantize if is_qat else PerChannelMinMaxObserver
    )

    if is_qat:
        # Only support per channel quant for now
        extra_args["observer"] = MovingAveragePerChannelMinMaxObserver  # type: ignore[dict-item]
    weight_quantization_spec = QuantizationSpec(
        dtype=torch.int8,
        quant_min=-128,
        quant_max=127,
        qscheme=torch.per_channel_symmetric,
        ch_axis=0,  # 0 corresponding to weight shape = (oc, ic, kh, kw) of conv
        is_dynamic=False,
        observer_or_fake_quant_ctr=weight_observer_or_fake_quant_ctr.with_args(
            **extra_args
        ),
    )
    bias_quantization_spec = None  # will use placeholder observer by default
    quantization_config = QuantizationConfig(
        act_quantization_spec,
        act_quantization_spec,
        weight_quantization_spec,
        bias_quantization_spec,
        is_qat,
    )
    return quantization_config


def _get_supported_config_and_operators() -> List[OperatorConfig]:
    return _get_supported_x86_inductor_config_and_operators()


class X86InductorQuantizer(Quantizer):
    supported_config_and_operators = _get_supported_config_and_operators()
    module_function_to_aten_operator_type = _map_module_function_to_aten_operator_type()

    def __init__(self):
        super().__init__()
        self.global_config: QuantizationConfig = None  # type: ignore[assignment]
        self.operator_type_qconfig: Dict[
            torch._ops.OpOverloadPacket, Optional[QuantizationConfig]
        ] = {}

    @classmethod
    def get_supported_quantization_configs(cls) -> List[QuantizationConfig]:
        op_configs: Set[QuantizationConfig] = set({})
        for spec, _ in cls.supported_config_and_operators:
            op_configs.add(spec)
        return list(op_configs)

    @classmethod
    def get_supported_operator_for_quantization_config(
        cls, quantization_config: Optional[QuantizationConfig]
    ) -> List[OperatorPatternType]:
        if quantization_config is None:
            all_ops = []
            for _, ops in cls.supported_config_and_operators:
                all_ops.extend(ops)
            return all_ops

        for config, ops in cls.supported_config_and_operators:
            if config == quantization_config:
                return ops
        return []

    def set_global(self, quantization_config: QuantizationConfig):
        self.global_config = quantization_config
        return self

    def set_function_type_qconfig(
        self,
        function_type: Callable,
        quantization_config: Optional[QuantizationConfig],
    ) -> "X86InductorQuantizer":
        if function_type in X86InductorQuantizer.module_function_to_aten_operator_type:
            self._set_aten_operator_qconfig(
                X86InductorQuantizer.module_function_to_aten_operator_type[
                    function_type
                ],
                quantization_config,
            )
        else:
            warnings.warn(
                f"function: Unable to customize quantization config for {function_type} by X86InductorQuantizer."
            )
        return self

    def set_module_type_qconfig(
        self,
        module_type: torch.nn.Module,
        quantization_config: Optional[QuantizationConfig],
    ) -> "X86InductorQuantizer":
        if module_type in X86InductorQuantizer.module_function_to_aten_operator_type:
            self._set_aten_operator_qconfig(
                X86InductorQuantizer.module_function_to_aten_operator_type[module_type],
                quantization_config,
            )
        else:
            warnings.warn(
                f"Module: Unable to customize quantization config for {module_type} by X86InductorQuantizer."
            )
        return self

    def _set_aten_operator_qconfig(
        self,
        operator_type: torch._ops.OpOverloadPacket,
        quantization_config: Optional[QuantizationConfig],
    ) -> "X86InductorQuantizer":
        if operator_type in quantizable_ops:
            self.operator_type_qconfig[operator_type] = quantization_config
        else:
            warnings.warn(
                f"operator: Unable to quantize {operator} by X86InductorQuantizer."
            )
        return self

    def _get_aten_operator_qconfig(
        self,
        operator_type: torch._ops.OpOverloadPacket,
    ) -> Optional[QuantizationConfig]:
        if operator_type in self.operator_type_qconfig:
            assert operator_type in quantizable_ops
            return self.operator_type_qconfig[operator_type]
        return self.global_config if operator_type in default_quantizable_ops else None

    def _annotate_conv_node_helper(
        self,
        conv_node: torch.fx.Node,
        annotate_output: bool,
        quantization_config: QuantizationConfig,
    ) -> None:
        """Helper function to annotate the conv node"""
        input_qspec_map = {}
        input_node = conv_node.args[0]
        assert isinstance(input_node, Node)
        input_qspec_map[input_node] = get_input_act_qspec(quantization_config)
        weight_node = conv_node.args[1]
        assert isinstance(weight_node, Node)
        input_qspec_map[weight_node] = get_weight_qspec(quantization_config)
        bias_node = None if len(conv_node.args) == 2 else conv_node.args[2]
        if isinstance(bias_node, Node):
            input_qspec_map[bias_node] = get_bias_qspec(quantization_config)
        if annotate_output:
            conv_node.meta[QUANT_ANNOTATION_KEY] = _X86InductorQuantizationAnnotation(
                input_qspec_map=input_qspec_map,
                _annotated=True,
                _is_output_of_quantized_pattern=True,
            )
        else:
            conv_node.meta[QUANT_ANNOTATION_KEY] = _X86InductorQuantizationAnnotation(
                input_qspec_map=input_qspec_map,
                _annotated=True,
            )

    def _annotate_linear_node_helper(
        self,
        linear_node: torch.fx.Node,
        annotate_output: bool,
        quantization_config: QuantizationConfig,
    ) -> None:
        """Helper function to annotate the linear node"""
        input_qspec_map = {}
        assert linear_node.target in (torch.ops.aten.linear.default,)
        has_bias = len(linear_node.args) == 3
        input_index = 0
        weight_index = 1
        bias_index = 2

        input_node = linear_node.args[input_index]
        assert isinstance(input_node, Node)
        input_qspec_map[input_node] = get_input_act_qspec(quantization_config)

        weight_node = linear_node.args[weight_index]
        assert isinstance(weight_node, Node)
        input_qspec_map[weight_node] = get_weight_qspec(quantization_config)

        bias_node = linear_node.args[bias_index] if has_bias else None
        if isinstance(bias_node, Node):
            input_qspec_map[bias_node] = get_bias_qspec(quantization_config)

        if annotate_output:
            linear_node.meta[QUANT_ANNOTATION_KEY] = _X86InductorQuantizationAnnotation(
                input_qspec_map=input_qspec_map,
                _annotated=True,
                _is_output_of_quantized_pattern=True,
            )
        else:
            linear_node.meta[QUANT_ANNOTATION_KEY] = _X86InductorQuantizationAnnotation(
                input_qspec_map=input_qspec_map, _annotated=True
            )

    def _get_output_nodes_of_partitions(
        self,
        partition_list: List[SourcePartition],
    ) -> List[torch.fx.Node]:
        """Helper function to get the output node list from partition list"""
        output_node_list = []
        for partition in partition_list:
            if len(partition.output_nodes) > 1:
                raise ValueError("Input partition has more than one output node")
            output_node = partition.output_nodes[0]
            assert isinstance(output_node, Node)
            output_node_list.append(output_node)
        if len(output_node_list) != len(partition_list):
            raise ValueError(
                "length of output_node_list should equal to length of partition_list"
            )
        return output_node_list

    def _get_input_idx_for_binary_node(
        self,
        conv_gemm_node: torch.fx.Node,
        binary_node: torch.fx.Node,
    ):
        """Helper function to check conv_gemm and extra input node index
        for binary node fused with conv_gemm.
        """
        conv_gemm_node_idx = None
        extra_input_node_idx = None
        if (binary_node.args[0].op == "call_function") and (  # type: ignore[union-attr]
            binary_node.args[0] == conv_gemm_node
        ):
            conv_gemm_node_idx = 0
            extra_input_node_idx = 1
        elif (binary_node.args[1].op == "call_function") and (  # type: ignore[union-attr]
            binary_node.args[1] == conv_gemm_node
        ):
            conv_gemm_node_idx = 1
            extra_input_node_idx = 0
        extra_input_node = binary_node.args[extra_input_node_idx]  # type: ignore[index]
        assert isinstance(extra_input_node, Node)
        return conv_gemm_node_idx, extra_input_node_idx

    def annotate(self, model: torch.fx.GraphModule) -> torch.fx.GraphModule:
        """just handling global spec for now"""
        if self.global_config and self.global_config.input_activation.is_dynamic:  # type: ignore[union-attr]
            model = self._annotate_for_dynamic_quantization_config(model)
        else:
            model = self._annotate_for_static_quantization_config(model)
        return model

    def _annotate_for_static_quantization_config(
        self, model: torch.fx.GraphModule
    ) -> torch.fx.GraphModule:
        r"""
        High-level description of quantization recipe for X86 Inductor Backend:
        Step 1: Apply quantization recipe for fusion patterns of conv/linear to enable int8 data type actively.
        Step 2: Propagate quantization annotation for patterns besides conv/linear. Go through the pattern in model
        from start to the end. If a pattern supports computation with int8 data type and inputs connected to
        quantized patterns, annotate its inputs as quantized pattern.
        Step 3: Since in step 2, we only annotate the inputs of quantized pattern. For some quantized patterns,
        such as maxpool2d, which only supports output with int8 data type when the input is with int8 data type,
        we need to annotate the output of this pattern.
        """

        # Step1: Recipe of fusion patterns like conv/linear.
<<<<<<< HEAD
        self._annotate_conv2d_fusion_pattern(model)
        self._annotate_linear_fusion_pattern(model)
=======
        if config.is_qat:
            # Annotate QAT specific pattern: mainly due to BN not folded in prepare_qat
            self._annotate_qat_conv2d_fusion_pattern(model, config)

        self._annotate_conv2d_fusion_pattern(model, config)
        self._annotate_linear_fusion_pattern(model, config)
>>>>>>> 2cef8272

        # Step2: Recipe to propagate annotation for patterns beside conv/linear.
        # Go through all the nodes from start to end.
        # Recipe refer to https://github.com/intel/intel-extension-for-pytorch/blob/
        # 90d19323d96afc53fcc22ba5a7bb3fb07fdd6c1c/intel_extension_for_pytorch/quantization/_recipe.py#L538
        for node in model.graph.nodes:
            self._annotate_propagation_quantizable_pattern(node)

        # Step3: For quantizable ops, such as maxpool2d, we need to quantize its output if it is quantized
        # in inputs. So, we can fuse dq-operator-q into a quantized op.
        # Refer to https://github.com/intel/intel-extension-for-pytorch/blob/
        # 90d19323d96afc53fcc22ba5a7bb3fb07fdd6c1c/intel_extension_for_pytorch/quantization/_recipe.py#L487
        for node in model.graph.nodes:
            self._annotate_output_for_int8_in_int8_out_pattern(node)

        return model

    def _annotate_for_dynamic_quantization_config(
        self, model: torch.fx.GraphModule
    ) -> torch.fx.GraphModule:
        self._annotate_linear_fusion_pattern(model)
        return model

    def _annotate_qat_conv2d_fusion_pattern(
        self, model: torch.fx.GraphModule, config: QuantizationConfig
    ):
        # Annotate QAT Specific patterns
        self._annotate_qat_conv2d_bn_binary_unary(model, config)
        self._annotate_qat_conv2d_bn_binary(model, config)
        self._annotate_qat_conv2d_bn_unary(model, config)
        self._annotate_qat_conv2d_bn(model, config)

    def _annotate_qat_conv2d_bn_binary_unary(
        self, gm: torch.fx.GraphModule, quantization_config: QuantizationConfig
    ) -> None:
        fused_partitions = find_sequential_partitions(
            gm, [torch.nn.Conv2d, torch.nn.BatchNorm2d, operator.add, torch.nn.ReLU]
        )
        for fused_partition in fused_partitions:
            (
                conv_partition,
                bn_partition,
                binary_partition,
                unary_partition,
            ) = fused_partition

            (
                conv_node,
                bn_output_node,
                binary_node,
                unary_node,
            ) = self._get_output_nodes_of_partitions(
                [conv_partition, bn_partition, binary_partition, unary_partition]
            )
            if len(bn_output_node.users) != 1:
                # Conv BN pattern should only has 1 user.
                continue
            (
                bn_output_node_idx,
                extra_input_node_idx,
            ) = self._get_input_idx_for_binary_node(bn_output_node, binary_node)
            if (bn_output_node_idx is None) or (extra_input_node_idx is None):
                continue
            if bn_output_node != binary_node.args[bn_output_node_idx]:
                raise ValueError(f"{bn_output_node} doesn't match input of binary node")
            extra_input_node = binary_node.args[extra_input_node_idx]

            if (
                conv_node.op != "call_function"
                or conv_node.target != torch.ops.aten.conv2d.default
            ):
                continue

            if _is_annotated([unary_node, binary_node, bn_output_node, conv_node]):
                continue

            self._annotate_conv_node_helper(conv_node, False, quantization_config)

            binary_node_input_qspec_map = {}
            binary_node_input_qspec_map[extra_input_node] = get_input_act_qspec(
                quantization_config
            )
            binary_node.meta[QUANT_ANNOTATION_KEY] = _X86InductorQuantizationAnnotation(
                input_qspec_map=binary_node_input_qspec_map,
                _annotated=True,
            )
            unary_node.meta[QUANT_ANNOTATION_KEY] = _X86InductorQuantizationAnnotation(
                # TODO<leslie> Remove the annotate of output in QAT when qat util support pattern matcher.
                output_qspec=get_output_act_qspec(quantization_config),  # type: ignore[arg-type]
                _annotated=True,
                _is_output_of_quantized_pattern=True,
            )
            nodes_to_mark_annotated = list(conv_partition.nodes)
            nodes_to_mark_annotated.extend(list(bn_partition.nodes))
            nodes_to_mark_annotated.extend(list(binary_partition.nodes))
            nodes_to_mark_annotated.extend(list(unary_partition.nodes))
            _mark_nodes_as_annotated(nodes_to_mark_annotated)

    def _annotate_qat_conv2d_bn_binary(
        self, gm: torch.fx.GraphModule, quantization_config: QuantizationConfig
    ) -> None:
        fused_partitions = find_sequential_partitions(
            gm, [torch.nn.Conv2d, torch.nn.BatchNorm2d, operator.add]
        )
        for fused_partition in fused_partitions:
            conv_partition, bn_partition, binary_partition = fused_partition
            (
                conv_node,
                bn_output_node,
                binary_node,
            ) = self._get_output_nodes_of_partitions(
                [conv_partition, bn_partition, binary_partition]
            )
            if len(bn_output_node.users) != 1:
                # Conv BN pattern should only has 1 user.
                continue
            (
                bn_output_node_idx,
                extra_input_node_idx,
            ) = self._get_input_idx_for_binary_node(bn_output_node, binary_node)
            if (bn_output_node_idx is None) or (extra_input_node_idx is None):
                continue
            if bn_output_node != binary_node.args[bn_output_node_idx]:
                raise ValueError(f"{bn_output_node} doesn't match input of binary node")

            extra_input_node = binary_node.args[extra_input_node_idx]

            if (
                conv_node.op != "call_function"
                or conv_node.target != torch.ops.aten.conv2d.default
            ):
                continue

            if _is_annotated([binary_node, bn_output_node, conv_node]):
                continue

            self._annotate_conv_node_helper(conv_node, False, quantization_config)

            binary_node_input_qspec_map = {}
            binary_node_input_qspec_map[extra_input_node] = get_input_act_qspec(
                quantization_config
            )
            binary_node.meta[QUANT_ANNOTATION_KEY] = _X86InductorQuantizationAnnotation(
                input_qspec_map=binary_node_input_qspec_map,
                # TODO<leslie> Remove the annotate of output in QAT when qat util support pattern matcher.
                output_qspec=get_output_act_qspec(quantization_config),  # type: ignore[arg-type]
                _annotated=True,
                _is_output_of_quantized_pattern=True,
            )
            nodes_to_mark_annotated = list(conv_partition.nodes)
            nodes_to_mark_annotated.extend(list(bn_partition.nodes))
            nodes_to_mark_annotated.extend(list(binary_partition.nodes))
            _mark_nodes_as_annotated(nodes_to_mark_annotated)

    def _annotate_qat_conv2d_bn_unary(
        self, gm: torch.fx.GraphModule, quantization_config: QuantizationConfig
    ) -> None:
        fused_partitions = []
        unary_patterns = [
            [torch.nn.Conv2d, torch.nn.BatchNorm2d, torch.nn.ReLU],
            [torch.nn.Conv2d, torch.nn.BatchNorm2d, torch.nn.Hardtanh],
            [torch.nn.Conv2d, torch.nn.BatchNorm2d, torch.nn.Hardswish],
            [torch.nn.Conv2d, torch.nn.BatchNorm2d, torch.nn.ReLU6],
            [torch.nn.Conv2d, torch.nn.BatchNorm2d, torch.nn.SiLU],
        ]
        for unary_pattern in unary_patterns:
            partitions = find_sequential_partitions(gm, unary_pattern)
            if partitions:
                # Extend the fused_partitions if partitions is not empty
                fused_partitions.extend(partitions)

        for fused_partition in fused_partitions:
            conv_partition, bn_partition, unary_partition = fused_partition
            (
                conv_node,
                bn_output_node,
                unary_node,
            ) = self._get_output_nodes_of_partitions(
                [conv_partition, bn_partition, unary_partition]
            )

            if (
                conv_node.op != "call_function"
                or conv_node.target != torch.ops.aten.conv2d.default
            ):
                continue

            if _is_annotated([unary_node, bn_output_node, conv_node]):
                continue

            self._annotate_conv_node_helper(conv_node, False, quantization_config)
            unary_node.meta[QUANT_ANNOTATION_KEY] = _X86InductorQuantizationAnnotation(
                # TODO<leslie> Remove the annotate of output in QAT when qat util support pattern matcher.
                output_qspec=get_output_act_qspec(quantization_config),  # type: ignore[arg-type]
                _annotated=True,
                _is_output_of_quantized_pattern=True,
            )
            nodes_to_mark_annotated = list(conv_partition.nodes)
            nodes_to_mark_annotated.extend(list(bn_partition.nodes))
            nodes_to_mark_annotated.extend(list(unary_partition.nodes))
            _mark_nodes_as_annotated(nodes_to_mark_annotated)

    def _annotate_qat_conv2d_bn(
        self, gm: torch.fx.GraphModule, quantization_config: QuantizationConfig
    ) -> None:
        fused_partitions = find_sequential_partitions(
            gm, [torch.nn.Conv2d, torch.nn.BatchNorm2d]
        )
        for fused_partition in fused_partitions:
            conv_partition, bn_partition = fused_partition
            conv_node, bn_output_node = self._get_output_nodes_of_partitions(
                [conv_partition, bn_partition]
            )

            if (
                conv_node.op != "call_function"
                or conv_node.target != torch.ops.aten.conv2d.default
            ):
                continue

            if _is_annotated([bn_output_node, conv_node]):
                continue

            self._annotate_conv_node_helper(conv_node, False, quantization_config)
            bn_output_node.meta[
                QUANT_ANNOTATION_KEY
            ] = _X86InductorQuantizationAnnotation(
                # TODO<leslie> Remove the annotate of output in QAT when qat util support pattern matcher.
                output_qspec=get_output_act_qspec(quantization_config),  # type: ignore[arg-type]
                _annotated=True,
                _is_output_of_quantized_pattern=True,
            )
            nodes_to_mark_annotated = list(conv_partition.nodes)
            nodes_to_mark_annotated.extend(list(bn_partition.nodes))
            _mark_nodes_as_annotated(nodes_to_mark_annotated)

<<<<<<< HEAD
    def _annotate_conv2d_fusion_pattern(self, model: torch.fx.GraphModule):
        if config := self._get_aten_operator_qconfig(torch.ops.aten.conv2d.default):
            if config.is_qat:
                # Annotate QAT specific pattern: mainly due to BN not folded in prepare_qat
                self._annotate_qat_conv2d_fusion_pattern(model, config)
            self._annotate_conv2d_binary_unary(model, config)
            self._annotate_conv2d_binary(model, config)
            self._annotate_conv2d_unary(model, config)
            self._annotate_conv2d(model, config)

    def _annotate_linear_fusion_pattern(self, model: torch.fx.GraphModule):
        if config := self._get_aten_operator_qconfig(torch.ops.aten.linear.default):
            if config.input_activation and not config.input_activation.is_dynamic:
                # <TODO> Weiwen: Dynamic Quant of linear unary will be supported in next step
                self._annotate_linear_unary(model, config)
            self._annotate_linear(model, config)
=======
    def _annotate_conv2d_fusion_pattern(
        self, model: torch.fx.GraphModule, config: QuantizationConfig
    ):
        self._annotate_conv2d_binary_unary(model, config)
        self._annotate_conv2d_binary(model, config)
        self._annotate_conv2d_unary(model, config)
        self._annotate_conv2d(model, config)
>>>>>>> 2cef8272

    def _annotate_conv2d_binary_unary(
        self, gm: torch.fx.GraphModule, quantization_config: QuantizationConfig
    ) -> None:
        # Conv2d + add + unary op
        fused_partitions = find_sequential_partitions(
            gm, [torch.nn.Conv2d, operator.add, torch.nn.ReLU]
        )
        for fused_partition in fused_partitions:
            conv_partition, binary_partition, unary_partition = fused_partition
            conv_node, binary_node, unary_node = self._get_output_nodes_of_partitions(
                [conv_partition, binary_partition, unary_partition]
            )
            if len(conv_node.users) != 1:
                # Conv Node should only has 1 user node
                continue
            conv_node_idx, extra_input_node_idx = self._get_input_idx_for_binary_node(
                conv_node, binary_node
            )
            if (conv_node_idx is None) or (extra_input_node_idx is None):
                continue
            if conv_node != binary_node.args[conv_node_idx]:
                raise ValueError(f"{conv_node} doesn't match input of binary node")
            extra_input_node = binary_node.args[extra_input_node_idx]
            if (
                conv_node.op != "call_function"
                or conv_node.target != torch.ops.aten.conv2d.default
            ):
                # No conv node found to be fused with add
                continue
            if _is_annotated([unary_node, binary_node, conv_node]):
                continue
            self._annotate_conv_node_helper(conv_node, False, quantization_config)
            binary_node_input_qspec_map = {}
            binary_node_input_qspec_map[extra_input_node] = get_input_act_qspec(
                quantization_config
            )
            binary_node.meta[QUANT_ANNOTATION_KEY] = _X86InductorQuantizationAnnotation(
                input_qspec_map=binary_node_input_qspec_map,
                _annotated=True,
            )
            unary_node.meta[QUANT_ANNOTATION_KEY] = _X86InductorQuantizationAnnotation(
                _annotated=True,
                _is_output_of_quantized_pattern=True,
            )

    def _annotate_conv2d_binary(
        self, gm: torch.fx.GraphModule, quantization_config: QuantizationConfig
    ) -> None:
        # Conv2d + add
        fused_partitions = find_sequential_partitions(
            gm, [torch.nn.Conv2d, operator.add]
        )
        for fused_partition in fused_partitions:
            conv_partition, binary_partition = fused_partition
            conv_node, binary_node = self._get_output_nodes_of_partitions(
                [conv_partition, binary_partition]
            )
            if len(conv_node.users) != 1:
                # Conv Node should only has 1 user node
                continue
            conv_node_idx, extra_input_node_idx = self._get_input_idx_for_binary_node(
                conv_node, binary_node
            )
            if (conv_node_idx is None) or (extra_input_node_idx is None):
                continue
            if conv_node != binary_node.args[conv_node_idx]:
                raise ValueError(f"{conv_node} doesn't match input of binary node")
            extra_input_node = binary_node.args[extra_input_node_idx]
            assert isinstance(conv_node, Node)
            if (
                conv_node.op != "call_function"
                or conv_node.target != torch.ops.aten.conv2d.default
            ):
                # No conv node found to be fused with add
                continue
            if _is_annotated([binary_node, conv_node]):
                continue
            self._annotate_conv_node_helper(conv_node, False, quantization_config)
            binary_node_input_qspec_map = {}
            binary_node_input_qspec_map[extra_input_node] = get_input_act_qspec(
                quantization_config
            )
            binary_node.meta[QUANT_ANNOTATION_KEY] = _X86InductorQuantizationAnnotation(
                input_qspec_map=binary_node_input_qspec_map,
                _annotated=True,
                _is_output_of_quantized_pattern=True,
            )

    def _annotate_conv2d_unary(
        self, gm: torch.fx.GraphModule, quantization_config: QuantizationConfig
    ) -> None:
        fused_partitions = []
        unary_patterns = [
            [torch.nn.Conv2d, torch.nn.ReLU],
            [torch.nn.Conv2d, torch.nn.Hardtanh],
            [torch.nn.Conv2d, torch.nn.Hardswish],
            [torch.nn.Conv2d, torch.nn.ReLU6],
            [torch.nn.Conv2d, torch.nn.SiLU],
        ]
        for unary_pattern in unary_patterns:
            partitions = find_sequential_partitions(gm, unary_pattern)
            if partitions:
                # Extend the fused_partitions if partitions is not empty
                fused_partitions.extend(partitions)

        for fused_partition in fused_partitions:
            conv_partition, unary_partition = fused_partition
            conv_node, unary_node = self._get_output_nodes_of_partitions(
                [conv_partition, unary_partition]
            )
            if (
                conv_node.op != "call_function"
                or conv_node.target != torch.ops.aten.conv2d.default
            ):
                continue
            if _is_annotated([unary_node, conv_node]):
                continue
            self._annotate_conv_node_helper(conv_node, False, quantization_config)
            unary_node.meta[QUANT_ANNOTATION_KEY] = _X86InductorQuantizationAnnotation(
                _annotated=True,
                _is_output_of_quantized_pattern=True,
            )

    def _annotate_conv2d(
        self, gm: torch.fx.GraphModule, quantization_config: QuantizationConfig
    ) -> None:
        conv_partitions = get_source_partitions(
            gm.graph, [torch.nn.Conv2d, torch.nn.functional.conv2d]
        )
        conv_partitions = list(itertools.chain.from_iterable(conv_partitions.values()))
        for conv_partition in conv_partitions:
            if len(conv_partition.output_nodes) > 1:
                raise ValueError("conv partition has more than one output node")
            conv_node = conv_partition.output_nodes[0]
            if (
                conv_node.op != "call_function"
                or conv_node.target != torch.ops.aten.conv2d.default
            ):
                raise ValueError(f"{conv_node} is not an aten conv2d operator")
            # skip annotation if it is already annotated
            if _is_annotated([conv_node]):
                continue
            self._annotate_conv_node_helper(conv_node, True, quantization_config)

    def _annotate_maxpool2d(
        self, node: Node, quantization_config: QuantizationConfig
    ) -> None:
        if node.target is not torch.ops.aten.max_pool2d.default:
            return
        maxpool_node = node
        if _is_any_annotated(
            [
                maxpool_node,
            ]
        ):
            return
        input_node = maxpool_node.args[0]
        assert isinstance(input_node, Node)
        input_qspec_map = {}
        input_qspec_map[input_node] = get_input_act_qspec(quantization_config)
        maxpool_node.meta[QUANT_ANNOTATION_KEY] = _X86InductorQuantizationAnnotation(
            input_qspec_map=input_qspec_map,
            _annotated=True,
            _is_output_of_quantized_pattern=True,
        )

    def _annotate_cat(
        self, node: Node, quantization_config: QuantizationConfig
    ) -> None:
        cat_node = node
        input_nodes = cat_node.args[0]
        assert isinstance(input_nodes, Sequence)
        first_input_node = input_nodes[0]
        input_qspec_map = {}
        assert isinstance(first_input_node, Node)
        assert isinstance(cat_node, Node)
        input_qspec_map[first_input_node] = get_input_act_qspec(quantization_config)
        share_qparams_with_input_act0_qspec = SharedQuantizationSpec(
            (first_input_node, cat_node)
        )

        for input_node in input_nodes[1:]:
            if input_node not in input_qspec_map:
                # There has the case of cat same nodes: torch.cat([input0, input0], 1)
                assert isinstance(input_node, Node)
                input_qspec_map[input_node] = share_qparams_with_input_act0_qspec

        cat_node.meta[QUANT_ANNOTATION_KEY] = _X86InductorQuantizationAnnotation(
            input_qspec_map=input_qspec_map,
            _annotated=True,
            _is_output_of_quantized_pattern=True,
        )

    def _annotate_propagation_quantizable_pattern(self, node: Node) -> None:
        # Propagate annotation to quantizable patterns.
        if (
            (node.target in propagation_quantizable_ops)
            and (not _is_any_annotated([node]))
            and (node.op == "call_function")
            and (quantization_config := self._get_aten_operator_qconfig(node.target))  # type: ignore[arg-type]
        ):

            def is_all_inputs_connected_to_quantized_op(input_nodes):
                # Ensure all the inputs connect to fusion pattern or quantized node
                for input_node in input_nodes:
                    if not _is_quantized_op_pt2e(input_node):
                        return False
                return True

            if node.target is torch.ops.aten.max_pool2d.default:
                # Recipe of maxpool2d: check input arg[0] of maxpool2d is quantized or not
                input_nodes_to_check = [node.all_input_nodes[0]]
                if not is_all_inputs_connected_to_quantized_op(input_nodes_to_check):
                    return
                self._annotate_maxpool2d(node, quantization_config)
                return
            elif node.target is torch.ops.aten.cat.default:
                input_nodes_to_check = node.all_input_nodes
                if not is_all_inputs_connected_to_quantized_op(input_nodes_to_check):
                    return
                self._annotate_cat(node, quantization_config)
            else:
                input_node = node.all_input_nodes[0]
                if not is_all_inputs_connected_to_quantized_op(
                    [
                        input_node,
                    ]
                ):
                    return
                input_qspec_map = {}
                input_qspec_map[input_node] = get_input_act_qspec(quantization_config)
                node.meta[QUANT_ANNOTATION_KEY] = _X86InductorQuantizationAnnotation(
                    input_qspec_map=input_qspec_map,
                    _annotated=True,
                    _is_output_of_quantized_pattern=True,
                )
        return

    def _annotate_output_share_observer_as_input(
        self, input_node: Node, source_node: Node
    ):
        source_node_quantization_annotation = (
            source_node.meta[QUANT_ANNOTATION_KEY]
            if QUANT_ANNOTATION_KEY in source_node.meta
            else None
        )
        if (
            source_node_quantization_annotation
            and source_node_quantization_annotation._is_output_of_quantized_pattern
        ):
            edge_or_node = (input_node, source_node)
            source_node_quantization_annotation.output_qspec = SharedQuantizationSpec(
                edge_or_node
            )
        return

    def _annotate_output_for_int8_in_int8_out_pattern(self, node: Node) -> None:
        r"""
        Check and insert observer at output of node in int8_in_int8_out_ops if needed.
        Recipe refers to https://github.com/intel/intel-extension-for-pytorch/blob/
        90d19323d96afc53fcc22ba5a7bb3fb07fdd6c1c/intel_extension_for_pytorch/quantization/_utils.py#L495
        """
        edge_or_node: Tuple[Node, Node]
        if (
            (node.target in int8_in_int8_out_ops)
            and (_is_any_annotated([node]))
            and (quantization_config := self._get_aten_operator_qconfig(node.target))  # type: ignore[arg-type]
        ):
            if node.target == torch.ops.aten.max_pool2d.default:
                maxpool_node = node
                if not _is_all_annotated(
                    [
                        maxpool_node,
                    ]
                ):
                    return
                # Get the quantization_annotation from getitem_node
                maxpool_node_quantization_annotation = (
                    maxpool_node.meta[QUANT_ANNOTATION_KEY]
                    if QUANT_ANNOTATION_KEY in maxpool_node.meta
                    else None
                )
                if (
                    maxpool_node_quantization_annotation
                    and maxpool_node_quantization_annotation._is_output_of_quantized_pattern
                ):
                    # Annotate the output_qspec of getitem_node
                    input_act = maxpool_node.args[0]
                    assert isinstance(input_act, Node)
                    assert isinstance(maxpool_node, Node)
                    edge_or_node = (input_act, maxpool_node)
                    maxpool_node_quantization_annotation.output_qspec = (
                        SharedQuantizationSpec(edge_or_node)
                    )
            else:
                input_node = node.all_input_nodes[0]
                self._annotate_output_share_observer_as_input(input_node, node)
        return

    def _annotate_linear_fusion_pattern(
        self, model: torch.fx.GraphModule, config: QuantizationConfig
    ):
        self._annotate_linear_binary_unary(model, config)
        self._annotate_linear_unary(model, config)
        self._annotate_linear(model, config)

    def _annotate_linear(
        self, gm: torch.fx.GraphModule, quantization_config: QuantizationConfig
    ) -> None:
        linear_partitions = get_source_partitions(
            gm.graph, [torch.nn.Linear, torch.nn.functional.linear]
        )
        linear_partitions = list(
            itertools.chain.from_iterable(linear_partitions.values())
        )
        for partition in linear_partitions:
            if len(partition.output_nodes) > 1:
                raise ValueError(
                    "Linear partition cannot have more than one output node"
                )
            linear_node = partition.output_nodes[0]
            if linear_node.op != "call_function" or linear_node.target not in (
                torch.ops.aten.linear.default,
            ):
                raise ValueError(f"{linear_node} is not an aten linear operator")
            # skip annotation if it is already annotated
            if _is_annotated([linear_node]):
                continue
            self._annotate_linear_node_helper(linear_node, True, quantization_config)

    def _annotate_linear_unary(
        self, gm: torch.fx.GraphModule, quantization_config: QuantizationConfig
    ) -> None:
        postop_list = [
            torch.nn.ReLU,
            torch.nn.LeakyReLU,
            torch.nn.Tanh,
            torch.nn.GELU,
        ]
        fused_partitions: List[tuple] = []
        for postop in postop_list:
            fused_partitions = fused_partitions + find_sequential_partitions(
                gm, [torch.nn.Linear, postop]
            )
        for fused_partition in fused_partitions:
            linear_partition, unary_partition = fused_partition
            linear_node, unary_node = self._get_output_nodes_of_partitions(
                [linear_partition, unary_partition]
            )
            if linear_node.op != "call_function" or linear_node.target not in (
                torch.ops.aten.linear.default,
            ):
                continue
            if _is_annotated([unary_node, linear_node]):
                continue
            self._annotate_linear_node_helper(linear_node, False, quantization_config)
            unary_node.meta[QUANT_ANNOTATION_KEY] = _X86InductorQuantizationAnnotation(
                _annotated=True,
                _is_output_of_quantized_pattern=True,
            )

    def _annotate_linear_binary_unary(
        self,
        gm: torch.fx.GraphModule,
        quantization_config: QuantizationConfig,
    ) -> None:
        # linear + binary_op + (optional) unary op
        binary_op_list = [operator.add]
        unary_op_list = [torch.nn.ReLU, None]
        combinations = itertools.product(binary_op_list, unary_op_list)
        for binary_op, unary_op in combinations:
            has_unary = unary_op is not None
            seq_partition = [torch.nn.Linear, binary_op]
            if has_unary:
                seq_partition.append(unary_op)
            fused_partitions = find_sequential_partitions(gm, seq_partition)
            for fused_partition in fused_partitions:
                unary_partition, unary_node = None, None
                if has_unary:
                    (
                        linear_partition,
                        binary_partition,
                        unary_partition,
                    ) = fused_partition
                    (
                        linear_node,
                        binary_node,
                        unary_node,
                    ) = self._get_output_nodes_of_partitions(
                        [linear_partition, binary_partition, unary_partition]
                    )
                else:
                    linear_partition, binary_partition = fused_partition
                    linear_node, binary_node = self._get_output_nodes_of_partitions(
                        [linear_partition, binary_partition]
                    )
                if len(linear_node.users) != 1:
                    # Linear Node should only has 1 user node
                    continue
                (
                    linear_node_idx,
                    extra_input_node_idx,
                ) = self._get_input_idx_for_binary_node(linear_node, binary_node)
                if (linear_node_idx is None) or (extra_input_node_idx is None):
                    continue
                if linear_node != binary_node.args[linear_node_idx]:
                    raise ValueError(
                        f"{linear_node} doesn't match input of binary node"
                    )
                assert isinstance(linear_node, Node)
                if (
                    linear_node.op != "call_function"
                    or linear_node.target != torch.ops.aten.linear.default
                ):
                    # No linear node found to be fused with add
                    continue
                node_list = (
                    [binary_node, linear_node]
                    if unary_node is None
                    else [unary_node, binary_node, linear_node]
                )
                if _is_annotated(node_list):
                    continue
                self._annotate_linear_node_helper(
                    linear_node, False, quantization_config
                )
                # We don't insert q-dq before the binary input node due to accuracy issues
                binary_node.meta[
                    QUANT_ANNOTATION_KEY
                ] = _X86InductorQuantizationAnnotation(
                    input_qspec_map={},
                    _annotated=True,
                    _is_output_of_quantized_pattern=(not has_unary),
                )
                if unary_node is not None:
                    unary_node.meta[
                        QUANT_ANNOTATION_KEY
                    ] = _X86InductorQuantizationAnnotation(
                        _annotated=True,
                        _is_output_of_quantized_pattern=True,
                    )

    def validate(self, model: torch.fx.GraphModule) -> None:
        pass

    @classmethod
    def get_supported_operators(cls) -> List[OperatorConfig]:
        return cls.supported_config_and_operators<|MERGE_RESOLUTION|>--- conflicted
+++ resolved
@@ -476,7 +476,8 @@
 
     def annotate(self, model: torch.fx.GraphModule) -> torch.fx.GraphModule:
         """just handling global spec for now"""
-        if self.global_config and self.global_config.input_activation.is_dynamic:  # type: ignore[union-attr]
+        assert isinstance(self.global_config, QuantizationConfig)
+        if self.global_config.input_activation.is_dynamic:  # type: ignore[union-attr]
             model = self._annotate_for_dynamic_quantization_config(model)
         else:
             model = self._annotate_for_static_quantization_config(model)
@@ -497,17 +498,8 @@
         """
 
         # Step1: Recipe of fusion patterns like conv/linear.
-<<<<<<< HEAD
         self._annotate_conv2d_fusion_pattern(model)
         self._annotate_linear_fusion_pattern(model)
-=======
-        if config.is_qat:
-            # Annotate QAT specific pattern: mainly due to BN not folded in prepare_qat
-            self._annotate_qat_conv2d_fusion_pattern(model, config)
-
-        self._annotate_conv2d_fusion_pattern(model, config)
-        self._annotate_linear_fusion_pattern(model, config)
->>>>>>> 2cef8272
 
         # Step2: Recipe to propagate annotation for patterns beside conv/linear.
         # Go through all the nodes from start to end.
@@ -744,7 +736,6 @@
             nodes_to_mark_annotated.extend(list(bn_partition.nodes))
             _mark_nodes_as_annotated(nodes_to_mark_annotated)
 
-<<<<<<< HEAD
     def _annotate_conv2d_fusion_pattern(self, model: torch.fx.GraphModule):
         if config := self._get_aten_operator_qconfig(torch.ops.aten.conv2d.default):
             if config.is_qat:
@@ -759,17 +750,9 @@
         if config := self._get_aten_operator_qconfig(torch.ops.aten.linear.default):
             if config.input_activation and not config.input_activation.is_dynamic:
                 # <TODO> Weiwen: Dynamic Quant of linear unary will be supported in next step
+                self._annotate_linear_binary_unary(model, config)
                 self._annotate_linear_unary(model, config)
             self._annotate_linear(model, config)
-=======
-    def _annotate_conv2d_fusion_pattern(
-        self, model: torch.fx.GraphModule, config: QuantizationConfig
-    ):
-        self._annotate_conv2d_binary_unary(model, config)
-        self._annotate_conv2d_binary(model, config)
-        self._annotate_conv2d_unary(model, config)
-        self._annotate_conv2d(model, config)
->>>>>>> 2cef8272
 
     def _annotate_conv2d_binary_unary(
         self, gm: torch.fx.GraphModule, quantization_config: QuantizationConfig
@@ -1069,13 +1052,6 @@
                 input_node = node.all_input_nodes[0]
                 self._annotate_output_share_observer_as_input(input_node, node)
         return
-
-    def _annotate_linear_fusion_pattern(
-        self, model: torch.fx.GraphModule, config: QuantizationConfig
-    ):
-        self._annotate_linear_binary_unary(model, config)
-        self._annotate_linear_unary(model, config)
-        self._annotate_linear(model, config)
 
     def _annotate_linear(
         self, gm: torch.fx.GraphModule, quantization_config: QuantizationConfig
