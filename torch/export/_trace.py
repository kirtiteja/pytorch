import dataclasses
import functools
import inspect
import logging
import re
import time
import warnings
from contextlib import contextmanager, nullcontext
from typing import Any, Callable, Dict, List, Optional, Set, Tuple, Union

import torch
import torch._dynamo
import torch.fx

import torch.utils._pytree as pytree
from torch._dynamo.exc import UserError, UserErrorType
from torch._export.non_strict_utils import (
    make_constraints,
    make_fake_inputs,
    make_fake_params_buffers,
)
from torch._export.passes.add_runtime_assertions_for_constraints_pass import (
    _AddRuntimeAssertionsForInlineConstraintsPass,
)
from torch._export.passes.collect_tracepoints_pass import CollectTracepointsPass
from torch._export.passes.lift_constants_pass import (
    ConstantAttrMap,
    lift_constants_pass,
    rewrite_script_object_meta,
)
from torch._export.verifier import SpecViolationError
from torch._export.wrappers import _wrap_submodules
from torch._functorch.aot_autograd import aot_export_module
from torch._guards import detect_fake_mode
from torch._subclasses.fake_tensor import FakeTensor, FakeTensorMode
from torch._utils_internal import log_export_usage
from torch.export.exported_program import OutputKind
from torch.fx.experimental.symbolic_shapes import (
    ConstraintViolationError,
    free_unbacked_symbols,
    GuardOnDataDependentSymNode,
    ShapeEnv,
)
from torch.fx.graph import _PyTreeCodeGen, _PyTreeInfo
from torch.utils._pytree import TreeSpec
from torch.utils._sympy.value_ranges import ValueRangeError

from ._safeguard import AutogradStateOpsFailSafeguard

from .dynamic_shapes import _process_constraints
from .exported_program import (
    _disable_prexisiting_fake_mode,
    ExportedProgram,
    InputKind,
    ModuleCallEntry,
    ModuleCallSignature,
)
from .graph_signature import (
    _sig_to_specs,
    ArgumentSpec,
    ConstantArgument,
    CustomObjArgument,
    ExportGraphSignature,
    SymIntArgument,
    TensorArgument,
    TokenArgument,
)


log = logging.getLogger(__name__)


@dataclasses.dataclass
class ExportDynamoConfig:
    """
    Manage Export-specific configurations of Dynamo.
    """

    allow_rnn: bool = True
    reorderable_logging_functions: Set[Callable] = dataclasses.field(
        default_factory=set
    )


DEFAULT_EXPORT_DYNAMO_CONFIG = ExportDynamoConfig()
DEFAULT_EXPORT_DYNAMO_CONFIG.reorderable_logging_functions = {
    logging.critical,
    logging.debug,
    logging.error,
    logging.exception,
    logging.info,
    logging.log,
    logging.warning,
    print,
    warnings.warn,
}


@contextmanager
def _ignore_backend_decomps():
    orig_mkldnn_flag = torch.backends.mkldnn.set_flags(False)
    orig_nnpack_flag = torch.backends.nnpack.set_flags(False)
    try:
        yield
    finally:
        torch.backends.mkldnn.set_flags(*orig_mkldnn_flag)
        torch.backends.nnpack.set_flags(*orig_nnpack_flag)


def _convert_input_to_fake(gm, args, kwargs):
    params_buffers = _get_params_buffers(gm)
    fake_inps: List[torch.Tensor] = []
    for node in gm.graph.nodes:
        if node.op == "placeholder" and "val" in node.meta:
            fake_val = node.meta["val"]
            if fake_val is not None and isinstance(fake_val, torch.Tensor):
                fake_inps.append(fake_val)

    if detected_fake_mode := detect_fake_mode(fake_inps):
        fake_mode = detected_fake_mode
    else:
        fake_mode = FakeTensorMode(shape_env=ShapeEnv())

    if len(args) == 0 and len(kwargs) == 0:
        return (), {}, params_buffers, fake_mode

    count = 0

    def convert_to_fake(x):
        nonlocal count
        val = fake_inps[count]
        count += 1
        return val

    fake_args = pytree.tree_map_only(torch.Tensor, convert_to_fake, args)
    # TODO properly use the cached fake tensor
    fake_kwargs = pytree.tree_map_only(torch.Tensor, fake_mode.from_tensor, kwargs)
    fake_params_buffers = pytree.tree_map_only(
        torch.Tensor,
        functools.partial(fake_mode.from_tensor, static_shapes=True),
        params_buffers,
    )
    return fake_args, fake_kwargs, fake_params_buffers, fake_mode


def _replace_param_buffer_names(param_buffer_table, sig):
    for spec in sig.input_specs:
        if spec.kind in (
            InputKind.PARAMETER,
            InputKind.BUFFER,
        ):
            spec.target = param_buffer_table[spec.target]
    for spec in sig.output_specs:
        if spec.kind in (
            OutputKind.BUFFER_MUTATION,
            OutputKind.GRADIENT_TO_PARAMETER,
        ):
            spec.target = param_buffer_table[spec.target]


def _convert_to_positional_args(orig_arg_names, args, kwargs):
    assert len(orig_arg_names) == len(args) + len(kwargs), (
        f"Total number of arg names is expected to be {len(orig_arg_names)} "
        f"but got {len(args)} positional args, {len(kwargs)} kwargs."
    )
    reordered_kwargs = [kwargs[kw_name] for kw_name in orig_arg_names[len(args) :]]
    return (
        *args,
        *reordered_kwargs,
    )


def _normalize_nn_module_stack(gm_torch_level, root_cls):
    # Append a root module to every nn_module_stack.
    root = "L['self']"
    root_key = re.sub(r"[^a-zA-Z0-9]", "_", root)
    for gm in gm_torch_level.modules():
        if not isinstance(gm, torch.fx.GraphModule):
            continue
        for node in gm.graph.nodes:
            if node.op in ["placeholder", "output"]:
                continue
            add_root = True
            if nn_module_stack := node.meta.get("nn_module_stack", {}):
                path, ty = next(iter(nn_module_stack.values()))
                # After deserializing the class `ty` might not exist anymore so
                # it could be a string
                if inspect.isclass(ty) and issubclass(ty, torch.nn.Module):
                    # TODO Figure out why sometimes we have root sometimes we don't.
                    if path == root and ty is root_cls:
                        add_root = False
                else:
                    assert isinstance(ty, str)
            if add_root:

                def normalize_path(path):
                    try:
                        parts = []

                        class Path:
                            def __getattr__(self, name):
                                parts.append(name)
                                return self

                            def __getitem__(self, idx):
                                parts.append(str(idx))
                                return self

                        eval(path, {"L": {"self": Path()}})
                        return ".".join(parts)
                    except Exception:  # TODO(zhxchen17) Remove this.
                        return path

                nn_module_stack = {root_key: (root, root_cls), **nn_module_stack}
                node.meta["nn_module_stack"] = {
                    key: (normalize_path(path), ty)
                    for key, (path, ty) in nn_module_stack.items()
                }


def _get_param_buffer_mapping(
    original_module: torch.nn.Module,
    traced_module: torch.nn.Module,
) -> Dict[str, str]:
    """
    Returns a mapping of parameter/buffer names from the new module to the
    original model. This is to help with restoring the FQN for parameter/buffers
    of a traced module to what the original module contains.
    """

    param_lookup: Dict[int, List[str]] = {}
    buffer_lookup: Dict[int, List[str]] = {}
    for name, param in original_module.named_parameters(remove_duplicate=False):
        param_lookup.setdefault(id(param), []).append(name)
    for name, buffer in original_module.named_buffers(remove_duplicate=False):
        buffer_lookup.setdefault(id(buffer), []).append(name)

    param_buffer_table: Dict[str, str] = {}
    for dynamo_name, dynamo_param in traced_module.named_parameters(
        remove_duplicate=False
    ):
        assert dynamo_name not in param_buffer_table
        if id(dynamo_param) in param_lookup:
            param_buffer_table[dynamo_name] = param_lookup[id(dynamo_param)].pop()

    for dynamo_name, dynamo_buffer in traced_module.named_buffers(
        remove_duplicate=False
    ):
        assert dynamo_name not in param_buffer_table
        if id(dynamo_buffer) in buffer_lookup:
            param_buffer_table[dynamo_name] = buffer_lookup[id(dynamo_buffer)].pop()

    return param_buffer_table


def _remap_constants(
    orig_constant_attrs: ConstantAttrMap,
    graph_signature: ExportGraphSignature,
    constants: Dict[str, Union[torch.Tensor, torch.ScriptObject]],
) -> None:
    """Rewrite the graph signature and constants table to use the FQN from the original module."""
    remap_table: Dict[str, str] = {}
    for name, value in constants.items():
        if value in orig_constant_attrs:
            remap_table[name] = orig_constant_attrs[value]

    for spec in graph_signature.input_specs:
        if spec.kind in (
            InputKind.CONSTANT_TENSOR,
            InputKind.CUSTOM_OBJ,
        ):
            orig_target = spec.target
            assert orig_target is not None
            spec.target = remap_table.get(orig_target, orig_target)

            constant = constants[orig_target]
            del constants[orig_target]
            constants[spec.target] = constant


def _restore_state_dict(
    original_module: torch.nn.Module, traced_module: torch.fx.GraphModule
) -> None:
    """
    Restores the state dict of the traced module to that of the original module.
    """
    param_buffer_table = _get_param_buffer_mapping(original_module, traced_module)
    # Since the graph module is flattened (no module heirarchy), we
    # need to noramlize the module by replacing "." with "_". If we
    # don't, it will try to save the weight to a submodule which no
    # longer exists.
    for name, fqn in param_buffer_table.items():
        param_buffer_table[name] = fqn.replace(".", "_")

    # Replace state dict attr names with the fqn
    for name, fqn in param_buffer_table.items():
        if not hasattr(traced_module, name):
            continue

        attr = getattr(traced_module, name)
        if isinstance(attr, torch.Tensor) and not isinstance(attr, torch.nn.Parameter):
            traced_module.register_buffer(fqn, attr)
        else:
            setattr(traced_module, fqn, attr)
        delattr(traced_module, name)

    # Replace graph getattr nodes with the correct name
    for node in traced_module.graph.nodes:
        if node.op == "get_attr":
            attr_name = node.target
            if attr_name in param_buffer_table:
                node.target = param_buffer_table[attr_name]

    traced_module.recompile()


def _get_module_hierarchy(mod: torch.nn.Module) -> Dict[str, str]:
    return {name: type(m).__name__ for name, m in mod.named_modules()}


def _make_module_call_graph(
    module_hierarchy: Dict[str, str],
    in_spec: TreeSpec,
    out_spec: TreeSpec,
    module_call_signatures: Dict[str, ModuleCallSignature],
) -> List[ModuleCallEntry]:
    ret = [
        ModuleCallEntry(fqn=fqn, signature=module_call_signatures.get(fqn))
        for fqn in module_hierarchy
    ]
    assert ret[0].fqn == ""
    ret[0].signature = ModuleCallSignature(
        inputs=[], outputs=[], in_spec=in_spec, out_spec=out_spec
    )
    return ret


def _export_to_torch_ir(
    f: Callable,
    args: Tuple[Any, ...],
    kwargs: Optional[Dict[str, Any]] = None,
    dynamic_shapes: Optional[Union[Dict[str, Any], Tuple[Any], List[Any]]] = None,
    *,
    preserve_module_call_signature: Tuple[str, ...] = (),
    disable_constraint_solver: bool = False,
    restore_fqn: bool = True,
    _log_export_usage: bool = True,
) -> torch.fx.GraphModule:
    """
    Traces either an nn.Module's forward function or just a callable with PyTorch
    operations inside and produce a torch.fx.GraphModule in torch IR.
    """

    if _log_export_usage:
        log_export_usage(event="export.private_api", flags={"_export_to_torch_ir"})

    if not isinstance(args, tuple):
        raise UserError(
            UserErrorType.INVALID_INPUT,
            f"Expecting `args` to be a tuple of example positional inputs, got {type(args)}",
        )

<<<<<<< HEAD
=======
    kwargs = kwargs or {}

>>>>>>> 19d27a13
    with torch._dynamo.config.patch(dataclasses.asdict(DEFAULT_EXPORT_DYNAMO_CONFIG)):
        try:
            module_call_specs: Dict[str, Dict[str, pytree.TreeSpec]] = {}
            with _wrap_submodules(
                f, preserve_module_call_signature, module_call_specs
            ), _ignore_backend_decomps():
                gm_torch_level, _ = torch._dynamo.export(
                    f,
<<<<<<< HEAD
                    constraints=constraints,  # type: ignore[arg-type]
=======
                    dynamic_shapes=dynamic_shapes,  # type: ignore[arg-type]
>>>>>>> 19d27a13
                    assume_static_by_default=True,
                    tracing_mode="symbolic",
                    disable_constraint_solver=disable_constraint_solver,
                    _log_export_usage=_log_export_usage,
                )(
                    *args,
                    **kwargs,
                )
        except (ConstraintViolationError, ValueRangeError) as e:
            raise UserError(UserErrorType.CONSTRAINT_VIOLATION, str(e))  # noqa: TRY200
        except GuardOnDataDependentSymNode as e:
            raise UserError(  # noqa: TRY200
                UserErrorType.ANTI_PATTERN,
                f"Consider annotating your code using torch._constrain_as_*(). {str(e)}",
                case_name="constrain_as_size_example",
            )

    gm_torch_level.meta["module_call_specs"] = module_call_specs

    if isinstance(f, torch.nn.Module) and restore_fqn:
        _restore_state_dict(f, gm_torch_level)

    return gm_torch_level


def _gather_constant_attrs(m: torch.nn.Module) -> ConstantAttrMap:
    """Search the module hierarchy, gathering up all tensor and ScriptObject constants.

    Returns a dictionary mapping hash(value) to the name of the constant. We
    have to abuse `hash` here unfortunately, see: [ScriptObject hash].
    """
    constants = ConstantAttrMap()
    buffers_parameters = set(m.buffers())
    buffers_parameters.update(m.parameters())

    def inner(m: torch.nn.Module, prefix_atoms: List[str], constants):
        for k, v in m.__dict__.items():
            if isinstance(v, (torch.Tensor, torch.ScriptObject)):
                if v in buffers_parameters:
                    # filter out buffers and parameters, leaving only constants
                    continue

                fqn = ".".join(prefix_atoms + [k])
                if v in constants:
                    raise ValueError(
                        f"Duplicate reference to constant attribute found: '{constants[v]}' and '{fqn}'."
                    )

                constants[v] = fqn
        for k, v in m.named_children():
            inner(v, prefix_atoms + [k], constants)

    inner(m, [], constants)
    return constants


def _export_non_strict(
    mod: torch.nn.Module,
    fake_args,
    fake_kwargs,
    fake_params_buffers,
    constant_attrs: ConstantAttrMap,
    *,
    transform=lambda x: x,  # TODO(zhxchen17) Revisit if this is needed later.
    pre_dispatch=False,
):
    # [NOTE] If the user is exporting under training mode, we want to detect if there is any
    # state change in the autograd global state and error. If the user is exporting under inference
    # mode, we don't care.
    is_grad_enabled = torch._C.is_grad_enabled()
    grad_safe_guard = (
        AutogradStateOpsFailSafeguard() if is_grad_enabled else nullcontext()
    )

    @contextmanager
    def _compiling_state_context():
        old_value = torch.compiler._is_compiling_flag
        try:
            torch.compiler._is_compiling_flag = True
            yield
        finally:
            torch.compiler._is_compiling_flag = old_value

    # This _reparametrize_module makes sure inputs and module.params/buffers have the same fake_mode,
    # otherwise aot_export_module will error out because it sees a mix of fake_modes.
    # And we want aot_export_module to use the fake_tensor mode in dynamo to keep the pipeline easy to reason about.
    with torch.nn.utils.stateless._reparametrize_module(
        mod, fake_params_buffers
    ), grad_safe_guard, _ignore_backend_decomps(), _compiling_state_context():  # type: ignore[attr-defined]
        gm, graph_signature = transform(aot_export_module)(
            mod,
            fake_args,
            trace_joint=False,
            pre_dispatch=pre_dispatch,
            kwargs=fake_kwargs,
        )
    # TODO unfortunately preserving graph-level metadata is not
    # working well with aot_export. So we manually copy it.
    # (The node-level meta is addressed above.)
    if isinstance(mod, torch.fx.GraphModule) and hasattr(mod, "meta"):
        gm.meta.update(mod.meta)

    if pre_dispatch:
        from torch._export.passes.replace_set_grad_with_hop_pass import (
            replace_set_grad_with_hop_pass,
        )

        gm = replace_set_grad_with_hop_pass(gm)

    # Remove nn_module_stack metadata from all placeholders/inputs nodes.
    for mod in gm.modules():
        if not isinstance(mod, torch.fx.GraphModule):
            continue
        for node in mod.graph.nodes:
            if node.op in ["placeholder", "output"]:
                node.meta.pop("nn_module_stack", None)

    # NOTE: aot_export adds symint metadata for placeholders with int values;
    # since these become specialized, we replace such metadata with the original values
    flat_args = pytree.tree_leaves((fake_args, fake_kwargs))
    index = 0
    total_non_user_inputs = (
        len(graph_signature.parameters)
        + len(graph_signature.buffers)
        + len(graph_signature.input_tokens)
    )
    for node in gm.graph.nodes:
        if node.op == "placeholder":
            if index >= total_non_user_inputs:
                user_arg = flat_args[index - total_non_user_inputs]
                if not isinstance(user_arg, torch.Tensor):
                    node.meta["val"] = user_arg
            index += 1

    is_joint = graph_signature.backward_signature is not None

    def make_argument_spec(i, node) -> ArgumentSpec:
        if isinstance(node, (int, bool, float, type(None))):
            # For const outputs we just directly return this
            return ConstantArgument(value=node)

        assert (
            "val" in node.meta
        ), f"{node} is not a constant or a node with a 'val' metadata field"
        val = node.meta["val"]
        if i < len(graph_signature.input_tokens):
            # TODO: We should be checking for a different type, once we add a new type
            return TokenArgument(name=node.name)
        elif isinstance(val, FakeTensor):
            return TensorArgument(name=node.name)
        elif isinstance(val, torch.SymInt):
            return SymIntArgument(name=node.name)
        elif isinstance(val, torch.ScriptObject):
            return CustomObjArgument(
                name=node.name, class_fqn=val._type().qualified_name()  # type: ignore[attr-defined]
            )
        else:
            # TODO: this branch is likely wrong, all permissible ConstantArgument type
            # should have been handled already
            return ConstantArgument(value=val)

    input_specs, output_specs = _sig_to_specs(
        user_inputs=set(graph_signature.user_inputs),
        inputs_to_parameters=graph_signature.inputs_to_parameters,  # type: ignore[arg-type]
        inputs_to_buffers=graph_signature.inputs_to_buffers,  # type: ignore[arg-type]
        user_outputs=set(graph_signature.user_outputs),  # type: ignore[arg-type]
        buffer_mutations=graph_signature.buffers_to_mutate,  # type: ignore[arg-type]
        user_input_mutations=graph_signature.user_inputs_to_mutate,  # type: ignore[arg-type]
        grad_params=graph_signature.backward_signature.gradients_to_parameters if is_joint else {},  # type: ignore[arg-type, union-attr]
        grad_user_inputs=graph_signature.backward_signature.gradients_to_user_inputs if is_joint else {},  # type: ignore[arg-type, union-attr]
        loss_output=graph_signature.backward_signature.loss_output if is_joint else None,  # type: ignore[arg-type, union-attr]
        inputs=[
            make_argument_spec(i, node)
            for i, node in enumerate(gm.graph.nodes)
            if node.op == "placeholder"
        ],
        outputs=[
            make_argument_spec(i, node)
            for i, node in enumerate(
                pytree.tree_leaves(next(iter(reversed(gm.graph.nodes))).args)
            )
        ],
        input_tokens=graph_signature.input_tokens,
        output_tokens=graph_signature.output_tokens,
    )
    export_graph_signature = ExportGraphSignature(
        input_specs=input_specs, output_specs=output_specs
    )

    constants = rewrite_script_object_meta(gm)
    constants.update(lift_constants_pass(gm, export_graph_signature, constant_attrs))

    @dataclasses.dataclass
    class _ExportedProgramNonStrict:
        gm: torch.fx.GraphModule
        sig: ExportGraphSignature
        constants: Dict[str, Union[torch.Tensor, torch._C.ScriptObject]]

    return _ExportedProgramNonStrict(
        gm,
        export_graph_signature,
        constants,
    )


def _get_params_buffers(mod: torch.nn.Module) -> Dict[str, torch.Tensor]:
    params_buffers: Dict[str, torch.Tensor] = {}
    for name, param in mod.named_parameters(remove_duplicate=False):
        params_buffers[name] = param

    for name, buffer in mod.named_buffers(remove_duplicate=False):
        params_buffers[name] = buffer
    return params_buffers


def _rewrite_dynamo_tensor_constants(
    orig_mod_buffers: Set[torch.Tensor],
    traced_mod_buffers: Dict[str, torch.Tensor],
    graph_signature: ExportGraphSignature,
    constants: Dict[str, Union[torch.Tensor, torch.ScriptObject]],
):
    """Dynamo erroneously marks tensor attributes on modules as a buffers.

    Rewrite them to be tensor constants.
    """
    for spec in graph_signature.input_specs:
        if spec.kind == InputKind.BUFFER:
            assert spec.target is not None
            value = traced_mod_buffers[spec.target]
            if value not in orig_mod_buffers:
                # This was a tensor constant erroneously marked as a buffer.
                # Convert it int oa constant in the graph signature, and add its
                # value to the constants table.
                spec.kind = InputKind.CONSTANT_TENSOR
                constants[spec.target] = value


def _rewrite_non_persistent_buffers(
    orig_mod: torch.nn.Module,
    graph_signature: ExportGraphSignature,
    constants: Dict[str, Union[torch.Tensor, torch.ScriptObject]],
):
    """Dynamo erroneously drops the persistent flag on buffers.

    Rewrite non-persistent buffers to reflect the original module.
    """
    state_dict = orig_mod.state_dict()
    for spec in graph_signature.input_specs:
        if spec.kind == InputKind.BUFFER:
            assert spec.target is not None
            if spec.target not in state_dict:
                assert spec.target not in constants
                spec.persistent = False
                constants[spec.target] = orig_mod.get_buffer(spec.target)


<<<<<<< HEAD
=======
def _verify_nn_module_stack(graph_module: torch.fx.GraphModule) -> None:
    """
    Perform nn_module_stack checks on the graph.
    Current constraints:
        For the top level graph:
        - populated for 'call_function', 'get_attr'
        - None for 'placeholder', 'output'
        For submodule graphs:
        - None for 'placeholder', output'

    TODO(pianpwk): make this a consistent node-level check once nn_module_stack is populated for cond submodules.
    """
    # Check top-level graph for all nodes, all graphs for placeholder & output nodes
    for i, mod in enumerate([graph_module] + list(graph_module.modules())):
        if not isinstance(mod, torch.fx.GraphModule):
            continue
        for node in mod.graph.nodes:
            if node.op in ["call_function", "get_attr"]:
                if i == 0:
                    if node.meta.get("nn_module_stack", None) is None:
                        raise SpecViolationError(
                            f"Node {node} of type {node.op} is missing nn_module_stack metadata"
                        )
            elif node.op in ["placeholder", "output"]:
                if node.meta.get("nn_module_stack", None):
                    raise SpecViolationError(
                        f"Node {node} of type {node.op} contains nn_module_stack metadata, this should be None"
                    )


>>>>>>> 19d27a13
def get_ep_stats(ep: ExportedProgram) -> Dict[str, Any]:
    op_count = 0
    op_set = set()
    for m in ep.graph_module.modules():
        if not isinstance(m, torch.fx.GraphModule):
            continue
        for node in m.graph.nodes:
            if node.op != "call_function":
                continue
            op_count += 1
            assert hasattr(node.target, "__module__")
            assert hasattr(node.target, "__name__")
            op_set.add(f"{node.target.__module__}.{node.target.__name__}")
    return {"op_count": op_count, "op_set": op_set}


_EXPORT_FLAGS: Optional[Set[str]] = None
_EXPORT_MODULE_HIERARCHY: Optional[Dict[str, str]] = None


def _log_export_wrapper(fn):
    @functools.wraps(fn)
    def wrapper(*args, **kwargs):
        global _EXPORT_FLAGS, _EXPORT_MODULE_HIERARCHY
        try:
            start = time.time()
            ep = fn(*args, **kwargs)
            end = time.time()
            log_export_usage(
                event="export.time",
                metrics=end - start,
                flags=_EXPORT_FLAGS,
                **get_ep_stats(ep),
            )
        except Exception as e:
            t = type(e)
            error_type = t.__module__ + "." + t.__qualname__
            log_export_usage(
                event="export.error",
                type=error_type,
                message=str(e),
                flags=_EXPORT_FLAGS,
            )
            raise e
        finally:
            _EXPORT_FLAGS = None
            _EXPORT_MODULE_HIERARCHY = None

        return ep

    return wrapper


@_log_export_wrapper
@_disable_prexisiting_fake_mode
def _export(
    mod: torch.nn.Module,
    args: Tuple[Any, ...],
    kwargs: Optional[Dict[str, Any]] = None,
    dynamic_shapes: Optional[Union[Dict[str, Any], Tuple[Any], List[Any]]] = None,
    *,
    strict: bool = True,
    preserve_module_call_signature: Tuple[str, ...] = (),
    pre_dispatch: bool = False,
) -> ExportedProgram:
    """
    Traces either an nn.Module's forward function or just a callable with PyTorch
    operations inside and produce a ExportedProgram.

    Args:
        f: the `nn.Module` to trace.

        args: example positional inputs.

        kwargs: optional example keyword inputs.

        dynamic_shapes:
         An optional argument where the type should either be:
         1) a dict from argument names of ``f`` to their dynamic shape specifications,
         2) a tuple that specifies dynamic shape specifications for each input in original order.
         If you are specifying dynamism on keyword args, you will need to pass them in the order that
         is defined in the original function signature.

         The dynamic shape of a tensor argument can be specified as either
         (1) a dict from dynamic dimension indices to :func:`Dim` types, where it is
         not required to include static dimension indices in this dict, but when they are,
         they should be mapped to None; or (2) a tuple / list of :func:`Dim` types or None,
         where the :func:`Dim` types correspond to dynamic dimensions, and static dimensions
         are denoted by None. Arguments that are dicts or tuples / lists of tensors are
         recursively specified by using mappings or sequences of contained specifications.

        preserve_module_call_signature: A list of submodule paths for which the original
            calling conventions are preserved as metadata.

    Returns:
        An ExportedProgram containing the traced method.
    """
    from .dynamic_shapes import _process_dynamic_shapes

    if not isinstance(args, tuple):
        raise UserError(
            UserErrorType.INVALID_INPUT,
            f"Expecting `args` to be a tuple of example positional inputs, got {type(args)}",
        )

    global _EXPORT_FLAGS, _EXPORT_MODULE_HIERARCHY
    _EXPORT_MODULE_HIERARCHY = _get_module_hierarchy(mod)

    flags = set()
    flags.add("strict" if strict else "non_strict")
    flags.add("pre_dispatch" if pre_dispatch else "aot_dispatch")
    log_export_usage(event="export.enter", flags=flags)
    _EXPORT_FLAGS = flags

<<<<<<< HEAD
    constraints = _process_dynamic_shapes(mod, args, kwargs, dynamic_shapes) or []

=======
>>>>>>> 19d27a13
    kwargs = kwargs or {}
    _process_dynamic_shapes(mod, args, kwargs, dynamic_shapes)  # TODO(avik): remove

    constant_attrs = _gather_constant_attrs(mod)

    flat_args, orig_in_spec = pytree.tree_flatten((args, kwargs))

    if not strict:
        out_spec = None

        module_call_specs: Dict[str, Dict[str, pytree.TreeSpec]] = {}

        def strip_root(x):
            if isinstance(x, str) and x.startswith("_export_root"):
                stripped = x[len("_export_root") :]
                return stripped[1:] if stripped.startswith(".") else stripped
            return x

        def fixup_key(x):
            return "L__self__" + strip_root(x)

        def _tuplify_outputs(aot_export):
            def _aot_export_non_strict(mod, args, kwargs=None, **flags):
                kwargs = kwargs or {}

                class Wrapper(torch.nn.Module):
                    def __init__(self, mod):
                        super().__init__()
                        self._export_root = mod

                    def forward(self, *args, **kwargs):
                        nonlocal out_spec
                        if isinstance(self._export_root, torch.fx.GraphModule):
                            with torch.fx.traceback.preserve_node_meta():
                                tree_out = torch.fx.Interpreter(self._export_root).run(
                                    *args, **kwargs
                                )
                        else:
                            tree_out = self._export_root(*args, **kwargs)
                        flat_outs, out_spec = pytree.tree_flatten(tree_out)
                        return tuple(flat_outs)

                wrapped_mod = Wrapper(mod)
                # Patch export_root to the signatures so that wrapper module correctly populates the
                # in/out spec
                new_preserved_call_signatures = [
                    "_export_root." + i for i in preserve_module_call_signature
                ]
                with _wrap_submodules(
                    wrapped_mod, new_preserved_call_signatures, module_call_specs
                ):
                    gm, sig = aot_export(wrapped_mod, args, kwargs=kwargs, **flags)

                sig.parameters = pytree.tree_map(strip_root, sig.parameters)
                sig.buffers = pytree.tree_map(strip_root, sig.buffers)
                sig.inputs_to_buffers = pytree.tree_map(
                    strip_root, sig.inputs_to_buffers
                )
                sig.inputs_to_parameters = pytree.tree_map(
                    strip_root, sig.inputs_to_parameters
                )
                sig.buffers_to_mutate = pytree.tree_map(
                    strip_root, sig.buffers_to_mutate
                )
                for node in gm.graph.nodes:
                    if "nn_module_stack" in node.meta:
                        nn_module_stack = node.meta["nn_module_stack"]
                        node.meta["nn_module_stack"] = {
                            fixup_key(key): val
                            for key, val in pytree.tree_map(
                                strip_root, nn_module_stack
                            ).items()
                        }

                return gm, sig

            return _aot_export_non_strict

        (
            fake_mode,
            fake_args,
            fake_kwargs,
            equalities_inputs,
            original_signature,
<<<<<<< HEAD
        ) = make_fake_inputs(mod, args, kwargs, constraints)
=======
        ) = make_fake_inputs(mod, args, kwargs, dynamic_shapes)
>>>>>>> 19d27a13

        fake_params_buffers = make_fake_params_buffers(
            fake_mode, _get_params_buffers(mod)
        )
        with fake_mode:
            ep_non_strict = _export_non_strict(
                mod,
                fake_args,
                fake_kwargs,
                fake_params_buffers,
                constant_attrs,
                pre_dispatch=pre_dispatch,
                transform=_tuplify_outputs,
            )
        try:
            range_constraints = make_constraints(
                fake_mode,
                equalities_inputs,
                dynamic_shapes if dynamic_shapes else [],
                ep_non_strict.sig.input_specs,
                original_signature,
                ep_non_strict.gm,
            )
        except (ConstraintViolationError, ValueRangeError) as e:
            raise UserError(UserErrorType.CONSTRAINT_VIOLATION, str(e))  # noqa: TRY200

        assert out_spec is not None

        gm = ep_non_strict.gm

        module_call_signatures = {
            strip_root(fqn): ModuleCallSignature(inputs=[], outputs=[], **specs)
            for fqn, specs in module_call_specs.items()
        }

        if len(preserve_module_call_signature) > 0:
            for node in gm.graph.nodes:
                if node.target == torch.ops.higher_order._export_tracepoint:
                    if "path" in node.kwargs:
                        path = strip_root(node.kwargs["path"])
                        with gm.graph.inserting_before(node):
                            new_node = gm.graph.create_node(
                                "call_function",
                                torch.ops.higher_order._export_tracepoint,
                                args=node.args,
                                kwargs={
                                    "path": path,
                                    "kind": node.kwargs["kind"],
                                },
                            )
                            node.replace_all_uses_with(new_node)
                            gm.graph.erase_node(node)

            res = CollectTracepointsPass(module_call_signatures, ep_non_strict.sig)(gm)
            assert res is not None
            gm = res.graph_module

        _rewrite_non_persistent_buffers(mod, ep_non_strict.sig, ep_non_strict.constants)
<<<<<<< HEAD
=======
        _verify_nn_module_stack(gm)
>>>>>>> 19d27a13
        return ExportedProgram(
            root=gm,
            graph=gm.graph,
            graph_signature=ep_non_strict.sig,
            state_dict=mod.state_dict(keep_vars=True),
            range_constraints=range_constraints,
            module_call_graph=_make_module_call_graph(
                _EXPORT_MODULE_HIERARCHY, orig_in_spec, out_spec, module_call_signatures
            ),
            example_inputs=(args, kwargs),
            constants=ep_non_strict.constants,
        )

    gm_torch_level = _export_to_torch_ir(
        mod,
        args,
        kwargs,
        dynamic_shapes,
        preserve_module_call_signature=preserve_module_call_signature,
        restore_fqn=False,  # don't need to restore because we will do it later
        _log_export_usage=False,
    )

    # We detect the fake_mode by looking at gm_torch_level's placeholders, this is the fake_mode created in dynamo.
    (
        fake_args,
        fake_kwargs,
        fake_params_buffers,
        dynamo_fake_mode,
    ) = _convert_input_to_fake(gm_torch_level, args, kwargs)

    # First, we want to pass through the graph to try populating
    # val field for getattr if there is anything missing.
    # This can happen when quantization adds extra params and forgets
    # to update "val"
    for node in gm_torch_level.graph.nodes:
        if node.op == "get_attr" and "val" not in node.meta:
            attr = getattr(gm_torch_level, node.target)
            # Checks if it is not a HigherOrderOp branch or a module
            if not isinstance(attr, torch.nn.Module):
                assert (
                    dynamo_fake_mode is not None
                ), "Cannot find dynamo_fake_mode. This could be due to the exported graph module have no placeholders."
                node.meta["val"] = dynamo_fake_mode.from_tensor(
                    attr, static_shapes=True
                )

    # When aot_export lifts the params, we lose metadata (e.g. source_fn_stack, stack_trace)
    # from the param nodes as they are treated as fresh inputs
    # Therefore, we manually extract them before calling into aot_export
    params_buffers_to_node_meta = {}
    for node in gm_torch_level.graph.nodes:
        target = node.target
        meta = node.meta
        if node.op == "call_module":
            submodule = getattr(gm_torch_level, target)
            if isinstance(submodule, torch.nn.Module):
                for name, _ in submodule.named_parameters(
                    recurse=True, remove_duplicate=False
                ):
                    params_buffers_to_node_meta[target + "." + name] = meta

                for name, _ in submodule.named_buffers(
                    recurse=True, remove_duplicate=False
                ):
                    params_buffers_to_node_meta[target + "." + name] = meta

        if node.op == "get_attr":
            submodule = getattr(gm_torch_level, target)
            if not isinstance(submodule, torch.fx.GraphModule):
                params_buffers_to_node_meta[target] = meta

        # If the call_function uses param as input, we also need to update params' meta
        # with this call_function node's meta.
        # This is basically the same flow as torch.fx.traceback.preserve_meta()
        if node.op == "call_function" and not isinstance(
            node.target, torch._ops.HigherOrderOperator
        ):
            for arg in node._input_nodes:
                if arg.op == "get_attr":
                    for entry in torch.fx.proxy._COPY_META_FIELDS:
                        if entry in meta:
                            params_buffers_to_node_meta[arg.target][entry] = meta[entry]

    # Fix the graph output signature to be tuple if scalar
    out_spec = orig_out_spec = gm_torch_level._out_spec
    assert out_spec is not None
    # aot_export expect the return type to always be a tuple.
    if out_spec.type not in (list, tuple):
        out_spec = pytree.TreeSpec(tuple, None, [out_spec])

    orig_arg_names = gm_torch_level.graph._codegen.pytree_info.orig_args  # type: ignore[attr-defined]

    gm_torch_level.graph._codegen = _PyTreeCodeGen(
        _PyTreeInfo(
            orig_arg_names,
            gm_torch_level._in_spec,
            out_spec,
        )
    )
    gm_torch_level.recompile()

    _normalize_nn_module_stack(gm_torch_level, type(mod))

    # NOTE: graph module expects only positional args
    ep_non_strict = _export_non_strict(
        gm_torch_level,
        _convert_to_positional_args(orig_arg_names, fake_args, fake_kwargs),
        {},
        fake_params_buffers,
        constant_attrs,
        pre_dispatch=pre_dispatch,
    )

    gm = ep_non_strict.gm
    export_graph_signature = ep_non_strict.sig
    constants = ep_non_strict.constants

    # Don't copy over nn_module_stack metadata for params/buffers nodes
    for metadata in params_buffers_to_node_meta.values():
        metadata.pop("nn_module_stack", None)

    # After aot_export, set the param/buffer metadata back into placeholders
    # Technically, users can still construct this data from param names
    # without relying on this metadata
    for node in gm.graph.nodes:
        if node.op == "placeholder":
            if node.target in export_graph_signature.inputs_to_parameters:
                param_name = export_graph_signature.inputs_to_parameters[node.target]
                if param_name in params_buffers_to_node_meta:
                    for k, v in params_buffers_to_node_meta[param_name].items():
                        node.meta[k] = v
            if node.target in export_graph_signature.inputs_to_buffers:
                buffer_name = export_graph_signature.inputs_to_buffers[node.target]
                if buffer_name in params_buffers_to_node_meta:
                    for k, v in params_buffers_to_node_meta[buffer_name].items():
                        node.meta[k] = v

    # The unbacked symint symbols are updated in aot_export
    # so we serialize them here instead of inside dynamo

    gm.meta["inline_constraints"] = {
        k: v
        for k, v in dynamo_fake_mode.shape_env.var_to_range.items()
        if free_unbacked_symbols(k)
    }

    num_lifted = next(
        (
            i
            for i, s in enumerate(export_graph_signature.input_specs)
            if s.kind == InputKind.USER_INPUT
        ),
        len(export_graph_signature.input_specs),
    )
    range_constraints = _process_constraints(
        dynamo_fake_mode,
        gm,
        num_lifted,
        flat_args,
    )

    # Do some cleanups on the graph module to restore the state dict to the
    # expected form. Each of these steps should probably get fixed upstream.
    # 1. Remove tensor constants that were added as buffers.
    _rewrite_dynamo_tensor_constants(
        orig_mod_buffers=set(mod.buffers()),
        traced_mod_buffers=dict(gm_torch_level.named_buffers()),
        graph_signature=ep_non_strict.sig,
        constants=ep_non_strict.constants,
    )
    # 2. Restore FQN of param/buffers
    param_buffer_table: Dict[str, str] = _get_param_buffer_mapping(mod, gm_torch_level)
    _replace_param_buffer_names(param_buffer_table, export_graph_signature)

    # 3. Remove non-persistent buffers from the graph signature
    _rewrite_non_persistent_buffers(mod, ep_non_strict.sig, ep_non_strict.constants)

    # 4. Rewrite constants to have the same FQN as the original module.
    _remap_constants(constant_attrs, export_graph_signature, constants)

    module_call_signatures = {
        fqn: ModuleCallSignature(inputs=[], outputs=[], **specs)
        for fqn, specs in gm_torch_level.meta["module_call_specs"].items()
    }

    if len(preserve_module_call_signature) > 0:
        res = CollectTracepointsPass(module_call_signatures, export_graph_signature)(gm)
        assert res is not None
        gm = res.graph_module

    assert orig_out_spec is not None
    _verify_nn_module_stack(gm)
    exported_program = ExportedProgram(
        root=gm,
        graph=gm.graph,
        graph_signature=export_graph_signature,
        state_dict=mod.state_dict(keep_vars=True),
        range_constraints=range_constraints,
        module_call_graph=_make_module_call_graph(
            _EXPORT_MODULE_HIERARCHY,
            orig_in_spec,
            orig_out_spec,
            module_call_signatures,
        ),
        example_inputs=(args, kwargs),
        constants=constants,
    )
    log.debug("Exported program from AOTAutograd:\n%s", exported_program)

    if len(range_constraints) > 0:
        exported_program = exported_program._transform_do_not_use(
            _AddRuntimeAssertionsForInlineConstraintsPass(range_constraints)
        )

    return exported_program<|MERGE_RESOLUTION|>--- conflicted
+++ resolved
@@ -360,11 +360,8 @@
             f"Expecting `args` to be a tuple of example positional inputs, got {type(args)}",
         )
 
-<<<<<<< HEAD
-=======
     kwargs = kwargs or {}
 
->>>>>>> 19d27a13
     with torch._dynamo.config.patch(dataclasses.asdict(DEFAULT_EXPORT_DYNAMO_CONFIG)):
         try:
             module_call_specs: Dict[str, Dict[str, pytree.TreeSpec]] = {}
@@ -373,11 +370,7 @@
             ), _ignore_backend_decomps():
                 gm_torch_level, _ = torch._dynamo.export(
                     f,
-<<<<<<< HEAD
-                    constraints=constraints,  # type: ignore[arg-type]
-=======
                     dynamic_shapes=dynamic_shapes,  # type: ignore[arg-type]
->>>>>>> 19d27a13
                     assume_static_by_default=True,
                     tracing_mode="symbolic",
                     disable_constraint_solver=disable_constraint_solver,
@@ -634,8 +627,6 @@
                 constants[spec.target] = orig_mod.get_buffer(spec.target)
 
 
-<<<<<<< HEAD
-=======
 def _verify_nn_module_stack(graph_module: torch.fx.GraphModule) -> None:
     """
     Perform nn_module_stack checks on the graph.
@@ -666,7 +657,6 @@
                     )
 
 
->>>>>>> 19d27a13
 def get_ep_stats(ep: ExportedProgram) -> Dict[str, Any]:
     op_count = 0
     op_set = set()
@@ -781,11 +771,6 @@
     log_export_usage(event="export.enter", flags=flags)
     _EXPORT_FLAGS = flags
 
-<<<<<<< HEAD
-    constraints = _process_dynamic_shapes(mod, args, kwargs, dynamic_shapes) or []
-
-=======
->>>>>>> 19d27a13
     kwargs = kwargs or {}
     _process_dynamic_shapes(mod, args, kwargs, dynamic_shapes)  # TODO(avik): remove
 
@@ -870,11 +855,7 @@
             fake_kwargs,
             equalities_inputs,
             original_signature,
-<<<<<<< HEAD
-        ) = make_fake_inputs(mod, args, kwargs, constraints)
-=======
         ) = make_fake_inputs(mod, args, kwargs, dynamic_shapes)
->>>>>>> 19d27a13
 
         fake_params_buffers = make_fake_params_buffers(
             fake_mode, _get_params_buffers(mod)
@@ -933,10 +914,7 @@
             gm = res.graph_module
 
         _rewrite_non_persistent_buffers(mod, ep_non_strict.sig, ep_non_strict.constants)
-<<<<<<< HEAD
-=======
         _verify_nn_module_stack(gm)
->>>>>>> 19d27a13
         return ExportedProgram(
             root=gm,
             graph=gm.graph,
