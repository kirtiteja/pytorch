--- conflicted
+++ resolved
@@ -24,8 +24,6 @@
 
 namespace torch::aot_inductor {
 
-<<<<<<< HEAD
-=======
 inline at::Tensor* tensor_handle_to_tensor_pointer(AtenTensorHandle handle) {
   return reinterpret_cast<at::Tensor*>(handle);
 }
@@ -39,7 +37,6 @@
   return tensor_pointer_to_tensor_handle(new_tensor);
 }
 
->>>>>>> 19d27a13
 // utility functions to convert a pointer to an optional value
 template <class T>
 inline c10::optional<T> pointer_to_optional(T* ptr) {
