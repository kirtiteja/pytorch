--- conflicted
+++ resolved
@@ -51,10 +51,7 @@
 
 namespace {
 
-<<<<<<< HEAD
-=======
 #ifdef USE_C10D_NCCL
->>>>>>> 7073dc60
 bool registerGilChecker() {
   c10d::get_gil_checker().emplace([]() {
     // basically if this function can acquire the gil, it will return quickly.
@@ -68,10 +65,7 @@
 }
 
 static bool registered = registerGilChecker();
-<<<<<<< HEAD
-=======
 #endif // USE_C10D_NCCL
->>>>>>> 7073dc60
 
 // Wrapper to ensure GIL is released before destructing ProcessGroupGloo
 // TODO: move this somewhere more generally useful
