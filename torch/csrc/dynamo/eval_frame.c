--- conflicted
+++ resolved
@@ -205,11 +205,7 @@
     int throw_flag,
     PyObject* callback);
 static PyObject *(*previous_eval_frame)(PyThreadState *tstate,
-<<<<<<< HEAD
-                                        THP_EVAL_API_FRAME_OBJECT *frame, int throw_flag) = NULL;
-=======
                                         THP_EVAL_API_FRAME_OBJECT* frame, int throw_flag) = NULL;
->>>>>>> 75aaaf13
 
 #if PY_VERSION_HEX >= 0x03090000
 static PyObject* custom_eval_frame_shim(
@@ -448,75 +444,6 @@
   }
   return 1 + cache_size(e->next);
 }
-
-#if IS_PYTHON_3_11_PLUS
-#define COPY_FIELD(f1, f2, field) \
-  Py_XINCREF((f2)->func_##field); \
-  (f1)->func_##field = (f2)->func_##field;
-
-PyFunctionObject *
-_PyFunction_CopyWithNewCode(PyFunctionObject *o, PyCodeObject* code)
-{
-  PyFunctionObject *op = PyObject_GC_New(PyFunctionObject, &PyFunction_Type);
-  if (op == NULL) {
-    return NULL;
-  }
-  Py_XINCREF(code);
-  op->func_code = (PyObject *) code;
-  Py_XINCREF(code->co_name);
-  op->func_name = code->co_name;
-  Py_XINCREF(code->co_qualname);
-  op->func_qualname = code->co_qualname;
-  COPY_FIELD(op, o, globals);
-  COPY_FIELD(op, o, builtins);
-  COPY_FIELD(op, o, defaults);
-  COPY_FIELD(op, o, kwdefaults);
-  COPY_FIELD(op, o, closure);
-  COPY_FIELD(op, o, doc);
-  COPY_FIELD(op, o, dict);
-  COPY_FIELD(op, o, weakreflist);
-  COPY_FIELD(op, o, module);
-  COPY_FIELD(op, o, annotations);
-  op->vectorcall = o->vectorcall;
-  op->func_version = o->func_version;
-  PyObject_GC_Track(op);
-  return op;
-}
-
-void
-_PyFrame_Clear(_PyInterpreterFrame *frame)
-{
-    /* It is the responsibility of the owning generator/coroutine
-     * to have cleared the enclosing generator, if any. */
-    assert(frame->owner != FRAME_OWNED_BY_GENERATOR ||
-        _PyFrame_GetGenerator(frame)->gi_frame_state == FRAME_CLEARED);
-    // GH-99729: Clearing this frame can expose the stack (via finalizers). It's
-    // crucial that this frame has been unlinked, and is no longer visible:
-    assert(_PyThreadState_GET()->cframe->current_frame != frame);
-    assert(frame->frame_obj == NULL);
-    // if (frame->frame_obj) {
-    //     PyFrameObject *f = frame->frame_obj;
-    //     frame->frame_obj = NULL;
-    //     if (Py_REFCNT(f) > 1) {
-    //         take_ownership(f, frame);
-    //         Py_DECREF(f);
-    //         return;
-    //     }
-    //     Py_DECREF(f);
-    // }
-    assert(frame->stacktop >= 0);
-    for (int i = 0; i < frame->stacktop; i++) {
-        Py_XDECREF(frame->localsplus[i]);
-    }
-    Py_XDECREF(frame->frame_obj);
-    Py_XDECREF(frame->f_locals);
-    Py_DECREF(frame->f_func);
-    Py_DECREF(frame->f_code);
-}
-
-#endif
-
-char FRAME_MEMORY[1000];
 
 inline static PyObject* eval_custom_code(
     PyThreadState* tstate,
