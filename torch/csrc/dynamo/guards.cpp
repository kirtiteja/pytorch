#define PY_SSIZE_T_CLEAN
#include <ATen/EmptyTensor.h>
#include <c10/util/flat_hash_map.h>
#include <torch/csrc/autograd/grad_mode.h>
#include <torch/csrc/dynamo/guards.h>
#include <torch/csrc/utils/disable_torch_function.h>
#include <torch/csrc/utils/python_compat.h>
#include <torch/csrc/utils/python_numbers.h>
#include <torch/csrc/utils/python_symnode.h>
#include <torch/extension.h>

#ifdef USE_CUDA
#include <ATen/cuda/EmptyTensor.h>
#endif

#include <sstream>

// For TupleIteratorGetItemAccessor, we need a fast way to retrieve the
// underlying tuple and access the item. Before Python 3.12 version, the
// datastructure is in tupleobject.c file -
// https://github.com/python/cpython/blob/9afc6d102d16080535325f645849cd84eb04d57d/Objects/tupleobject.c#L1058-L1062
// To handle this, we manually copy the struct here and manually cast it to this
// new struct. From 3.12, the struct is included in the header file.
#if IS_PYTHON_3_12_PLUS

#define Py_BUILD_CORE
// Bring _PyTupleIterObject from the header file
#include <internal/pycore_tuple.h>
#undef Py_BUILD_CORE

#else

// Manually create _PyTupleIterObject struct
typedef struct {
  PyObject_HEAD Py_ssize_t it_index;
  PyTupleObject* it_seq; /* Set to NULL when iterator is exhausted */
} _PyTupleIterObject;

#endif // IS_PYTHON_3_12_PLUS

namespace {

struct LocalState {
  // TLS state that changes operators
  c10::impl::LocalDispatchKeySet dispatch_modifier;
  bool grad_mode_enabled;

  at::DispatchKeySet apply(at::DispatchKeySet ks) const {
    return (ks | dispatch_modifier.included_) - dispatch_modifier.excluded_;
  }

  LocalState()
      : dispatch_modifier(c10::impl::tls_local_dispatch_key_set()),
        grad_mode_enabled(at::GradMode::is_enabled()) {}
};

class TensorCheck {
 public:
  TensorCheck(
      const LocalState& state,
      PyTypeObject* pt,
      const at::Tensor& v,
      std::vector<std::optional<c10::SymInt>> dynamic_dims_sizes,
      std::vector<std::optional<c10::SymInt>> dynamic_dims_strides)
      : pytype(pt),
        dispatch_key_(state.apply(v.key_set()).raw_repr()),
        dtype_(v.dtype().toScalarType()),
        device_index_(v.device().index()),
        requires_grad_(v.requires_grad()),
        sizes_(std::move(dynamic_dims_sizes)),
        strides_(std::move(dynamic_dims_strides)),
        dim_(static_cast<int64_t>(sizes_.size())) {
    // TODO(voz): In cases where sizes_ and strides_ are fully dynamic, should
    // we just treat this as optional?
  }

  // See note in guards.py [Note - On Export Tensor Guards]
  // Logic parallel to here must be maintained in python
  bool check(const LocalState& state, const at::Tensor& v) {
    if (dispatch_key_ != state.apply(v.key_set()).raw_repr() ||
        dtype_ != v.dtype().toScalarType() ||
        device_index_ != v.device().index() ||
        requires_grad_ != v.requires_grad()) {
      return false;
    }
    auto ndim = v.ndimension();
    if (ndim != dim_) {
      return false;
    }
    const auto& sizes = v.sym_sizes();
    const auto& strides = v.sym_strides();
    for (auto i : c10::irange(ndim)) {
      auto known_size = sizes_[i];
      auto known_stride = strides_[i];
      if (known_size.has_value()) {
        if (known_size.value() != sizes[i]) {
          return false;
        }
      }
      if (known_stride.has_value()) {
        if (known_stride.value() != strides[i]) {
          return false;
        }
      }
    }
    return true;
  }

  std::string check_verbose(
      const LocalState& state,
      const at::Tensor& v,
      const std::string& tensor_name) {
    std::stringstream fail_reason;
    fail_reason << "tensor '" << tensor_name << "' ";
    if (dispatch_key_ != state.apply(v.key_set()).raw_repr()) {
      // return fmt::format("tensor dispatch key mismatch. expected {}, actual
      // {}", dispatch_key_, state.apply(v.key_set()).raw_repr());
      fail_reason << "dispatch key set mismatch. expected "
                  << c10::DispatchKeySet(
                         c10::DispatchKeySet::RAW, dispatch_key_)
                  << ", actual " << state.apply(v.key_set());
      return fail_reason.str();
    } else if (dtype_ != v.dtype().toScalarType()) {
      // return fmt::format("tensor dtype mismatch. expected {}, actual {}",
      // dtype_, v.dtype().toScalarType());
      fail_reason << "dtype mismatch. expected " << dtype_ << ", actual "
                  << v.dtype().toScalarType();
      return fail_reason.str();
    } else if (device_index_ != v.device().index()) {
      fail_reason
          << "Tensor device index mismatch. Expected device index to be "
          << device_index_ << ", actual " << v.device().index();
      return fail_reason.str();
    } else if (requires_grad_ != v.requires_grad()) {
      // return fmt::format("tensor requires_grad mismatch. expected {}",
      // requires_grad_);
      fail_reason << "requires_grad mismatch. expected requires_grad="
                  << requires_grad_;
      return fail_reason.str();
    }
    auto ndim = v.ndimension();
    if (ndim != dim_) {
      // return fmt::format("tensor rank mismatch. expected {}, actual {}",
      // sizes_.size(), ndim);
      fail_reason << "rank mismatch. expected " << sizes_.size() << ", actual "
                  << ndim;
      return fail_reason.str();
    }
    const auto& sizes = v.sym_sizes();
    const auto& strides = v.sym_strides();
    for (auto i : c10::irange(ndim)) {
      auto known_size = sizes_[i];
      auto known_stride = strides_[i];
      if (known_size.has_value() && (known_size.value() != sizes[i])) {
        fail_reason << "size mismatch at index " << i << ". expected "
                    << known_size.value() << ", actual " << sizes[i];
        return fail_reason.str();
      }
      if (known_stride.has_value() && known_stride.value() != strides[i]) {
        fail_reason << "stride mismatch at index " << i << ". expected "
                    << known_stride.value() << ", actual " << strides[i];
        return fail_reason.str();
      }
    }
    return "";
  }

  PyTypeObject* pytype;

 private:
  uint64_t dispatch_key_; // DispatchKeySet includes device/layout
  at::ScalarType dtype_;
  // Note(voz): While dispatch_key_ is sufficiently representative of a device
  // In that keys are more granular AND device specific - they do not
  // necessarily capture device indices correctly.
  at::DeviceIndex device_index_;
  bool requires_grad_;
  // NB: These are unset if dynamic shapes is enabled.
  std::vector<std::optional<c10::SymInt>> sizes_;
  std::vector<std::optional<c10::SymInt>> strides_;
  // Not strictly required for dense tensors, but nested tensors need it.
  int64_t dim_;
};

typedef std::vector<TensorCheck> ChecksList;

typedef struct {
  PyObject_HEAD;
  ChecksList* checks;
} TensorGuards;

static void TensorGuards_dealloc(TensorGuards* self) {
  if (self->checks != nullptr) {
    delete self->checks;
    self->checks = nullptr;
  }
  Py_TYPE(self)->tp_free((PyObject*)self);
}

static PyObject* TensorGuards_new(
    PyTypeObject* type,
    PyObject* args,
    PyObject* kwds) {
  TensorGuards* self = (TensorGuards*)type->tp_alloc(type, 0);
  if (self != nullptr) {
    self->checks = new ChecksList();
  }
  return (PyObject*)self;
}

static std::vector<std::optional<c10::SymInt>> wrapIntegersInOptional(
    const c10::SymIntArrayRef& intArray) {
  std::vector<std::optional<c10::SymInt>> optVec(intArray.size());
  std::transform(
      intArray.begin(),
      intArray.end(),
      optVec.begin(),
      [](const c10::SymInt& value) { return std::make_optional(value); });
  return optVec;
}

static std::vector<std::optional<c10::SymInt>> pyListToVecOptInt(
    PyObject* pyList) {
  std::vector<std::optional<c10::SymInt>> vec;
  Py_ssize_t size = PyList_Size(pyList);
  for (Py_ssize_t i = 0; i < size; i++) {
    PyObject* item = PyList_GetItem(pyList, i);
    auto handle = py::handle(item);
    if (item == Py_None) {
      vec.emplace_back(std::nullopt);
    } else if (torch::is_symint(handle)) {
      vec.emplace_back(py::cast<c10::SymInt>(handle));
    } else {
      int64_t value = PyLong_AsLongLong(item);
      if (value == -1 && PyErr_Occurred()) {
        PyErr_SetString(
            PyExc_TypeError,
            "Size or stride list item is not a valid integer.");
        TORCH_CHECK(false, "Size or stride list item is not a valid integer.");
      }
      vec.emplace_back(c10::SymInt(value));
    }
  }
  return vec;
}

static std::vector<std::vector<std::optional<c10::SymInt>>> get_dynamic_dims(
    PyObject* dynamic_dims_py) {
  std::vector<std::vector<std::optional<c10::SymInt>>> per_tensor_dynamic_dims;
  if (dynamic_dims_py != Py_None) {
    Py_ssize_t size = PyList_Size(dynamic_dims_py);
    for (Py_ssize_t i = 0; i < size; i++) {
      PyObject* py_list = PyList_GetItem(dynamic_dims_py, i);
      std::vector<std::optional<c10::SymInt>> vec = pyListToVecOptInt(py_list);
      per_tensor_dynamic_dims.push_back(std::move(vec));
    }
  }
  return per_tensor_dynamic_dims;
}

static int TensorGuards_init(
    TensorGuards* self,
    PyObject* args,
    PyObject* kwds) {
  if (!PyTuple_CheckExact(args)) {
    PyErr_SetString(PyExc_TypeError, "expected tuple()");
    return -1;
  }
  // Top level structure is List[List[Union[int, None]]]
  PyObject* dynamic_dims_sizes_py =
      PyDict_GetItemString(kwds, "dynamic_dims_sizes");
  if (dynamic_dims_sizes_py == nullptr) {
    PyErr_SetString(PyExc_TypeError, "missing dynamic_dims_sizes=...");
    return -1;
  }
  PyObject* dynamic_dims_strides_py =
      PyDict_GetItemString(kwds, "dynamic_dims_strides");
  if (dynamic_dims_strides_py == nullptr) {
    PyErr_SetString(PyExc_TypeError, "missing dynamic_dims_strides=...");
    return -1;
  }

  // dynamic_dims_strides/sizes_py is None when dynamic_shapes=False - this is
  // an optimization to avoid invoking .size()/.stride() in python needlessly
  std::vector<std::vector<std::optional<c10::SymInt>>>
      per_tensor_dynamic_dims_sizes = get_dynamic_dims(dynamic_dims_sizes_py);
  std::vector<std::vector<std::optional<c10::SymInt>>>
      per_tensor_dynamic_dims_strides =
          get_dynamic_dims(dynamic_dims_strides_py);

  auto& checks = *self->checks;
  auto len = PyTuple_GET_SIZE(args);
  checks.reserve(len);
  LocalState state;

  for (auto i : c10::irange(len)) {
    PyObject* item = PyTuple_GET_ITEM(args, i);
    if (!THPVariable_CheckExact(item) && !THPVariable_Check(item)) {
      PyErr_SetString(PyExc_TypeError, "expected Tensor()");
      return -1;
    }
    auto tensor = THPVariable_Unpack(item);
    std::vector<std::optional<c10::SymInt>> tensor_dims_size =
        per_tensor_dynamic_dims_sizes.empty()
        ? wrapIntegersInOptional(tensor.sym_sizes())
        : per_tensor_dynamic_dims_sizes[i];
    std::vector<std::optional<c10::SymInt>> tensor_dims_stride =
        per_tensor_dynamic_dims_strides.empty()
        ? wrapIntegersInOptional(tensor.sym_strides())
        : per_tensor_dynamic_dims_strides[i];

    checks.emplace_back(
        state,
        Py_TYPE(item),
        std::move(tensor),
        std::move(tensor_dims_size),
        std::move(tensor_dims_stride));
  }
  return 0;
}

PyObject* TensorGuards_check(
    TensorGuards* self,
    PyObject* args,
    PyObject* kwargs) {
  if (!PyTuple_CheckExact(args)) {
    PyErr_SetString(PyExc_TypeError, "expected tuple()");
    return nullptr;
  }
  auto& checks = *self->checks;
  auto len = PyTuple_GET_SIZE(args);

  // kwargs is just ignored here

  if (static_cast<decltype(len)>(checks.size()) != len) {
    PyErr_SetString(PyExc_TypeError, "wrong length");
    return nullptr;
  }

  LocalState state;
  // Note - all the tensors that make it to guards must be unique. Dynamo
  // builder handles guarding for positive aliases (X is Y). However, we do not
  // create guards for negative alias (X is not Y) as that is an N^2
  // relationship. Instead, we rely on the uniqueness upstream to verify, at
  // check_fn time (this function).
  ska::flat_hash_map<PyObject*, std::nullptr_t> unique_tensors;
  for (auto i : c10::irange(len)) {
    PyObject* item = PyTuple_GET_ITEM(args, i);

    if (Py_TYPE(item) != checks[i].pytype) {
      Py_RETURN_FALSE;
    }
    auto insertion = unique_tensors.insert({item, nullptr});
    if (!insertion.second) {
      // Violates uniqueness
      Py_RETURN_FALSE;
    }
    if (!checks[i].check(state, THPVariable_Unpack(item))) {
      Py_RETURN_FALSE;
    }
  }

  Py_RETURN_TRUE;
}

PyObject* TensorGuards_check_verbose(
    TensorGuards* self,
    PyObject* args,
    PyObject* kwargs) {
  if (!PyTuple_CheckExact(args)) {
    PyErr_SetString(PyExc_TypeError, "expected tuple()");
    return nullptr;
  }
  auto& checks = *self->checks;
  auto len = PyTuple_GET_SIZE(args);

  if (static_cast<decltype(len)>(checks.size()) != len) {
    PyErr_SetString(PyExc_TypeError, "wrong length");
    return nullptr;
  }

  PyObject* tensor_check_names_py =
      PyDict_GetItemString(kwargs, "tensor_check_names");
  if (tensor_check_names_py == nullptr) {
    PyErr_SetString(PyExc_TypeError, "missing tensor_check_names kwarg");
    return nullptr;
  }

  if (!PyList_Check(tensor_check_names_py)) {
    PyErr_SetString(PyExc_TypeError, "tensor_check_names kwarg must be a list");
    return nullptr;
  }

  auto names_size = PyList_Size(tensor_check_names_py);
  if (names_size != static_cast<decltype(names_size)>(checks.size())) {
    PyErr_SetString(
        PyExc_TypeError,
        "tensor_check_names should be the same size as # tensors");
    return nullptr;
  }

  std::vector<std::string> tensor_check_names;
  tensor_check_names.reserve(names_size);
  for (auto i : c10::irange(names_size)) {
    PyObject* value = PyList_GetItem(tensor_check_names_py, i);
    if (!PyUnicode_Check(value)) {
      PyErr_SetString(
          PyExc_TypeError, "tensor_check_names must only contain strings");
      return nullptr;
    }
    tensor_check_names.emplace_back(PyUnicode_AsUTF8(value));
  }

  LocalState state;
  ska::flat_hash_map<PyObject*, std::nullptr_t> unique_tensors;
  for (auto i : c10::irange(len)) {
    PyObject* item = PyTuple_GET_ITEM(args, i);
    if (Py_TYPE(item) != checks[i].pytype) {
      std::stringstream fail_reason;
      PyObject* type_str = PyObject_Str(PyObject_Type(item));
      fail_reason << "expected type of '" << tensor_check_names[i]
                  << "' to be a tensor type, ";
      if (!type_str) {
        fail_reason << "but found a different type";
      } else {
        fail_reason << "' but found " << PyUnicode_AsUTF8(type_str);
      }
      return Py_BuildValue("s", fail_reason.str().c_str());
    }

    auto insertion = unique_tensors.insert({item, nullptr});
    if (!insertion.second) {
      std::stringstream fail_reason;
      fail_reason << "Duplicate tensor found where not expected! ";
      fail_reason << tensor_check_names[i]
                  << "should not alias to anything, but is aliased";
      return Py_BuildValue("s", fail_reason.str().c_str());
    }
    std::string fail_reason = checks[i].check_verbose(
        state, THPVariable_Unpack(item), tensor_check_names[i]);
    if (fail_reason.length() > 0) {
      return Py_BuildValue("s", fail_reason.c_str());
    }
  }

  Py_RETURN_TRUE;
}

// NOLINTNEXTLINE(modernize-avoid-c-arrays,cppcoreguidelines-avoid-c-arrays)
static PyMethodDef TensorGuards_methods[] = {
    {"check",
     (PyCFunction)(void*)TensorGuards_check,
     METH_VARARGS | METH_KEYWORDS,
     ""},
    {"check_verbose",
     (PyCFunction)(void*)TensorGuards_check_verbose,
     METH_VARARGS | METH_KEYWORDS,
     "verbose fail reasons for failed checks"},
    {nullptr} /* Sentinel */
};

static PyTypeObject TensorGuardsType = {PyVarObject_HEAD_INIT(nullptr, 0)};

// TODO (janimesh) - Remove this when C++ guard manager is merged.
struct GlobalStateGuard {
  PyObject_HEAD;

  inline void init() {
    auto& ctx = at::globalContext();
    _grad_mode = at::GradMode::is_enabled();
    _torch_function = torch::torch_function_enabled();
    _deterministic_algorithms = ctx.deterministicAlgorithms();
    _deterministic_algorithms_warn_only = ctx.deterministicAlgorithmsWarnOnly();
    _allow_tf32 = ctx.allowTF32CuBLAS();
    _allow_fp16_reduce = ctx.allowFP16ReductionCuBLAS();
    _allow_bf16_reduce = ctx.allowBF16ReductionCuBLAS();
    _num_threads = at::get_num_threads();
    _default_dtype = at::get_default_dtype();
  }

  inline bool check() {
    auto& ctx = at::globalContext();
    return (_grad_mode == at::GradMode::is_enabled() &&
            _torch_function == torch::torch_function_enabled() &&
            _deterministic_algorithms == ctx.deterministicAlgorithms() &&
            _deterministic_algorithms_warn_only ==
                ctx.deterministicAlgorithmsWarnOnly() &&
            _allow_tf32 == ctx.allowTF32CuBLAS() &&
            _allow_fp16_reduce == ctx.allowFP16ReductionCuBLAS() &&
            _allow_bf16_reduce == ctx.allowBF16ReductionCuBLAS() &&
            _num_threads == at::get_num_threads()) &&
        _default_dtype == at::get_default_dtype();
  }

  bool _grad_mode;
  bool _torch_function;
  bool _deterministic_algorithms;
  bool _deterministic_algorithms_warn_only;
  bool _allow_tf32;
  bool _allow_fp16_reduce;
  bool _allow_bf16_reduce;
  int _num_threads;
  caffe2::TypeMeta _default_dtype;
  // TODO(jansel): we should guard on more state as inductor starts using it
};

int GlobalStateGuard_init(
    GlobalStateGuard* self,
    PyObject* args,
    PyObject* kwargs) {
  self->init();
  return 0;
}

PyObject* GlobalStateGuard_check(
    GlobalStateGuard* self,
    PyObject* args,
    PyObject* kwargs) {
  if (self->check()) {
    Py_RETURN_TRUE;
  } else {
    Py_RETURN_FALSE;
  }
}

static PyMethodDef GlobalStateGuard_methods[] = {
    {"check",
     (PyCFunction)(void*)GlobalStateGuard_check,
     METH_NOARGS,
     "Return true if global state was the same as at creation time"},
    {nullptr}};
static PyTypeObject GlobalStateGuardType = {PyVarObject_HEAD_INIT(nullptr, 0)};

static PyObject* check_type_id(PyObject* dummy, PyObject* args) {
  // faster `lambda obj, expected: id(type(obj)) == expected`
  PyObject* obj = nullptr;
  unsigned long long expected = 0;
  if (!PyArg_ParseTuple(args, "OK", &obj, &expected)) {
    return nullptr;
  }
  // NOLINTNEXTLINE(performance-no-int-to-ptr)
  if (Py_TYPE(obj) == (void*)expected) {
    Py_RETURN_TRUE;
  } else {
    Py_RETURN_FALSE;
  }
}

static PyObject* check_obj_id(PyObject* dummy, PyObject* args) {
  // faster `lambda obj, expected: id(obj) == expected`
  PyObject* obj = nullptr;
  unsigned long long expected = 0;
  if (!PyArg_ParseTuple(args, "OK", &obj, &expected)) {
    return nullptr;
  }
  // NOLINTNEXTLINE(performance-no-int-to-ptr)
  if (obj == (void*)expected) {
    Py_RETURN_TRUE;
  } else {
    Py_RETURN_FALSE;
  }
}

static PyObject* dict_version(PyObject* dummy, PyObject* args) {
  // Retrieves the version of a dictionary.
  PyObject* obj = nullptr;
  if (!PyArg_ParseTuple(args, "O", &obj)) {
    return nullptr;
  }
  if (!PyDict_Check(obj)) {
    return nullptr;
  }
#if IS_PYTHON_3_12_PLUS
  TORCH_CHECK(false, "Dynamo does not support CPython 3.12 yet.");
  return nullptr;
#else
  // ma_version_tag is deprecated since 3.12. We will need to transition
  // to use the appropriate API for later versions.
  // This warning is an error on some clang builds, so we have to ifdef it
  // away for now.
  return THPUtils_packUInt64(((PyDictObject*)obj)->ma_version_tag);
#endif
}

static PyObject* assert_size_stride(PyObject* dummy, PyObject* args) {
  /*
   Assert that a given tensor has a given size/stride, but ignore strides
   of size==1 dimensions.  Implemented in C++ as this is on the hot path.
  */
  PyObject* item = nullptr;
  PyObject* size = nullptr;
  PyObject* stride = nullptr;
  if (!PyArg_ParseTuple(args, "OOO", &item, &size, &stride)) {
    return nullptr;
  }
  if (!THPVariable_CheckExact(item) && !THPVariable_Check(item)) {
    PyErr_SetString(PyExc_TypeError, "expected Tensor()");
    return nullptr;
  }
  if (!PyTuple_CheckExact(size) || !PyTuple_CheckExact(stride)) {
    PyErr_SetString(PyExc_TypeError, "expected tuple()");
    return nullptr;
  }
  at::Tensor tensor = THPVariable_Unpack(item);
  int64_t ndim = tensor.ndimension();
  if (PyTuple_GET_SIZE(size) != ndim || PyTuple_GET_SIZE(stride) != ndim) {
    PyErr_SetString(PyExc_AssertionError, "wrong number of dimensions");
    return nullptr;
  }
  for (auto i : c10::irange(ndim)) {
    int64_t want_size = THPUtils_unpackLong(PyTuple_GET_ITEM(size, i));
    int64_t want_stride = THPUtils_unpackLong(PyTuple_GET_ITEM(stride, i));
    int64_t actual_size = tensor.size(i);
    int64_t actual_stride = tensor.stride(i);
    if (want_size != actual_size ||
        // ignore stride differences when size is 1
        (want_stride != actual_stride && actual_size > 1)) {
      std::stringstream msg;
      msg << "expected size " << actual_size << "==" << want_size << ", stride "
          << actual_stride << "==" << want_stride << " at dim=" << i;
      PyErr_SetString(PyExc_AssertionError, msg.str().c_str());
      return nullptr;
    }
  }
  Py_RETURN_TRUE;
}

template <typename T>
inline static void unwrap_size_tuple(PyObject* obj, T& output) {
  TORCH_CHECK(PyTuple_CheckExact(obj));
  size_t len = PyTuple_GET_SIZE(obj);
  output.reserve(len);
  for (size_t i = 0; i < len; ++i) {
    auto result = PyLong_AsSsize_t(PyTuple_GET_ITEM(obj, i));
    TORCH_CHECK(result >= 0);
    output.emplace_back(result);
  }
}

template <typename T>
inline static void _parse_empty_strided_args(
    PyObject* args,
    T& sizes,
    T& strides,
    at::ScalarType& dtype) {
  TORCH_CHECK(PyTuple_CheckExact(args));
  TORCH_CHECK(PyTuple_GET_SIZE(args) == 3);
  // note PyTuple_GET_ITEM returns a borrowed ref, so no need for refcounts
  unwrap_size_tuple(PyTuple_GET_ITEM(args, 0), sizes);
  unwrap_size_tuple(PyTuple_GET_ITEM(args, 1), strides);
  PyObject* py_dtype = PyTuple_GET_ITEM(args, 2);
  TORCH_CHECK(THPDtype_Check(py_dtype));
  dtype = reinterpret_cast<THPDtype*>(py_dtype)->scalar_type;
}

static PyObject* _empty_strided_cpu(PyObject* dummy, PyObject* args) {
  // at::empty_strided is surprising slow.  This is a lower-overhead
  // version that saves ~2us on every allocation.
  HANDLE_TH_ERRORS;
  at::SmallVector<int64_t, 8> sizes;
  at::SmallVector<int64_t, 8> strides;
  at::ScalarType dtype;
  _parse_empty_strided_args(args, sizes, strides, dtype);
  return THPVariable_Wrap(at::detail::empty_strided_cpu(sizes, strides, dtype));
  END_HANDLE_TH_ERRORS;
}

static PyObject* _empty_strided_cuda(PyObject* dummy, PyObject* args) {
  // at::empty_strided is surprising slow.  This is lower-overhead.
  HANDLE_TH_ERRORS;
#ifdef USE_CUDA
  at::SmallVector<int64_t, 8> sizes;
  at::SmallVector<int64_t, 8> strides;
  at::ScalarType dtype;
  _parse_empty_strided_args(args, sizes, strides, dtype);
  return THPVariable_Wrap(at::detail::empty_strided_cuda(
      sizes, strides, dtype, c10::DeviceType::CUDA));
#else
  TORCH_CHECK(false, "PyTorch compiled without USE_CUDA");
#endif
  END_HANDLE_TH_ERRORS;
}

// NOLINTNEXTLINE(modernize-avoid-c-arrays,cppcoreguidelines-avoid-c-arrays)
static PyMethodDef _methods[] = {
    {"check_type_id", check_type_id, METH_VARARGS, nullptr},
    {"check_obj_id", check_obj_id, METH_VARARGS, nullptr},
    {"assert_size_stride", assert_size_stride, METH_VARARGS, nullptr},
    {"dict_version", dict_version, METH_VARARGS, nullptr},
    {"_empty_strided_cpu", _empty_strided_cpu, METH_VARARGS, nullptr},
    {"_empty_strided_cuda", _empty_strided_cuda, METH_VARARGS, nullptr},
    {nullptr, nullptr, 0, nullptr}};

static struct PyModuleDef _module = {
    PyModuleDef_HEAD_INIT,
    "torch._C._dynamo.guards",
    "Module containing checks on tensors",
    -1,
    _methods};

/**
 * Stores relevant guard debug information, e.g., failure str for a LeafGuard
 * failure. The data structure is also accessible in Python.
 */

class GuardDebugInfo {
 public:
  GuardDebugInfo(
      bool result,
      py::list verbose_code_parts,
      int num_guards_executed)
      : result(result),
        verbose_code_parts(verbose_code_parts),
        num_guards_executed(num_guards_executed) {}

  // This constructor is used when guard succeeds.
  GuardDebugInfo(bool result, int num_guards_executed)
      : result(result), num_guards_executed(num_guards_executed) {}

  GuardDebugInfo(
      bool result,
      std::string failed_reason,
      int num_guards_executed)
      : GuardDebugInfo(result, num_guards_executed) {
    verbose_code_parts.append(failed_reason);
  }

  std::string to_string() {
    std::stringstream ss;
    ss << "GuardDebugInfo(\n"
       << "result=" << result << ",\n"
       << "verbose_code_parts=" << verbose_code_parts << ",\n"
       << "num_guards_executed=" << num_guards_executed << ")\n";
    return ss.str();
  }

  // Whether the guard passed or failed.
  bool result;

  // This is a list of verbose_code_parts for the failed guard. When there are
  // more than one verbose_code_parts, then recompilation reasoning infra on the
  // Python side can iterate over this list and eval each string to pinpoint the
  // exact code part that failed.
  py::list verbose_code_parts;

  // Total number of executed guards so far. This is helpful in debugging if
  // shuffling is working.
  int num_guards_executed;
};

/**
 * Base class for the leaf guard in the GuardManager hierarchy.
 */
class LeafGuard {
 public:
  LeafGuard(py::object verbose_code_parts)
      : _verbose_code_parts(verbose_code_parts) {}

  // check function could be called from python. This is useful for debugging
  // purpose.
  bool check(py::handle value) {
    return check_nopybind(value.ptr());
  }

  GuardDebugInfo check_verbose(py::handle value) {
    return check_verbose_nopybind(value.ptr());
  }

  virtual GuardDebugInfo check_verbose_nopybind(
      PyObject* value) { // borrowed ref
    bool result = check_nopybind(value);
    if (!result) {
      return GuardDebugInfo(result, _verbose_code_parts, 0);
    }
    return GuardDebugInfo(true, 0);
  }

  py::list verbose_code_parts() {
    return _verbose_code_parts;
  }

  // This is on the hot path and avoids any refcounting code from pybind. This
  // is not exposed to Python and can only be called from C++.
  virtual bool check_nopybind(PyObject* value) = 0;
  virtual ~LeafGuard() = default;

 private:
  // This is set while constructing the leaf guard. This is used for identifying
  // the cause of recompilation.
  py::list _verbose_code_parts;
};

/**
 * Represents a leaf guard that accepts the python guard check function. We
 * would like to have most of the guards in C++ (to avoid a Python function
 * call).  But, it will take some time to reach that goal. Also, there might be
 * cases where its too tedious to write an equivalent C++ guard.
 *
 * LAMBDA_GUARD allows us to gradually move to C++. We can start from all
 * guards of type PythonLambaGuard and incrementally move expensive guards to
 * C++.
 */
class LAMBDA_GUARD : public LeafGuard {
 public:
  LAMBDA_GUARD(py::object guard_check_fn, py::object verbose_code_parts)
      : LeafGuard(verbose_code_parts) {
    if (py::isinstance<py::function>(guard_check_fn)) {
      _guard_check_fn = py::cast<py::function>(guard_check_fn);
    } else {
      throw py::type_error("LAMBDA_GUARD expects (callable, str)");
    }
  }

  // Runs the lambda function with the current f_locals value.
  bool check_nopybind(PyObject* value) override { // borrowed ref
    PyObject* x = PyObject_CallOneArg(_guard_check_fn.ptr(), value); // new ref
    if (x == nullptr) {
      // An exception is caught in the lambda function.
      return false;
    }
    bool result = PyObject_IsTrue(x);
    Py_DECREF(x);
    return result;
  }

 private:
  // The user provided lambda function for check_fn.
  py::function _guard_check_fn;
};

class TYPE_MATCH : public LeafGuard {
 public:
  // type_id = id(type(obj))
  TYPE_MATCH(py::object type_id, py::object verbose_code_parts)
      : LeafGuard(verbose_code_parts),
        _expected(py::cast<unsigned long long>(type_id)) {}

  bool check_nopybind(PyObject* value) override { // borrowed ref
    return Py_TYPE(value) == (void*)_expected;
  }

 private:
  // id of the type of the original object.
  intptr_t _expected;
};

class ID_MATCH : public LeafGuard {
 public:
  // obj_id = id(obj)
  ID_MATCH(py::object obj_id, py::object verbose_code_parts)
      : LeafGuard(verbose_code_parts),
        _expected(py::cast<unsigned long long>(obj_id)) {}

  bool check_nopybind(PyObject* value) override { // borrowed ref
    return value == (void*)_expected;
  }

 private:
  // id of the original object.
  intptr_t _expected;
};

class EQUALS_MATCH : public LeafGuard {
 public:
  EQUALS_MATCH(py::object value, py::object verbose_code_parts)
      : LeafGuard(verbose_code_parts),
        _value(value),
        _value_type(Py_TYPE(value.ptr())) {}

  bool check_nopybind(PyObject* value) override { // borrowed ref
    // Fast path - pointer equality check.
    if (value != _value.ptr()) {
      // Check type
      if (Py_TYPE(value) != _value_type) {
        return false;
      }
      int result = PyObject_RichCompareBool(value, _value.ptr(), Py_EQ);
      // Check for exception
      if (result == -1) {
        PyErr_Clear();
        return false;
      }
      return result;
    }
    return true;
  }

 private:
  // value to compare against. This is py::object so that we hold on to the
  // original value and prevent garbage collection. We run EQUALS_MATCH only on
  // selected objects which do not have high memory footprint, so holding on to
  // these objects is ok.
  py::object _value;

  // Type of the value
  PyTypeObject* _value_type;
};

class DEFAULT_DEVICE : public LeafGuard {
 public:
  DEFAULT_DEVICE(py::object verbose_code_parts)
      : LeafGuard(verbose_code_parts) {
    _utils_device = py::module::import("torch.utils._device");
    _current_device = _utils_device.attr("CURRENT_DEVICE");
  }

  bool check_nopybind(PyObject* value) override { // borrowed ref
    py::object device = _utils_device.attr("CURRENT_DEVICE");
    return PyObject_RichCompareBool(device.ptr(), _current_device.ptr(), Py_EQ);
  }

 private:
  // Save the current device during the guard construction.
  py::object _utils_device;
  py::object _current_device;
};

class GLOBAL_STATE : public LeafGuard {
 public:
  GLOBAL_STATE(py::object verbose_code_parts) : LeafGuard(verbose_code_parts) {
    auto& ctx = at::globalContext();
    _grad_mode = at::GradMode::is_enabled();
    _torch_function = torch::torch_function_enabled();
    _deterministic_algorithms = ctx.deterministicAlgorithms();
    _deterministic_algorithms_warn_only = ctx.deterministicAlgorithmsWarnOnly();
    _allow_tf32 = ctx.allowTF32CuBLAS();
    _allow_fp16_reduce = ctx.allowFP16ReductionCuBLAS();
    _allow_bf16_reduce = ctx.allowBF16ReductionCuBLAS();
    _num_threads = at::get_num_threads();
    _default_dtype = at::get_default_dtype();
  }

  bool check_nopybind(PyObject* value) override { // borrowed ref
    // Ignore value arg, this is just to satisfy the interface.
    auto& ctx = at::globalContext();
    return (_grad_mode == at::GradMode::is_enabled() &&
            _torch_function == torch::torch_function_enabled() &&
            _deterministic_algorithms == ctx.deterministicAlgorithms() &&
            _deterministic_algorithms_warn_only ==
                ctx.deterministicAlgorithmsWarnOnly() &&
            _allow_tf32 == ctx.allowTF32CuBLAS() &&
            _allow_fp16_reduce == ctx.allowFP16ReductionCuBLAS() &&
            _allow_bf16_reduce == ctx.allowBF16ReductionCuBLAS() &&
            _num_threads == at::get_num_threads()) &&
        _default_dtype == at::get_default_dtype();
  }

 private:
  bool _grad_mode;
  bool _torch_function;
  bool _deterministic_algorithms;
  bool _deterministic_algorithms_warn_only;
  bool _allow_tf32;
  bool _allow_fp16_reduce;
  bool _allow_bf16_reduce;
  int _num_threads;
  caffe2::TypeMeta _default_dtype;
  // TODO(jansel): we should guard on more state as inductor starts using it
};

class DATA_PTR_MATCH : public LeafGuard {
 public:
  DATA_PTR_MATCH(py::object data_ptr, py::object verbose_code_parts)
      : LeafGuard(verbose_code_parts), _data_ptr(data_ptr) {}

  bool check_nopybind(PyObject* value) override { // borrowed ref
    PyObject* data_ptr_method =
        PyObject_GetAttrString(value, "data_ptr"); // new ref
    PyObject* data_ptr = PyObject_CallNoArgs(data_ptr_method); // new ref
    bool result = PyObject_RichCompareBool(data_ptr, _data_ptr.ptr(), Py_EQ);
    Py_DECREF(data_ptr);
    Py_DECREF(data_ptr_method);
    return result;
  }

 private:
  // Need to save the ptr so py::object.
  py::object _data_ptr;
};

/**
 * Relational guards compare more than one value. We implement Relational
 * guards by capturing some state in the guard object. For example for tensor
 * aliasing guards - tensor X is not tensor Y - we construct one leaf guard
 * and and install it at as a leaf of two guard managers (one for X and
 * another for Y). Therefore, this guard is run twice. In the first
 * invocation, it saves the first value (state) and returns True. In the
 * second invocation, it compares the saved value with the new value and
 * returns True if they do not alias.
 *
 * We have to be careful about resetting in case the other guards fail and we
 * have some state in the relational guard. This is done by virtual method
 * reset_state(). This is called by the GuardManager whenever
 * there is a guard failure. In the event that the Guard evals to true, we do
 * not need to reset the state. THe check_nopybind method should itself reset
 * the state if it was called N times. So, fast path is unaffected.
 *
 * There is a question on which GuardManager node calls the
 * reset_state. This is done by registering the guard as a
 * relational_guard_resetter on the root node, which calls the resets all the
 * relational guards on guard evaluation to False.
 */
class RelationalGuard : public LeafGuard {
 public:
  RelationalGuard(py::object verbose_code_parts)
      : LeafGuard(verbose_code_parts) {}

  // reset the relational guard state on guard failure. This is called by the
  // guard manager.
  virtual void reset_state() = 0;
};

/**
 * Checks that tensor x is tensor y.
 */
class TENSOR_ALIASING : public RelationalGuard {
 public:
  TENSOR_ALIASING(py::object verbose_code_parts)
      : RelationalGuard(verbose_code_parts), _is_first_call(true) {}

  bool check_nopybind(PyObject* value) override { // borrowed ref
    if (_is_first_call) {
      _first_tensor = value;
      _is_first_call = false;
      return true;
    }
    bool result = _first_tensor == value;
    reset_state();
    return result;
  }

  void reset_state() override {
    _is_first_call = true;
  }

 private:
  bool _is_first_call;
  PyObject* _first_tensor;
};

/**
 * Checks that none of the tensors alias.
 */
class NO_TENSOR_ALIASING : public RelationalGuard {
 public:
  NO_TENSOR_ALIASING(
      long unsigned int num_tensors,
      py::object tensor_names,
      py::object verbose_code_parts)
      : RelationalGuard(verbose_code_parts),
        _num_tensors(num_tensors),
        _tensor_names(tensor_names) {}

  bool check_nopybind(PyObject* value) override { // borrowed ref
    // Typically we don't have to increment the ref count here because the
    // tensors are held in f_locals. But there is a special case for
    // `from_numpy` source. `from_numpy` converts integers and such into tensors
    // and these tensors are ephemeral. If we don't incref, those tensors can be
    // garbage collected, and the next time from_numpy can reuse the memory
    // address. Therefore, we incref here. They are decref'd in reset_state.
    Py_INCREF(value);
    auto insertion = unique_tensors.insert({value, nullptr});
    if (!insertion.second) {
      // No need to clear unique_tensors, reset_state will do
      // it.
      return false;
    }
    _counter++;
    if (_counter == _num_tensors) {
      reset_state();
    }
    return true;
  }

  virtual GuardDebugInfo check_verbose_nopybind(PyObject* value) override {
    bool result = check_nopybind(value);

    if (!result) {
      std::stringstream fail_reason;
      fail_reason << "Duplicate tensor found where not expected! ";
      fail_reason << py::cast<std::string>(_tensor_names[_counter])
                  << " should not alias to anything, but is aliased";
      return GuardDebugInfo(false, fail_reason.str(), 0);
    }
    return GuardDebugInfo(true, 1);
  }

  void reset_state() override {
    for (auto item : unique_tensors) {
      Py_DECREF(item.first);
    }
    unique_tensors.clear();
    _counter = 0;
  }

 private:
  long unsigned int _num_tensors;
  py::list _tensor_names;
  ska::flat_hash_map<PyObject*, std::nullptr_t> unique_tensors;
  long unsigned int _counter = 0;
};

class DYNAMIC_INDICES : public LeafGuard {
  // C++ equivalent of
  // if hasattr(value, "_dynamo_dynamic_indices"):
  //     code.append(
  //         f"(({tensor_name}._dynamo_dynamic_indices.issubset({value._dynamo_dynamic_indices}))
  //         if hasattr({tensor_name}, '_dynamo_dynamic_indices') else True)"  #
  //         noqa: B950
  //     )
  // else:
  //     code.append(
  //         f"hasattr({tensor_name}, '_dynamo_dynamic_indices') == False"
  //     )
 public:
  DYNAMIC_INDICES(
      bool has_attr,
      py::set dynamic_indices,
      py::object verbose_code_parts)
      : LeafGuard(verbose_code_parts),
        _has_attr(has_attr),
        _dynamic_indices(dynamic_indices) {}

  bool check_nopybind(PyObject* value) override { // borrowed ref
    py::handle handle = py::handle(value);

    bool has_attr = py::hasattr(handle, "_dynamo_dynamic_indices");
    // hasattr({tensor_name}, '_dynamo_dynamic_indices') == False
    if (!_has_attr) {
      return !has_attr;
    }

    // "((x._dynamo_dynamic_indices.issubset({value._dynamo_dynamic_indices}))
    //       if hasattr(x, '_dynamo_dynamic_indices') else True)
    if (!has_attr) {
      return true;
    }

    py::handle indices = py::getattr(handle, "_dynamo_dynamic_indices");
    // py::set does not have issubset, so we have to manually get the method and
    // do the call.
    py::function is_subset =
        py::cast<py::function>(py::getattr(indices, "issubset"));
    return py::cast<bool>(is_subset(_dynamic_indices));
  }

 private:
  bool _has_attr;
  py::set _dynamic_indices;
};

class GuardManager;
class RootGuardManager;
class DictGuardManager;
// GuardManager can be a pointer to DictGuardManager, but at this point the
// compiler does not know that DictGuardManager is a derived class of
// GuardManager (no way to define inheritance relationships in forward
// declarations), so we forward declare a factory function and define it when
// both DictGuardManager and GuardManager are fully defined.
std::unique_ptr<GuardManager> make_guard_manager(
    RootGuardManager* root,
    py::handle example_value);

/**
 * Base class representing a pair of accessor and the associated guard
 * manager. The accessor defines how to access the child value from the
 * py::object given to the parent check function.
 *
 * GuardAccessors can be considered equivalent to name() method of Source
 * objects in guards.py. In python, name() method returns a str which we can
 * then eval in f_locals and f_globals to retrieve the actual py object.
 * GuardAccessor serves the same purpose. The minor difference is that
 * GuardManager is a tree structure, so a GuardAccessor just has to retrieve
 * the value in the next level in this tree and pass it to the child
 * GuardAccessor.
 *
 * GuardAccessor also owns the GuardManager associated with the retrieved
 * value from the GuardAccessor.
 */
class GuardAccessor {
 public:
  GuardAccessor(
      RootGuardManager* root,
      py::object accessor_key,
      py::handle example_value)
      : _guard_manager(make_guard_manager(root, example_value)),
        _accessor_key(std::move(accessor_key)) {}

  // Return by reference as GuardAccessor owns the GuardManager.
  std::unique_ptr<GuardManager>& get_guard_manager() {
    return _guard_manager;
  }

  bool matches_key(const py::handle key) const {
    return _accessor_key.equal(key);
  }

  virtual bool check_nopybind(PyObject* obj) = 0;
  virtual GuardDebugInfo check_verbose_nopybind(PyObject* obj) = 0;
  virtual std::string repr() const = 0;

  virtual ~GuardAccessor() = default;

 protected:
  // Guard manager corresponding to the retrieved value from the
  // GuardAccessor.
  std::unique_ptr<GuardManager> _guard_manager;
  // accessor key could be py::str for getattr, getitem or py::function for
  // lambda accessor. It is a py::object because we need to keep these accessor
  // keys alive.
  py::object _accessor_key;
};

/**
 * GuardManager encapsulates all the guards related to a particular
 * py::object. It is a tree structure and consists of 1) Leaf guards - Guards
 * that are run on the user given object 2) Accessors - Guard accessors (like
 * getattr, getitem) to access the next value in the tree hierarchy. Accessor
 * object also holds the child GuardManager.
 *
 * Lets look at an example to understand how it works.
 * class Pair:
 *     int x = 1;
 *     int y = 2;
 *
 * At compile time
 * >> guard_mananger = GuardManager()
 * >> guard_mananger.x.add_lambda_guard(
 *        lambda x: isinstance(x, Pair),
 *        lambda x: f"expected Pair, found {type(x)}"
 *    )
 * >> guard_mananger.x.add_lambda_guard(lambda x: x == 1, lambda x: f"found
 * {x}, expected 1")
 * >> guard_mananger.y.add_lambda_guard(lambda x: x == 2, lambda x: f"found
 * {x}, expected 2")
 *
 * At runtime
 * >> guard_mananger.check(Pair())
 *
 * At compile time we build the tree structure. When we do `guard_manager.x`,
 * it creates an AttrGuardAccessorNode, initializes a child guard manager with
 * this accessor node, and adds it as a child. When we do
 * `guard_manager.x.add_lambda_guard`, we call add_lambda_guard on the newly
 * created guard manager and register a new leaf guard on it.
 *
 * At runtime, the accessor node has an important function of providing a way
 * to access the value for the child guard. In the above example,
 * guard_manager.x adds an AttrGuardAccessorNode with attr_name x. When check
 * function is called, parent GuardManager calls getattr(value, "x") on its
 * value passed to the check function to call the check function of the child
 * guard manager.
 *
 * Performace optimization for fail fast - An optimization for runtime here is
 * to sort the execution of child guards depending on the failure count.  This
 * ensures that we run the guards that are more prone to fail statistically
 * first. This can improve the cache lookup time when we have multiple cache
 * entries.
 */

class GuardManager {
 public:
  GuardManager() = delete;
  GuardManager(RootGuardManager* root) : _root(root) {}
  GuardManager(const GuardManager& m) = delete;
  GuardManager& operator=(const GuardManager&) = delete;
  virtual ~GuardManager() {}

  RootGuardManager* get_root() {
    return _root;
  }

  void add_leaf_guard(std::shared_ptr<LeafGuard> leaf_guard) {
    _leaf_guards.emplace_back(std::move(leaf_guard));
  }
  /**
   * Adds a new guard manager with appropriate Accessor. If the accessor is
   * already present, we just return the guard manager.
   */
  template <typename GuardAccessorT>
  GuardManager* get_child_manager(
      const py::object& accessor_key,
      py::handle example_value) {
    // accessor_key type depends on the GuardAccessorT
    // for example for GetAttrGuardAccessor - py::str name

    // Return the manager if the guard accessor exists
    for (const auto& accessor : _accessors) {
      if (accessor->matches_key(accessor_key)) {
        return accessor->get_guard_manager().get();
      }
    }

    // Construct a new guard accessor
    _accessors.emplace_back(
        std::make_unique<GuardAccessorT>(_root, accessor_key, example_value));
    return _accessors.back()->get_guard_manager().get();
  }

  // Runs the leaf guards check and then child managers check function.
  //
  // NB: There is some code DUPLICATION between this and check_verbose
  // function. This is intentional. check function is in the hot path and is
  // kept very simple. The purpose of check_verbose function is to get guard
  // failure reasoning to understand recompilations. check_verbose function
  // does not change the state of the guard, e.g., it does not shuffle the
  // guards and does not change the fail count. For simplicity, we duplicate
  // the code here.
  virtual bool check_nopybind(PyObject* value) { // borrowed ref
    // Iterate over leaf guards
    for (const auto& guard : _leaf_guards) {
      if (!guard->check_nopybind(value)) { // early exit
        _fail_count += 1;
        // no need of sorting, just return.
        return false;
      }
    }

    // Iterate over accessors.
    bool result = true;
    bool failed_on_first = true;
    for (const auto& accessor : _accessors) {
      if (!accessor->check_nopybind(value)) { // early exit
        _fail_count += 1;
        result = false;
        // need to sort, so break the loop.
        break;
      }
      failed_on_first = false;
    }

    // failed_on_first is just an optimization to avoid sorting if we are
    // failing on the first accessor itself. This is helpful when we have
    // already sorted the guards once, and dont need to sort again.
    if (!result && !failed_on_first) {
      // Inplace sort the child guards by fail count. This moves the guard
      // with higher fail count earlier in the queue, and enables fail fast
      // for the next check_verbose.

      // An alternate implementation was to use priority queue directly on
      // _accessors, but it was rejected because of the complexity of
      // popping and creating a new pq on each run_guards. Moreover, this sort
      // is happening on the unhappy path when check_verbose guard
      // fails. So, its probably ok.
      std::sort(
          _accessors.begin(),
          _accessors.end(),
          [](const std::unique_ptr<GuardAccessor>& a,
             const std::unique_ptr<GuardAccessor>& b) {
            return a->get_guard_manager()->fail_count() >
                b->get_guard_manager()->fail_count();
          });
    }

    return result;
  }

  // This function has some code duplication with function check. This is
  // deliberate to keep check function simple and fast.
  virtual GuardDebugInfo check_verbose_nopybind(
      PyObject* value) { // borrowed ref
    int num_guards_executed = 0;
    // Iterate over leaf guards
    for (const auto& guard : _leaf_guards) {
      const GuardDebugInfo& debug_info = guard->check_verbose_nopybind(value);
      num_guards_executed++;
      if (!debug_info.result) {
        return GuardDebugInfo(
            false, debug_info.verbose_code_parts, num_guards_executed);
      }
    }

    // Iterate over accessors
    for (const auto& accessor : _accessors) {
      const GuardDebugInfo& debug_info =
          accessor->check_verbose_nopybind(value);
      num_guards_executed += debug_info.num_guards_executed;
      if (!debug_info.result) {
        return GuardDebugInfo(
            false, debug_info.verbose_code_parts, num_guards_executed);
      }
    }

    return GuardDebugInfo(true, num_guards_executed);
  }

  int fail_count() const {
    return _fail_count;
  }

  // DEBUG function - Returning raw pointers because we can't return unique_ptr
  // and pybind does not accept a unique_ptr reference return type.
  std::vector<GuardAccessor*> get_accessors() const {
    std::vector<GuardAccessor*> ret;
    for (const auto& accessor : _accessors) {
      ret.emplace_back(accessor.get());
    }
    return ret;
  }

  // DEBUG function - Returning raw pointers because we can't return unique_ptr
  // and pybind does not accept a unique_ptr reference return type.
  virtual std::vector<GuardManager*> get_child_managers() {
    std::vector<GuardManager*> ret;
    for (const auto& accessor : _accessors) {
      ret.emplace_back(accessor->get_guard_manager().get());
    }
    return ret;
  }

  // DEBUG function - Returning raw pointers because we can't return unique_ptr
  // and pybind does not accept a unique_ptr reference return type.
  std::vector<LeafGuard*> get_leaf_guards() const {
    std::vector<LeafGuard*> ret;
    for (const auto& guard : _leaf_guards) {
      ret.push_back(guard.get());
    }
    return ret;
  }

 protected:
  // Keeps a count of how many times this guard manager check function returns
  // False. This is used for sorting optimization.
  int64_t _fail_count{0};

 private:
  // Root of the guard manager, this is the used to install the relational
  // guard resetters.
  RootGuardManager* _root;

  // Leaf guards are the terminal guards on this object, e.g, type check on a
  // list. These guards have to be run before any children are run.
  //
  // These leaf guards are not shufflable. In almost all cases, these guards
  // will have an order, e,g., type(x) is int guard and x == 5 guard. We also
  // expect very few leaf guards per GuardManager node.
  //
  // NB: Why are leaf guards shared ptr? This is primarily to enable relational
  // guards like `tensor X is not tensor Y`. These guards require multiple
  // values. We handle it by creating one guard object that holds state and this
  // guard is installed in many guard managers, hence a shared ptr.
  std::vector<std::shared_ptr<LeafGuard>> _leaf_guards;

  // GuardAccessors nodes to access the child guards. These guards are
  // shufflable. On a guard failure, they are sorted based on their fail count
  // to enable fail fast for the next check.
  std::vector<std::unique_ptr<GuardAccessor>> _accessors;
};

/**
 * RootGuardManager is the root of the guard tree. This is primarily
 * constructed to hold the relational guard pointers so that we can reset the
 * state of those guards on guard failure. All the other important
 * implementation is in GuardManager class.
 */

class RootGuardManager : public GuardManager {
 public:
  // This is the root node, set its _root member to nullptr
  RootGuardManager() : GuardManager(this) {}

  // Adds the relational guard resetter
  void add_relational_guard_resetter(
      std::shared_ptr<RelationalGuard> relational_guard) {
    _relational_guard_resetters.emplace_back(std::move(relational_guard));
  }

  // Python visible API to check guard function.
  bool check(py::handle value) {
    return check_nopybind(value.ptr());
  }

  // Python visible API to check_verbose guard function.
  GuardDebugInfo check_verbose(py::handle value) {
    return check_verbose_nopybind(value.ptr());
  }

  // Fast check function.
  virtual bool check_nopybind(PyObject* value) override { // borrowed ref
    // reset_state is not thread safe. So acquire a lock.
    static std::mutex lock;
    std::lock_guard<std::mutex> lock_guard(lock);

    if (!GuardManager::check_nopybind(value)) {
      _reset_relational_guard_state();
      return false;
    }

    // Iterate over epilogue leaf guards.
    for (const auto& guard : _epilogue_lambda_guards) {
      if (!guard->check_nopybind(value)) { // early exit
        _reset_relational_guard_state();
        return false;
      }
    }
    return true;
  }

  // Fast check_verbose function.
  virtual GuardDebugInfo check_verbose_nopybind(
      PyObject* value) override { // borrowed ref
    // reset_state is not thread safe. So acquire a lock.
    static std::mutex lock;
    std::lock_guard<std::mutex> lock_guard(lock);

    GuardDebugInfo debug_info = GuardManager::check_verbose_nopybind(value);
    if (!debug_info.result) {
      _reset_relational_guard_state();
      return debug_info;
    }

    int num_guards_executed = debug_info.num_guards_executed;

    // Iterate over epilogue leaf guards
    for (const auto& guard : _epilogue_lambda_guards) {
      const GuardDebugInfo& tmp_debug_info =
          guard->check_verbose_nopybind(value);
      num_guards_executed++;
      if (!tmp_debug_info.result) {
        _reset_relational_guard_state();
        return GuardDebugInfo(
            false, tmp_debug_info.verbose_code_parts, num_guards_executed);
      }
    }
    return GuardDebugInfo(true, num_guards_executed);
  }

  void add_epilogue_lambda_guard(std::unique_ptr<LeafGuard> leaf_guard) {
    _epilogue_lambda_guards.emplace_back(std::move(leaf_guard));
  }

  // DEBUG function - Returning raw pointers because we can't return unique_ptr
  // and pybind does not accept a unique_ptr reference return type.
  std::vector<LeafGuard*> get_epilogue_lambda_guards() const {
    std::vector<LeafGuard*> ret;
    for (const auto& guard : _epilogue_lambda_guards) {
      ret.push_back(guard.get());
    }
    return ret;
  }

 private:
  // Reset the state of all the relational guards on failure.
  void _reset_relational_guard_state() {
    for (auto& guard : _relational_guard_resetters) {
      guard->reset_state();
    }
  }

 private:
  // All the relational guards under this guard mananger. We only use these
  // when the guard evaluates to False. This ensures that guard state is reset
  // on guard failure so that next invocation is clean.
  std::vector<std::shared_ptr<RelationalGuard>> _relational_guard_resetters;

  // These guards are lambda guards, i.e., the guards that lack C++
  // implementation. For simplicity, we add these guards at the root. They
  // MUST be run after all other guard managers have finished to ensure that
  // the epilogue guards do not step on some nonexistent getattr or getitem.
  std::vector<std::unique_ptr<LeafGuard>> _epilogue_lambda_guards;
};

std::unique_ptr<GuardManager> make_guard_manager(
    RootGuardManager* root,
    py::handle example_value) {
  // TODO(janimesh) - Remove comment when DictGuardManager is introduced.
  // // Check if example_value is a dict
  // if (py::isinstance<py::dict>(example_value)) {
  //   return std::make_unique<DictGuardManager>(root);
  // }
  return std::make_unique<GuardManager>(root);
}

/**
 * Represents __getattr__ acccessor.
 */
class GetAttrGuardAccessor : public GuardAccessor {
 public:
  GetAttrGuardAccessor(
      RootGuardManager* root,
      py::str name,
      py::handle example_value)
      : GuardAccessor(root, name, example_value), _attr_name(name.ptr()) {}

  // NB: Intentional duplication between check_nopybind and
  // check_verbose_nopybind.
  bool check_nopybind(PyObject* obj) override { // borrowed ref
    PyObject* x = PyObject_GetAttr(obj, _attr_name); // new ref
    if (x == nullptr) {
      // Attribute absent, clear the exception and return false.
      PyErr_Clear();
      return false;
    }
    bool result = _guard_manager->check_nopybind(x);
    Py_DECREF(x);
    return result;
  }

  GuardDebugInfo check_verbose_nopybind(
      PyObject* obj) override { // borrowed ref
    PyObject* x = PyObject_GetAttr(obj, _attr_name); // new ref
    if (x == nullptr) {
      // Attribute absent, clear the exception and return false.
      PyErr_Clear();
      return GuardDebugInfo(
          false,
          std::string("get attr failed for attr name ") +
              py::str(_attr_name).cast<std::string>(),
          0);
    }
    GuardDebugInfo result = _guard_manager->check_verbose_nopybind(x);
    Py_DECREF(x);
    return result;
  }

  std::string repr() const override {
    // Helpful when priting GuardManager tree structure.
    return "GetAttrGuardAccessor(" + py::str(_attr_name).cast<std::string>() +
        ")";
  }

 private:
  // no need of py::object here because the attr_name is already passed on to
  // the base class as accessor_key which is a py::object.
  PyObject* _attr_name;
};

/**
 * Represents __getitem__ acccessor.
 */
class GetItemGuardAccessor : public GuardAccessor {
 public:
  GetItemGuardAccessor(
      RootGuardManager* root,
      py::object name,
      py::handle example_value)
      : GuardAccessor(root, name, example_value), _attr_name(name.ptr()) {}

  // NB: Intentional duplication between check_nopybind and
  // check_verbose_nopybind.
  bool check_nopybind(PyObject* obj) override { // borrowed ref
    PyObject* x = PyObject_GetItem(obj, _attr_name); // new ref
    if (x == nullptr) {
      PyErr_Clear();
      return false;
    }
    bool result = _guard_manager->check_nopybind(x);
    Py_DECREF(x);
    return result;
  }

  GuardDebugInfo check_verbose_nopybind(
      PyObject* obj) override { // borrowed ref
    PyObject* x = PyObject_GetItem(obj, _attr_name); // new ref
    if (x == nullptr) {
      PyErr_Clear();
      return GuardDebugInfo(false, std::string("KeyError ") + repr(), 0);
    }
    GuardDebugInfo result = _guard_manager->check_verbose_nopybind(x);
    Py_DECREF(x);
    return result;
  }

  std::string repr() const override {
    return "GetItemGuardAccessor(" + py::str(_attr_name).cast<std::string>() +
        ")";
  }

 private:
  // no need of py::object here because the attr_name is already passed on to
  // the base class as accessor_key which is a py::object.
  PyObject* _attr_name;
};

/**
 * Represents f_globals acccessor. This sits as a child accessor of the
 * RootGuardManager.
 */
class GlobalsGuardAccessor : public GuardAccessor {
 public:
  GlobalsGuardAccessor(
      RootGuardManager* root,
      py::dict globals_dict,
      py::handle example_value)
      : GuardAccessor(root, globals_dict, example_value),
        _globals_dict(globals_dict.ptr()) {}

  // NB: Intentional duplication between check_nopybind and
  // check_verbose_nopybind.
  bool check_nopybind(PyObject* obj) override { // borrowed ref
    // Ignore the obj arg. This is required to satisfy the function signature.
    // Just pass on the globals dict to the child manager.
    return _guard_manager->check_nopybind(_globals_dict);
  }

  GuardDebugInfo check_verbose_nopybind(
      PyObject* obj) override { // borrowed ref
    // Ignore the obj arg. This is required to satisfy the function signature.
    // Just pass on the globals dict to the child manager.
    return _guard_manager->check_verbose_nopybind(_globals_dict);
  }

  std::string repr() const override {
    return "GlobalsGuardAccessor";
  }

 private:
  // no need of py::object here because the globals_dict is already passed on to
  // the base class as accessor_key which is a py::object.
  PyObject* _globals_dict;
};

/**
 * Represent type(...) accessor.
 */
class TypeGuardAccessor : public GuardAccessor {
 public:
  // name = __type_accessor__, a unique string used as attribute name.
  TypeGuardAccessor(
      RootGuardManager* root,
      py::str name,
      py::handle example_value)
      : GuardAccessor(root, name, example_value) {}

  // NB: Intentional duplication between check_nopybind and
  // check_verbose_nopybind.
  bool check_nopybind(PyObject* obj) override { // borrowed ref
    PyObject* x = (PyObject*)Py_TYPE(obj); // borrowed ref
    return _guard_manager->check_nopybind(x);
  }

  GuardDebugInfo check_verbose_nopybind(
      PyObject* obj) override { // borrowed ref
    PyObject* x = (PyObject*)Py_TYPE(obj); // borrowed ref
    return _guard_manager->check_verbose_nopybind(x);
  }

  std::string repr() const override {
    return "TypeGuardAccessor";
  }
};

/**
 * Getitem tuple_iterator accessor.
 */
class TupleIteratorGetItemAccessor : public GuardAccessor {
 public:
  TupleIteratorGetItemAccessor(
      RootGuardManager* root,
      py::object index,
      py::handle example_value)
      : GuardAccessor(root, index, example_value),
        _index(py::cast<Py_ssize_t>(index)) {}

  // NB: Intentional duplication between check_nopybind and
  // check_verbose_nopybind.
  bool check_nopybind(PyObject* obj) override { // borrowed ref
    _PyTupleIterObject* it = (_PyTupleIterObject*)obj;
    PyObject* x =
        PyTuple_GET_ITEM(it->it_seq, it->it_index + _index); // borrowed ref
    if (x == nullptr) {
      // Out of range.
      PyErr_Clear();
      return false;
    }
    bool result = _guard_manager->check_nopybind(x);
    return result;
  }

  GuardDebugInfo check_verbose_nopybind(
      PyObject* obj) override { // borrowed ref
    _PyTupleIterObject* it = (_PyTupleIterObject*)obj;
    PyObject* x =
        PyTuple_GET_ITEM(it->it_seq, it->it_index + _index); // borrowed ref
    if (x == nullptr) {
      // Out of range.
      PyErr_Clear();
      return GuardDebugInfo(false, std::string("IndexError ") + repr(), 0);
    }
    GuardDebugInfo result = _guard_manager->check_verbose_nopybind(x);
    return result;
  }

  std::string repr() const override {
    return "TupleIteratorGetItemAccessor(" + std::to_string(_index) + ")";
  }

 private:
  Py_ssize_t _index;
};

/**
 * GlobalWeakRef accessor. Dynamo can insert a weakref object into the frame
 * globals. This accessor reads the globals and then calls the weakref object
 * to get the underlying object. This is a child of GlobalsGuardAccessor.
 * Therefore, we will get the globals dict while caling check_nopybind.
 */
class GlobalWeakRefGuardAccessor : public GuardAccessor {
 public:
  GlobalWeakRefGuardAccessor(
      RootGuardManager* root,
      py::object global_name,
      py::handle example_value)
      : GuardAccessor(root, global_name, example_value),
        _global_name(global_name.ptr()) {}

  // NB: Intentional duplication between check_nopybind and
  // check_verbose_nopybind.
  bool check_nopybind(PyObject* obj) override { // borrowed ref
    // obj is globals dict because GlobalWeakRefGuardAccessor has to be a
    // child of GlobalsGuardAccessor.
    PyObject* weakref = PyDict_GetItem(obj, _global_name); // borrowed ref
    if (weakref == nullptr) {
      // The weakref is not in the globals dict.
      PyErr_Clear();
      return false;
    }
    PyObject* x = PyObject_CallNoArgs(weakref); // new ref
    if (x == nullptr) {
      // The weakref is not valid.
      PyErr_Clear();
      return false;
    }
    bool result = _guard_manager->check_nopybind(x);
    Py_DECREF(x);
    return result;
  }

  GuardDebugInfo check_verbose_nopybind(
      PyObject* obj) override { // borrowed ref
    // obj is globals dict because GlobalWeakRefGuardAccessor has to be a
    // child of GlobalsGuardAccessor.
    PyObject* weakref = PyDict_GetItem(obj, _global_name); // borrowed ref
    if (weakref == nullptr) {
      // The weakref is not in the globals dict.
      PyErr_Clear();
      return GuardDebugInfo(false, std::string("KeyError ") + repr(), 0);
    }
    PyObject* x = PyObject_CallNoArgs(weakref); // new ref
    if (x == nullptr) {
      // The weakref is not valid.
      PyErr_Clear();
      return GuardDebugInfo(false, std::string("Invalid weakref ") + repr(), 0);
    }
    GuardDebugInfo result = _guard_manager->check_verbose_nopybind(x);
    Py_DECREF(x);
    return result;
  }

  std::string repr() const override {
    return "GlobalWeakRefGuardAccessor(" +
        py::str(_global_name).cast<std::string>() + ")";
  }

 private:
  PyObject* _global_name;
};

void install_tensor_aliasing_guard(
    GuardManager* x,
    GuardManager* y,
    py::object verbose_code_parts) {
  // Adds tensor X is tensor Y guard. This is a an example of relational guard.
  // There is one guard object that is shared between two guard managers.
  std::shared_ptr<RelationalGuard> guard =
      std::make_shared<TENSOR_ALIASING>(verbose_code_parts);

  // Register the resetter on the toor gaurd mananger, so that it can reset
  // the newly added relational guard when the guard eval fails.
  x->get_root()->add_relational_guard_resetter(guard);
  x->add_leaf_guard(guard);
  y->add_leaf_guard(guard);
}

void install_no_tensor_aliasing_guard(
    py::list guard_managers,
    py::list tensor_names,
    py::object verbose_code_parts) {
  // Adds a guard that checks none of tensors alias. This is a an example of
  // relational guard. There is one guard object that is shared between multiple
  // guard managers.
  std::shared_ptr<RelationalGuard> guard = std::make_shared<NO_TENSOR_ALIASING>(
      guard_managers.size(), tensor_names, verbose_code_parts);

  // Register the resetter on the toor gaurd mananger, so that it can reset
  // the newly added relational guard when the guard eval fails.
  py::cast<GuardManager*>(guard_managers[0])
      ->get_root()
      ->add_relational_guard_resetter(guard);
  for (py::size_t index = 0; index < guard_managers.size(); index++) {
    py::cast<GuardManager*>(guard_managers[index])->add_leaf_guard(guard);
  }
}

} // namespace

static void* _torchinductor_pyobject_tensor_data_ptr(PyObject* obj) {
  if (C10_UNLIKELY(
          obj == nullptr ||
          (!THPVariable_CheckExact(obj) && !THPVariable_Check(obj)))) {
    throw std::runtime_error(
        "_torchinductor_pyobject_tensor_data_ptr: non-tensor input");
  }
  return THPVariable_Unpack(obj).data_ptr();
}

PyObject* torch_c_dynamo_guards_init() {
  // initialize TensorGuardsType
  TensorGuardsType.tp_name = "torch._C._dynamo.guards.TensorGuards";
  TensorGuardsType.tp_basicsize = sizeof(TensorGuards);
  TensorGuardsType.tp_itemsize = 0;
  TensorGuardsType.tp_dealloc = (destructor)TensorGuards_dealloc;
  TensorGuardsType.tp_flags = Py_TPFLAGS_DEFAULT;
  TensorGuardsType.tp_doc = "Check properties of a torch.Tensor";
  TensorGuardsType.tp_methods = TensorGuards_methods;
  TensorGuardsType.tp_init = (initproc)TensorGuards_init;
  TensorGuardsType.tp_new = TensorGuards_new;

  if (PyType_Ready(&TensorGuardsType) < 0)
    return nullptr;

  GlobalStateGuardType.tp_name = "torch._C._dynamo.guards.GlobalStateGuard";
  GlobalStateGuardType.tp_basicsize = sizeof(GlobalStateGuard);
  GlobalStateGuardType.tp_itemsize = 0;
  GlobalStateGuardType.tp_flags = Py_TPFLAGS_DEFAULT;
  GlobalStateGuardType.tp_doc = "Guard on PyTorch global flags such as no_grad";
  GlobalStateGuardType.tp_methods = GlobalStateGuard_methods;
  GlobalStateGuardType.tp_init = (initproc)GlobalStateGuard_init;
  GlobalStateGuardType.tp_new = PyType_GenericNew;

  if (PyType_Ready(&GlobalStateGuardType) < 0)
    return nullptr;

  auto m = PyModule_Create(&_module);
  if (m == nullptr)
    return nullptr;

  Py_INCREF(&TensorGuardsType);
  if (PyModule_AddObject(m, "TensorGuards", (PyObject*)&TensorGuardsType) < 0) {
    Py_DECREF(&TensorGuardsType);
    Py_DECREF(m);
    return nullptr;
  }

  Py_INCREF(&GlobalStateGuardType);
  if (PyModule_AddObject(
          m, "GlobalStateGuard", (PyObject*)&GlobalStateGuardType) < 0) {
    Py_DECREF(&GlobalStateGuardType);
    Py_DECREF(m);
    return nullptr;
  }

  // We expose the address of _torchinductor_pyobject_tensor_data_ptr in order
  // to allow manual linking in our generated TorchInductor Python bindings.
  // While regular linking works in most cases, it does not work properly in
  // fbcode due to janky build setup there.
  if (PyModule_AddObject(
          m,
          "_torchinductor_pyobject_tensor_data_ptr",
          PyLong_FromVoidPtr(reinterpret_cast<void*>(
              &_torchinductor_pyobject_tensor_data_ptr))) < 0) {
    return nullptr;
  }

  auto py_m = py::handle(m).cast<py::module>();
  py::class_<GuardDebugInfo, std::unique_ptr<GuardDebugInfo>>(
      py_m, "GuardDebugInfo")
      .def(py::init<bool, py::list, int>())
      .def("__str__", &GuardDebugInfo::to_string)
      .def_readonly("result", &GuardDebugInfo::result)
      .def_readonly("verbose_code_parts", &GuardDebugInfo::verbose_code_parts)
      .def_readonly(
          "num_guards_executed", &GuardDebugInfo::num_guards_executed);

  // Leaf Guards
  py::class_<LeafGuard, std::shared_ptr<LeafGuard>>(py_m, "LeafGuard")
      .def("verbose_code_parts", &LeafGuard::verbose_code_parts);
  py::class_<LAMBDA_GUARD, LeafGuard, std::shared_ptr<LAMBDA_GUARD>>(
      py_m, "LAMBDA_GUARD")
      .def(py::init<py::function, py::list>())
      .def("__call__", &LAMBDA_GUARD::check);
  py::class_<TYPE_MATCH, LeafGuard, std::shared_ptr<TYPE_MATCH>>(
      py_m, "TYPE_MATCH")
      .def(py::init<py::object, py::list>())
      .def("__call__", &TYPE_MATCH::check);
  py::class_<ID_MATCH, LeafGuard, std::shared_ptr<ID_MATCH>>(py_m, "ID_MATCH")
      .def(py::init<py::object, py::list>())
      .def("__call__", &ID_MATCH::check);
  py::class_<EQUALS_MATCH, LeafGuard, std::shared_ptr<EQUALS_MATCH>>(
      py_m, "EQUALS_MATCH")
      .def(py::init<py::object, py::list>())
      .def("__call__", &EQUALS_MATCH::check);
  py::class_<DEFAULT_DEVICE, LeafGuard, std::shared_ptr<DEFAULT_DEVICE>>(
      py_m, "DEFAULT_DEVICE")
      .def(py::init<py::list>())
      .def("__call__", &DEFAULT_DEVICE::check);
  py::class_<GLOBAL_STATE, LeafGuard, std::shared_ptr<GLOBAL_STATE>>(
      py_m, "GLOBAL_STATE")
      .def(py::init<py::list>())
      .def("__call__", &GLOBAL_STATE::check);
  py::class_<DATA_PTR_MATCH, LeafGuard, std::shared_ptr<DATA_PTR_MATCH>>(
      py_m, "DATA_PTR_MATCH")
      .def(py::init<py::object, py::list>())
      .def("__call__", &DATA_PTR_MATCH::check);
  py::class_<DYNAMIC_INDICES, LeafGuard, std::shared_ptr<DYNAMIC_INDICES>>(
      py_m, "DYNAMIC_INDICES")
      .def(py::init<bool, py::set, py::list>())
      .def("__call__", &DYNAMIC_INDICES::check);
  py::class_<TENSOR_ALIASING, LeafGuard, std::shared_ptr<TENSOR_ALIASING>>(
      py_m, "TENSOR_ALIASING");
  py::class_<
      NO_TENSOR_ALIASING,
      LeafGuard,
      std::shared_ptr<NO_TENSOR_ALIASING>>(py_m, "NO_TENSOR_ALIASING");

  // Guard Accessors - These are present so that we can iterate over the
  // GuardManager hierarchy. We intentionally do not provide even an init
  // function on these, because these should be constructed from within C++.
  py::class_<GuardAccessor, std::unique_ptr<GuardAccessor>>(
      py_m, "GuardAccessor")
      .def("repr", &GuardAccessor::repr);
  py::class_<
      GetAttrGuardAccessor,
      GuardAccessor,
      std::unique_ptr<GetAttrGuardAccessor>>(py_m, "GetAttrGuardAccessor");
  py::class_<
      GetItemGuardAccessor,
      GuardAccessor,
      std::unique_ptr<GetItemGuardAccessor>>(py_m, "GetItemGuardAccessor");
  py::class_<
      GlobalsGuardAccessor,
      GuardAccessor,
      std::unique_ptr<GlobalsGuardAccessor>>(py_m, "GlobalsGuardAccessor");
  py::class_<
      TypeGuardAccessor,
      GuardAccessor,
      std::unique_ptr<TypeGuardAccessor>>(py_m, "TypeGuardAccessor");
  py::class_<
      TupleIteratorGetItemAccessor,
      GuardAccessor,
      std::unique_ptr<TupleIteratorGetItemAccessor>>(
      py_m, "TupleIteratorGetItemAccessor");
  py::class_<
      GlobalWeakRefGuardAccessor,
      GuardAccessor,
      std::unique_ptr<GlobalWeakRefGuardAccessor>>(
      py_m, "GlobalWeakRefGuardAccessor");

  // Guard Manager - No constructor in python, python should use
  // RootGuardManager.
  py::class_<GuardManager, std::unique_ptr<GuardManager>>(py_m, "GuardManager")
      // return by reference because GuardManager has the ownership of accessors
      .def(
          "get_accessors",
          &GuardManager::get_accessors,
          py::return_value_policy::reference)
      // return by reference because GuardManager has the ownership of child
      // managers
      .def(
          "get_child_managers",
          &GuardManager::get_child_managers,
          py::return_value_policy::reference)
      // return by reference because GuardManager has the ownership of leaf
      // guards
      .def(
          "get_leaf_guards",
          &GuardManager::get_leaf_guards,
          py::return_value_policy::reference)
      .def(
          "add_lambda_guard",
          [](GuardManager& self,
             py::object lambda,
             py::object verbose_code_parts) -> void {
            self.add_leaf_guard(
                std::make_shared<LAMBDA_GUARD>(lambda, verbose_code_parts));
          })
      .def(
          "add_type_match_guard",
          [](GuardManager& self,
             py::object value,
             py::object verbose_code_parts) -> void {
            self.add_leaf_guard(
                std::make_shared<TYPE_MATCH>(value, verbose_code_parts));
          })
      .def(
          "add_id_match_guard",
          [](GuardManager& self,
             py::object value,
             py::object verbose_code_parts) -> void {
            self.add_leaf_guard(
                std::make_shared<ID_MATCH>(value, verbose_code_parts));
          })
      .def(
          "add_equals_match_guard",
          [](GuardManager& self,
             py::object value,
             py::object verbose_code_parts) -> void {
            self.add_leaf_guard(
                std::make_shared<EQUALS_MATCH>(value, verbose_code_parts));
          })
      .def(
          "add_default_device_guard",
          [](GuardManager& self, py::object verbose_code_parts) -> void {
            self.add_leaf_guard(
                std::make_shared<DEFAULT_DEVICE>(verbose_code_parts));
          })
      .def(
          "add_global_state_guard",
          [](GuardManager& self, py::object verbose_code_parts) -> void {
            self.add_leaf_guard(
                std::make_shared<GLOBAL_STATE>(verbose_code_parts));
          })
      .def(
          "add_data_ptr_guard",
          [](GuardManager& self,
             py::object data_ptr,
             py::object verbose_code_parts) -> void {
            self.add_leaf_guard(
                std::make_shared<DATA_PTR_MATCH>(data_ptr, verbose_code_parts));
          })
<<<<<<< HEAD
      .def(
          "add_dynamic_indices_guard",
          [](GuardManager& self,
             bool has_attr,
             py::set value,
             py::object verbose_code_parts) -> void {
            self.add_leaf_guard(std::make_shared<DYNAMIC_INDICES>(
                has_attr, value, verbose_code_parts));
          })
      .def(
          "add_dict_version_guard",
          [](GuardManager& self,
             py::object value,
             py::object verbose_code_parts) -> void {
            self.add_leaf_guard(
                std::make_shared<DICT_VERSION>(value, verbose_code_parts));
          })
=======
>>>>>>> 401be647
      // return by reference because GuardManager has the ownership of accessors
      // and guard managers
      .def(
          "getitem_manager",
          &GuardManager::get_child_manager<GetItemGuardAccessor>,
          py::return_value_policy::reference)
      // return by reference because GuardManager has the ownership of accessors
      // and guard managers
      .def(
          "globals_dict_manager",
          &GuardManager::get_child_manager<GlobalsGuardAccessor>,
          py::return_value_policy::reference)
      // return by reference because GuardManager has the ownership of accessors
      // and guard managers
      .def(
          "type_manager",
          [](GuardManager& self, py::handle example_value) -> GuardManager* {
            // A unique key is used to save as the accessor key.
            py::str unique_key("__type_accessor__");
            return self.get_child_manager<TypeGuardAccessor>(
                unique_key, example_value);
          },
          py::return_value_policy::reference)
      // return by reference because GuardManager has the ownership of accessors
      // and guard managers
      .def(
          "tuple_iterator_getitem_manager",
          &GuardManager::get_child_manager<TupleIteratorGetItemAccessor>,
          py::return_value_policy::reference)
      // return by reference because GuardManager has the ownership of accessors
      // and guard managers
      .def(
          "global_weakref_manager",
          &GuardManager::get_child_manager<GlobalWeakRefGuardAccessor>,
          py::return_value_policy::reference)
      // return by reference because C++ GuardManager has the ownership of
      // accessors and guard managers
      .def(
          "getattr_manager",
          &GuardManager::get_child_manager<GetAttrGuardAccessor>,
          py::return_value_policy::reference);

  // Root Guard Manager
  py::class_<RootGuardManager, GuardManager, std::unique_ptr<RootGuardManager>>(
      py_m, "RootGuardManager")
      .def(py::init<>())
      .def("check", &RootGuardManager::check)
      .def("check_verbose", &RootGuardManager::check_verbose)
      // return by reference because GuardManager has the ownership of leaf
      // guards
      .def(
          "get_epilogue_lambda_guards",
          &RootGuardManager::get_epilogue_lambda_guards,
          py::return_value_policy::reference)
      .def(
          "add_epilogue_lambda_guard",
          [](RootGuardManager& self,
             py::object lambda,
             py::object verbose_code_parts) -> void {
            self.add_epilogue_lambda_guard(
                std::make_unique<LAMBDA_GUARD>(lambda, verbose_code_parts));
          });

  py_m.def("install_tensor_aliasing_guard", install_tensor_aliasing_guard);
  py_m.def(
      "install_no_tensor_aliasing_guard", install_no_tensor_aliasing_guard);

  return m;
}<|MERGE_RESOLUTION|>--- conflicted
+++ resolved
@@ -2117,7 +2117,6 @@
             self.add_leaf_guard(
                 std::make_shared<DATA_PTR_MATCH>(data_ptr, verbose_code_parts));
           })
-<<<<<<< HEAD
       .def(
           "add_dynamic_indices_guard",
           [](GuardManager& self,
@@ -2127,16 +2126,6 @@
             self.add_leaf_guard(std::make_shared<DYNAMIC_INDICES>(
                 has_attr, value, verbose_code_parts));
           })
-      .def(
-          "add_dict_version_guard",
-          [](GuardManager& self,
-             py::object value,
-             py::object verbose_code_parts) -> void {
-            self.add_leaf_guard(
-                std::make_shared<DICT_VERSION>(value, verbose_code_parts));
-          })
-=======
->>>>>>> 401be647
       // return by reference because GuardManager has the ownership of accessors
       // and guard managers
       .def(
