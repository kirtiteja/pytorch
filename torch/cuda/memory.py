r"""This package adds support for device memory management implemented in CUDA."""

import collections
import contextlib
import ctypes
import pickle
import sys
import warnings
from inspect import signature

from typing import Any, Dict, Optional, Tuple, Union

import torch
from torch import _C

from torch.types import Device
from .._utils import _dummy_type
<<<<<<< HEAD
from . import _get_device_index, _get_nvml_device_index, _lazy_init, is_initialized
=======
from . import _get_device_index, _get_nvml_device_index, _lazy_init
>>>>>>> 5b900745

from ._memory_viz import memory as _memory, segments as _segments

__all__ = [
    "caching_allocator_alloc",
    "caching_allocator_delete",
    "set_per_process_memory_fraction",
    "empty_cache",
    "memory_stats",
    "memory_stats_as_nested_dict",
    "reset_accumulated_memory_stats",
    "reset_peak_memory_stats",
    "reset_max_memory_allocated",
    "reset_max_memory_cached",
    "memory_allocated",
    "max_memory_allocated",
    "memory_reserved",
    "max_memory_reserved",
    "memory_cached",
    "max_memory_cached",
    "memory_snapshot",
    "memory_summary",
    "list_gpu_processes",
    "mem_get_info",
    "get_allocator_backend",
    "CUDAPluggableAllocator",
    "change_current_allocator",
]


if not hasattr(torch._C, "_cuda_CUDAAllocator"):
    # Define dummy base classes
    torch._C.__dict__["_cuda_CUDAAllocator"] = _dummy_type("_cuda_CUDAAllocator")


def _host_allocator():
    _lazy_init()
    return torch._C._cuda_cudaHostAllocator()


@contextlib.contextmanager
def _free_mutex():
    torch._C._cuda_lock_mutex()
    try:
        yield
    finally:
        torch._C._cuda_unlock_mutex()


def caching_allocator_alloc(size, device: Union[Device, int] = None, stream=None):
    r"""Perform a memory allocation using the CUDA memory allocator.

    Memory is allocated for a given device and a stream, this
    function is intended to be used for interoperability with other
    frameworks. Allocated memory is released through
    :func:`~torch.cuda.caching_allocator_delete`.

    Args:
        size (int): number of bytes to be allocated.
        device (torch.device or int, optional): selected device. If it is
            ``None`` the default CUDA device is used.
        stream (torch.cuda.Stream or int, optional): selected stream. If is ``None`` then
            the default stream for the selected device is used.

    .. note::
        See :ref:`cuda-memory-management` for more details about GPU memory
        management.
    """
    if device is None:
        device = torch.cuda.current_device()
    device = _get_device_index(device)
    if stream is None:
        stream = torch.cuda.current_stream(device)
    if isinstance(stream, torch.cuda.streams.Stream):
        stream = stream.cuda_stream
    if not isinstance(stream, int):
        raise TypeError(
            "Invalid type for stream argument, must be "
            "`torch.cuda.Stream` or `int` representing a pointer "
            "to a existing stream"
        )
    with torch.cuda.device(device):
        return torch._C._cuda_cudaCachingAllocator_raw_alloc(size, stream)


def caching_allocator_delete(mem_ptr):
    r"""Delete memory allocated using the CUDA memory allocator.

    Memory allocated with :func:`~torch.cuda.caching_allocator_alloc`.
    is freed here. The associated device and stream are tracked inside
    the allocator.

    Args:
        mem_ptr (int): memory address to be freed by the allocator.

    .. note::
        See :ref:`cuda-memory-management` for more details about GPU memory
        management.
    """
    torch._C._cuda_cudaCachingAllocator_raw_delete(mem_ptr)


def set_per_process_memory_fraction(
    fraction, device: Union[Device, int] = None
) -> None:
    r"""Set memory fraction for a process.

    The fraction is used to limit an caching allocator to allocated memory on a CUDA device.
    The allowed value equals the total visible memory multiplied fraction.
    If trying to allocate more than the allowed value in a process, will raise an out of
    memory error in allocator.

    Args:
        fraction(float): Range: 0~1. Allowed memory equals total_memory * fraction.
        device (torch.device or int, optional): selected device. If it is
            ``None`` the default CUDA device is used.
    .. note::
        In general, the total available free memory is less than the total capacity.
    """
    _lazy_init()
    if device is None:
        device = torch.cuda.current_device()
    device = _get_device_index(device)
    if not isinstance(fraction, float):
        raise TypeError("Invalid type for fraction argument, must be `float`")
    if fraction < 0 or fraction > 1:
        raise ValueError(f"Invalid fraction value: {fraction}. Allowed range: 0~1")

    torch._C._cuda_setMemoryFraction(fraction, device)


def empty_cache() -> None:
    r"""Release all unoccupied cached memory currently held by the caching
    allocator so that those can be used in other GPU application and visible in
    `nvidia-smi`.

    .. note::
        :func:`~torch.cuda.empty_cache` doesn't increase the amount of GPU
        memory available for PyTorch. However, it may help reduce fragmentation
        of GPU memory in certain cases. See :ref:`cuda-memory-management` for
        more details about GPU memory management.
    """
    _lazy_init()
    torch._C._cuda_emptyCache()


def memory_stats(device: Union[Device, int] = None) -> Dict[str, Any]:
    r"""Return a dictionary of CUDA memory allocator statistics for a given device.

    The return value of this function is a dictionary of statistics, each of
    which is a non-negative integer.

    Core statistics:

    - ``"allocated.{all,large_pool,small_pool}.{current,peak,allocated,freed}"``:
      number of allocation requests received by the memory allocator.
    - ``"allocated_bytes.{all,large_pool,small_pool}.{current,peak,allocated,freed}"``:
      amount of allocated memory.
    - ``"segment.{all,large_pool,small_pool}.{current,peak,allocated,freed}"``:
      number of reserved segments from ``cudaMalloc()``.
    - ``"reserved_bytes.{all,large_pool,small_pool}.{current,peak,allocated,freed}"``:
      amount of reserved memory.
    - ``"active.{all,large_pool,small_pool}.{current,peak,allocated,freed}"``:
      number of active memory blocks.
    - ``"active_bytes.{all,large_pool,small_pool}.{current,peak,allocated,freed}"``:
      amount of active memory.
    - ``"inactive_split.{all,large_pool,small_pool}.{current,peak,allocated,freed}"``:
      number of inactive, non-releasable memory blocks.
    - ``"inactive_split_bytes.{all,large_pool,small_pool}.{current,peak,allocated,freed}"``:
      amount of inactive, non-releasable memory.

    For these core statistics, values are broken down as follows.

    Pool type:

    - ``all``: combined statistics across all memory pools.
    - ``large_pool``: statistics for the large allocation pool
      (as of October 2019, for size >= 1MB allocations).
    - ``small_pool``: statistics for the small allocation pool
      (as of October 2019, for size < 1MB allocations).

    Metric type:

    - ``current``: current value of this metric.
    - ``peak``: maximum value of this metric.
    - ``allocated``: historical total increase in this metric.
    - ``freed``: historical total decrease in this metric.

    In addition to the core statistics, we also provide some simple event
    counters:

    - ``"num_alloc_retries"``: number of failed ``cudaMalloc`` calls that
      result in a cache flush and retry.
    - ``"num_ooms"``: number of out-of-memory errors thrown.

    The caching allocator can be configured via ENV to not split blocks larger than a
    defined size (see Memory Management section of the Cuda Semantics documentation).
    This helps avoid memory fragmentation but may have a performance
    penalty. Additional outputs to assist with tuning and evaluating impact:

    - ``"max_split_size"``: blocks above this size will not be split.
    - ``"oversize_allocations.{current,peak,allocated,freed}"``:
      number of over-size allocation requests received by the memory allocator.
    - ``"oversize_segments.{current,peak,allocated,freed}"``:
      number of over-size reserved segments from ``cudaMalloc()``.

    The caching allocator can be configured via ENV to round memory allocations in order
    to reduce fragmentation. Sometimes the overhead from rounding can be higher than
    the fragmentation it helps reduce. The following stat can be used to check if
    rounding adds too much overhead:

    - ``"requested_bytes.{all,large_pool,small_pool}.{current,peak,allocated,freed}"``:
      memory requested by client code, compare this with allocated_bytes to check if
      allocation rounding adds too much overhead.

    Args:
        device (torch.device or int, optional): selected device. Returns
            statistics for the current device, given by :func:`~torch.cuda.current_device`,
            if :attr:`device` is ``None`` (default).

    .. note::
        See :ref:`cuda-memory-management` for more details about GPU memory
        management.

    .. note::
        With :ref:`backend:cudaMallocAsync<cuda-memory-envvars>`, some stats are not
        meaningful, and are always reported as zero.
    """
    result = []

    def _recurse_add_to_result(prefix, obj):
        if isinstance(obj, dict):
            if len(prefix) > 0:
                prefix += "."
            for k, v in obj.items():
                _recurse_add_to_result(prefix + k, v)
        else:
            result.append((prefix, obj))

    stats = memory_stats_as_nested_dict(device=device)
    _recurse_add_to_result("", stats)
    result.sort()

    return collections.OrderedDict(result)


def memory_stats_as_nested_dict(device: Union[Device, int] = None) -> Dict[str, Any]:
    r"""Return the result of :func:`~torch.cuda.memory_stats` as a nested dictionary."""
    _lazy_init()
    device = _get_device_index(device, optional=True)
    return torch._C._cuda_memoryStats(device)


def reset_accumulated_memory_stats(device: Union[Device, int] = None) -> None:
    r"""Reset the "accumulated" (historical) stats tracked by the CUDA memory allocator.

    See :func:`~torch.cuda.memory_stats` for details. Accumulated stats correspond to
    the `"allocated"` and `"freed"` keys in each individual stat dict, as well as
    `"num_alloc_retries"` and `"num_ooms"`.

    Args:
        device (torch.device or int, optional): selected device. Returns
            statistic for the current device, given by :func:`~torch.cuda.current_device`,
            if :attr:`device` is ``None`` (default).

    .. note::
        See :ref:`cuda-memory-management` for more details about GPU memory
        management.
    """
    device = _get_device_index(device, optional=True)
    return torch._C._cuda_resetAccumulatedMemoryStats(device)


def reset_peak_memory_stats(device: Union[Device, int] = None) -> None:
    r"""Reset the "peak" stats tracked by the CUDA memory allocator.

    See :func:`~torch.cuda.memory_stats` for details. Peak stats correspond to the
    `"peak"` key in each individual stat dict.

    Args:
        device (torch.device or int, optional): selected device. Returns
            statistic for the current device, given by :func:`~torch.cuda.current_device`,
            if :attr:`device` is ``None`` (default).

    .. note::
        See :ref:`cuda-memory-management` for more details about GPU memory
        management.
    """
    device = _get_device_index(device, optional=True)
    return torch._C._cuda_resetPeakMemoryStats(device)


def reset_max_memory_allocated(device: Union[Device, int] = None) -> None:
    r"""Reset the starting point in tracking maximum GPU memory occupied by tensors for a given device.

    See :func:`~torch.cuda.max_memory_allocated` for details.

    Args:
        device (torch.device or int, optional): selected device. Returns
            statistic for the current device, given by :func:`~torch.cuda.current_device`,
            if :attr:`device` is ``None`` (default).

    .. warning::
        This function now calls :func:`~torch.cuda.reset_peak_memory_stats`, which resets
        /all/ peak memory stats.

    .. note::
        See :ref:`cuda-memory-management` for more details about GPU memory
        management.
    """
    warnings.warn(
        "torch.cuda.reset_max_memory_allocated now calls torch.cuda.reset_peak_memory_stats, "
        "which resets /all/ peak memory stats.",
        FutureWarning,
    )
    return reset_peak_memory_stats(device=device)


def reset_max_memory_cached(device: Union[Device, int] = None) -> None:
    r"""Reset the starting point in tracking maximum GPU memory managed by the caching allocator for a given device.

    See :func:`~torch.cuda.max_memory_cached` for details.

    Args:
        device (torch.device or int, optional): selected device. Returns
            statistic for the current device, given by :func:`~torch.cuda.current_device`,
            if :attr:`device` is ``None`` (default).

    .. warning::
        This function now calls :func:`~torch.cuda.reset_peak_memory_stats`, which resets
        /all/ peak memory stats.

    .. note::
        See :ref:`cuda-memory-management` for more details about GPU memory
        management.
    """
    warnings.warn(
        "torch.cuda.reset_max_memory_cached now calls torch.cuda.reset_peak_memory_stats, "
        "which resets /all/ peak memory stats.",
        FutureWarning,
    )
    return reset_peak_memory_stats(device=device)


def memory_allocated(device: Union[Device, int] = None) -> int:
    r"""Return the current GPU memory occupied by tensors in bytes for a given device.

    Args:
        device (torch.device or int, optional): selected device. Returns
            statistic for the current device, given by :func:`~torch.cuda.current_device`,
            if :attr:`device` is ``None`` (default).

    .. note::
        This is likely less than the amount shown in `nvidia-smi` since some
        unused memory can be held by the caching allocator and some context
        needs to be created on GPU. See :ref:`cuda-memory-management` for more
        details about GPU memory management.
    """
    return memory_stats(device=device).get("allocated_bytes.all.current", 0)


def max_memory_allocated(device: Union[Device, int] = None) -> int:
    r"""Return the maximum GPU memory occupied by tensors in bytes for a given device.

    By default, this returns the peak allocated memory since the beginning of
    this program. :func:`~torch.cuda.reset_peak_memory_stats` can be used to
    reset the starting point in tracking this metric. For example, these two
    functions can measure the peak allocated memory usage of each iteration in a
    training loop.

    Args:
        device (torch.device or int, optional): selected device. Returns
            statistic for the current device, given by :func:`~torch.cuda.current_device`,
            if :attr:`device` is ``None`` (default).

    .. note::
        See :ref:`cuda-memory-management` for more details about GPU memory
        management.
    """
    return memory_stats(device=device).get("allocated_bytes.all.peak", 0)


def memory_reserved(device: Union[Device, int] = None) -> int:
    r"""Return the current GPU memory managed by the caching allocator in bytes for a given device.

    Args:
        device (torch.device or int, optional): selected device. Returns
            statistic for the current device, given by :func:`~torch.cuda.current_device`,
            if :attr:`device` is ``None`` (default).

    .. note::
        See :ref:`cuda-memory-management` for more details about GPU memory
        management.
    """
    return memory_stats(device=device).get("reserved_bytes.all.current", 0)


def max_memory_reserved(device: Union[Device, int] = None) -> int:
    r"""Return the maximum GPU memory managed by the caching allocator in bytes for a given device.

    By default, this returns the peak cached memory since the beginning of this
    program. :func:`~torch.cuda.reset_peak_memory_stats` can be used to reset
    the starting point in tracking this metric. For example, these two functions
    can measure the peak cached memory amount of each iteration in a training
    loop.

    Args:
        device (torch.device or int, optional): selected device. Returns
            statistic for the current device, given by :func:`~torch.cuda.current_device`,
            if :attr:`device` is ``None`` (default).

    .. note::
        See :ref:`cuda-memory-management` for more details about GPU memory
        management.
    """
    return memory_stats(device=device).get("reserved_bytes.all.peak", 0)


def memory_cached(device: Union[Device, int] = None) -> int:
    r"""Deprecated; see :func:`~torch.cuda.memory_reserved`."""
    warnings.warn(
        "torch.cuda.memory_cached has been renamed to torch.cuda.memory_reserved",
        FutureWarning,
    )
    return memory_reserved(device=device)


def max_memory_cached(device: Union[Device, int] = None) -> int:
    r"""Deprecated; see :func:`~torch.cuda.max_memory_reserved`."""
    warnings.warn(
        "torch.cuda.max_memory_cached has been renamed to torch.cuda.max_memory_reserved",
        FutureWarning,
    )
    return max_memory_reserved(device=device)


def memory_snapshot():
    r"""Return a snapshot of the CUDA memory allocator state across all devices.

    Interpreting the output of this function requires familiarity with the
    memory allocator internals.

    .. note::
        See :ref:`cuda-memory-management` for more details about GPU memory
        management.
    """
    return torch._C._cuda_memorySnapshot()["segments"]


def memory_summary(device: Union[Device, int] = None, abbreviated: bool = False) -> str:
    r"""Return a human-readable printout of the current memory allocator statistics for a given device.

    This can be useful to display periodically during training, or when
    handling out-of-memory exceptions.

    Args:
        device (torch.device or int, optional): selected device. Returns
            printout for the current device, given by :func:`~torch.cuda.current_device`,
            if :attr:`device` is ``None`` (default).
        abbreviated (bool, optional): whether to return an abbreviated summary
            (default: False).

    .. note::
        See :ref:`cuda-memory-management` for more details about GPU memory
        management.
    """
    device = _get_device_index(device, optional=True)
    stats = memory_stats(device=device)

    def _format_size(sz, pref_sz):
        prefixes = ["B  ", "KiB", "MiB", "GiB", "TiB", "PiB"]
        prefix = prefixes[0]
        for new_prefix in prefixes[1:]:
            if pref_sz < 768 * 1024:
                break
            prefix = new_prefix
            sz //= 1024
            pref_sz /= 1024
        return f"{sz:6d} {prefix}"

    def _format_count(cnt, pref_cnt):
        prefixes = [" ", "K", "M"]
        prefix = prefixes[0]
        for new_prefix in prefixes[1:]:
            if pref_cnt < 750 * 1000:
                break
            prefix = new_prefix
            cnt //= 1000
            pref_cnt /= 1000
        return f"{cnt:7d} {prefix} "

    metrics_to_display = [
        ("allocated_bytes", "Allocated memory", _format_size),
        ("active_bytes", "Active memory", _format_size),
        ("requested_bytes", "Requested memory", _format_size),
        ("reserved_bytes", "GPU reserved memory", _format_size),
        ("inactive_split_bytes", "Non-releasable memory", _format_size),
        ("allocation", "Allocations", _format_count),
        ("active", "Active allocs", _format_count),
        ("segment", "GPU reserved segments", _format_count),
        ("inactive_split", "Non-releasable allocs", _format_count),
    ]

    lines = []
    lines.append("=" * 75)
    lines.append(" {_:16} PyTorch CUDA memory summary, device ID {device:<17d} ")
    lines.append("-" * 75)
    lines.append(
        "  {_:9} CUDA OOMs: {num_ooms:<12d} | {_:6} cudaMalloc retries: {num_alloc_retries:<8d}  "
    )
    lines.append("=" * 75)
    lines.append(
        "        Metric         | Cur Usage  | Peak Usage | Tot Alloc  | Tot Freed  "
    )

    for metric_key, metric_name, formatter in metrics_to_display:
        lines.append("-" * 75)
        submetrics = [("all", metric_name)]
        if not abbreviated:
            submetrics.append(("large_pool", "      from large pool"))
            submetrics.append(("small_pool", "      from small pool"))

        current_prefval, peak_prefval, allocated_prefval, freed_prefval = (
            None,
            None,
            None,
            None,
        )

        for submetric_key, submetric_name in submetrics:
            prefix = metric_key + "." + submetric_key + "."

            current = stats[prefix + "current"]
            peak = stats[prefix + "peak"]
            allocated = stats[prefix + "allocated"]
            freed = stats[prefix + "freed"]

            if current_prefval is None:
                current_prefval = current
                peak_prefval = peak
                allocated_prefval = allocated
                freed_prefval = freed

            lines.append(
                " {:<21} | {} | {} | {} | {} ".format(
                    submetric_name,
                    formatter(current, current_prefval),
                    formatter(peak, peak_prefval),
                    formatter(allocated, allocated_prefval),
                    formatter(freed, freed_prefval),
                ),
            )

    metrics_to_display = [
        ("oversize_allocations", "Oversize allocations", _format_count),
        ("oversize_segments", "Oversize GPU segments", _format_count),
    ]

    for metric_key, metric_name, formatter in metrics_to_display:
        lines.append("-" * 75)

        prefix = metric_key + "."

        current = stats[prefix + "current"]
        peak = stats[prefix + "peak"]
        allocated = stats[prefix + "allocated"]
        freed = stats[prefix + "freed"]

        lines.append(
            " {:<21} | {} | {} | {} | {} ".format(
                metric_name,
                formatter(current, current),
                formatter(peak, peak),
                formatter(allocated, allocated),
                formatter(freed, freed),
            ),
        )

    lines.append("=" * 75)

    fmt_dict = {"_": "", "device": device}
    for k, v in stats.items():
        fmt_dict[k.replace(".", "-")] = v
    return "|" + "|\n|".join(lines).format(**fmt_dict) + "|\n"


def list_gpu_processes(device: Union[Device, int] = None) -> str:
    r"""Return a human-readable printout of the running processes and their GPU memory use for a given device.

    This can be useful to display periodically during training, or when
    handling out-of-memory exceptions.

    Args:
        device (torch.device or int, optional): selected device. Returns
            printout for the current device, given by :func:`~torch.cuda.current_device`,
            if :attr:`device` is ``None`` (default).
    """
    try:
        import pynvml  # type: ignore[import]
    except ModuleNotFoundError:
        return "pynvml module not found, please install pynvml"
    from pynvml import NVMLError_DriverNotLoaded

    try:
        pynvml.nvmlInit()
    except NVMLError_DriverNotLoaded:
        return "cuda driver can't be loaded, is cuda enabled?"
    device = _get_nvml_device_index(device)
    handle = pynvml.nvmlDeviceGetHandleByIndex(device)
    procs = pynvml.nvmlDeviceGetComputeRunningProcesses(handle)
    lines = []
    lines.append(f"GPU:{device}")
    if len(procs) == 0:
        lines.append("no processes are running")
    for p in procs:
        mem = p.usedGpuMemory / (1024 * 1024)
        lines.append(f"process {p.pid:>10d} uses {mem:>12.3f} MB GPU memory")
    return "\n".join(lines)


def mem_get_info(device: Union[Device, int] = None) -> Tuple[int, int]:
    r"""Return the global free and total GPU memory for a given device using cudaMemGetInfo.

    Args:
        device (torch.device or int, optional): selected device. Returns
            statistic for the current device, given by :func:`~torch.cuda.current_device`,
            if :attr:`device` is ``None`` (default).

    .. note::
        See :ref:`cuda-memory-management` for more
        details about GPU memory management.
    """
    if device is None:
        device = torch.cuda.current_device()
    device = _get_device_index(device)
    return torch.cuda.cudart().cudaMemGetInfo(device)


def _record_memory_history_legacy(
    enabled: bool,
    record_context=True,
    trace_alloc_max_entries=1,
    trace_alloc_record_context=False,
    device: Union[Device, int] = None,
    record_context_cpp=False,
):
    _C._cuda_record_memory_history_legacy(
        enabled,
        record_context,
        trace_alloc_max_entries,
        trace_alloc_record_context,
        record_context_cpp,
    )


def _record_memory_history(enabled="all", *args, **kwargs):
    """Enable recording of stack traces associated with memory
    allocations, so you can tell what allocated any piece of memory in
    :func:`torch.cuda.memory._snapshot()`.

    In addition too keeping stack traces with each current allocation and free,
    this will also enable recording of a history of all alloc/free events.

    Use :func:`torch.cuda.memory._snapshot()` to retrieve this information,
    and the tools in `_memory_viz.py` to visualize snapshots.

    The Python trace collection is fast (2us per trace), so you may consider
    enabling this on production jobs if you anticipate ever having to debug
    memory issues.

    C++ trace collection is also fast (~50ns/frame), which for many typical programs
    works out to ~2us per trace, but can vary depending on stack depth.

    Args:
        enabled (Literal[None, "state", "all"], optional):
            `None`, disable recording memory history.
            `"state"`, keep information for currenly allocated memory.
            `"all"`, additionally keep a history of all alloc/free calls.
            Defaults to "all".
        context (Literal[None, "state", "alloc", "all"], optional):
            `None`, Do not record any tracebacks.
            `"state"`, Record tracebacks for currently allocated memory.
            `"alloc"`, additionally keep tracebacks for alloc calls.
            `"all"`, additionally keep tracebacks for free calls.
            Defaults to "all".
        stacks (Literal["python", "all"], optional):
            `"python"`, include Python, TorchScript, and inductor frames in tracebacks
            `"all"`, additionally include C++ frames
            Defaults to "all".
        max_entries (int, optional): Keep a maximum of `max_entries`
            alloc/free events in the recorded history recorded.
    """
    if isinstance(enabled, bool):
        return _record_memory_history_legacy(enabled, *args, **kwargs)
    else:
        return _record_memory_history_impl(enabled, *args, **kwargs)


def _record_memory_history_impl(
    enabled: Optional[str] = "all",
    context: Optional[str] = "all",
    stacks: str = "all",
    max_entries: int = sys.maxsize,
    device: Union[Device, int] = None,
):
    _C._cuda_record_memory_history(enabled, context, stacks, max_entries)


_record_memory_history.__signature__ = signature(_record_memory_history_impl)  # type: ignore[attr-defined]


def _snapshot(device: Union[Device, int] = None):
    """Save a snapshot of CUDA memory state at the time it was called.

    The state is represented as a dictionary with the following structure.

    .. code-block:: python

        class Snapshot(TypedDict):
            segments : List[Segment]
            device_traces: List[List[TraceEntry]]

        class Segment(TypedDict):
            # Segments are memory returned from a cudaMalloc call.
            # The size of reserved memory is the sum of all Segments.
            # Segments are cached and reused for future allocations.
            # If the reuse is smaller than the segment, the segment
            # is split into more then one Block.
            # empty_cache() frees Segments that are entirely inactive.
            address: int
            total_size: int #  cudaMalloc'd size of segment
            stream: int
            segment_type: Literal['small', 'large'] # 'large' (>1MB)
            allocated_size: int # size of memory in use
            active_size: int # size of memory in use or in active_awaiting_free state
            blocks : List[Block]

        class Block(TypedDict):
            # A piece of memory returned from the allocator, or
            # current cached but inactive.
            size: int
            requested_size: int # size requested during malloc, may be smaller than
                                # size due to rounding
            address: int
            state: Literal['active_allocated', # used by a tensor
                        'active_awaiting_free', # waiting for another stream to finish using
                                                # this, then it will become free
                        'inactive',] # free for reuse
            frames: List[Frame] # stack trace from where the allocation occurred

        class Frame(TypedDict):
                filename: str
                line: int
                name: str

        class TraceEntry(TypedDict):
            # When `torch.cuda.memory._record_memory_history()` is enabled,
            # the snapshot will contain TraceEntry objects that record each
            # action the allocator took.
            action: Literal[
            'alloc'  # memory allocated
            'free_requested', # the allocated received a call to free memory
            'free_completed', # the memory that was requested to be freed is now
                            # able to be used in future allocation calls
            'segment_alloc', # the caching allocator ask cudaMalloc for more memory
                            # and added it as a segment in its cache
            'segment_free',  # the caching allocator called cudaFree to return memory
                            # to cuda possibly trying free up memory to
                            # allocate more segments or because empty_caches was called
            'oom',          # the allocator threw an OOM exception. 'size' is
                            # the requested number of bytes that did not succeed
            'snapshot'      # the allocator generated a memory snapshot
                            # useful to coorelate a previously taken
                            # snapshot with this trace
            ]
            addr: int # not present for OOM
            frames: List[Frame]
            size: int
            stream: int
            device_free: int # only present for OOM, the amount of
                            # memory cuda still reports to be free

    Returns:
        The Snapshot dictionary object
    """
    return _C._cuda_memorySnapshot()


def _dump_snapshot(filename="dump_snapshot.pickle"):
    """
    Save a pickled version of the `torch.memory._snapshot()` dictionary to a file.

    This file can be opened by the interactive snapshot viewer at pytorch.org/memory_viz

    Args:
        filename (str, optional): Name of the file to create. Defaults to "dump_snapshot.pickle".
    """
    s = _snapshot()
    with open(filename, "wb") as f:
        pickle.dump(s, f)


def _save_segment_usage(filename="output.svg", snapshot=None):
    if snapshot is None:
        snapshot = _snapshot()
    with open(filename, "w") as f:
        f.write(_segments(snapshot))


def _save_memory_usage(filename="output.svg", snapshot=None):
    if snapshot is None:
        snapshot = _snapshot()
    with open(filename, "w") as f:
        f.write(_memory(snapshot))


def _set_allocator_settings(env: str):
    return torch._C._cuda_cudaCachingAllocator_set_allocator_settings(env)


def get_allocator_backend() -> str:
    r"""Return a string describing the active allocator backend as set by
    ``PYTORCH_CUDA_ALLOC_CONF``. Currently available backends are
    ``native`` (PyTorch's native caching allocator) and `cudaMallocAsync``
    (CUDA's built-in asynchronous allocator).

    .. note::
        See :ref:`cuda-memory-management` for details on choosing the allocator backend.
    """
    return torch._C._cuda_getAllocatorBackend()


class _CUDAAllocator:
    r"""Wrapper over internal CUDA memory allocators."""

    def __init__(self, allocator: torch._C._cuda_CUDAAllocator):
        self._allocator = allocator

    def allocator(self):
        return self._allocator


class CUDAPluggableAllocator(_CUDAAllocator):
    r"""CUDA memory allocator loaded from a so file."""

    def __init__(self, path_to_so_file: str, alloc_fn_name: str, free_fn_name: str):
        r"""Memory allocators are compiled in .so files and loaded dynamically using ctypes.

        To change the active allocator use the :func:`torch.memory.cuda.change_current_allocator` function.

        Args:
            path_to_so_file(str): Path in the filesystem to the `.so` file containing
                the allocator functions
            alloc_fn_name(str): Name of the function to perform the memory allocation
                in the so file. The signature must be:
                void* alloc_fn_name(ssize_t size, int device, cudaStream_t stream);
            free_fn_name(str): Name of the function to perform the memory release
                in the so file. The signature must be:
                void free_fn_name(void* ptr, size_t size, cudaStream_t stream);

        .. warning::
            This is currently supported only in unix OSs

        .. note::
            See :ref:`cuda-memory-management` for details on creating and using a custom allocator
        """
        allocator = ctypes.CDLL(path_to_so_file)
        alloc_fn = ctypes.cast(getattr(allocator, alloc_fn_name), ctypes.c_void_p).value
        free_fn = ctypes.cast(getattr(allocator, free_fn_name), ctypes.c_void_p).value
        assert alloc_fn is not None
        assert free_fn is not None
        self._allocator = torch._C._cuda_customAllocator(alloc_fn, free_fn)


def change_current_allocator(allocator: _CUDAAllocator) -> None:
    r"""Change the currently used memory allocator to be the one provided.

    If the current allocator has already been used/initialized, this function will error.


    Args:
        allocator (torch.cuda.memory._CUDAAllocator): allocator to be set as the active one.
    .. note::
        See :ref:`cuda-memory-management` for details on creating and using a custom allocator
    """
    torch._C._cuda_changeCurrentAllocator(allocator.allocator())


def _get_current_allocator() -> _CUDAAllocator:
    r"""Return the allocator being currently used.

    .. note::
        See :ref:`cuda-memory-management` for details on creating and using a custom allocator
    """
    return _CUDAAllocator(torch._C._cuda_getAllocator())<|MERGE_RESOLUTION|>--- conflicted
+++ resolved
@@ -15,11 +15,7 @@
 
 from torch.types import Device
 from .._utils import _dummy_type
-<<<<<<< HEAD
-from . import _get_device_index, _get_nvml_device_index, _lazy_init, is_initialized
-=======
 from . import _get_device_index, _get_nvml_device_index, _lazy_init
->>>>>>> 5b900745
 
 from ._memory_viz import memory as _memory, segments as _segments
 
