import itertools

from typing import List, NamedTuple, Optional, Tuple

import torch
import torch.distributed as dist
from ._fsdp_common import (
    _get_dim0_padded_size,
    _raise_assert_with_print,
    _to_dtype_if_needed,
)
from ._fsdp_param import FSDPParam


class AllGatherResult(NamedTuple):
    all_gather_output: torch.Tensor
    all_gather_event: Optional[torch.cuda.Event]
    all_gather_work: Optional[dist.distributed_c10d.Work]
    # For each parameter, the all-gather input dtype for each input
    param_all_gather_input_dtypes: List[List[torch.dtype]]
    # For each parameter, the all-gather input numel for each input
    param_all_gather_input_numels: List[List[int]]
    # 1D flattened version of `param_all_gather_input_numels` saved to avoid
    # CPU overhead from recomputing
    all_gather_input_split_sizes: List[int]


@torch.no_grad()
def foreach_all_gather(
    fsdp_params: List[FSDPParam],
    group: dist.ProcessGroup,
    async_op: bool,
    all_gather_copy_in_stream: torch.cuda.Stream,
    all_gather_stream: torch.cuda.Stream,
    device: torch.device,
) -> Optional[AllGatherResult]:
    world_size, rank = group.size(), group.rank()
    # - Copy in
    with torch.cuda.stream(all_gather_copy_in_stream):
        param_all_gather_inputs: List[List[torch.Tensor]] = [
            fsdp_param.all_gather_inputs for fsdp_param in fsdp_params
        ]
        (
            param_all_gather_input_dtypes,
            param_all_gather_input_numels,
        ) = _get_all_gather_input_metadatas(param_all_gather_inputs)
        g = itertools.groupby(d for ds in param_all_gather_input_dtypes for d in ds)
        if next(g, True) and not next(g, False):  # same dtype
            dtype = param_all_gather_inputs[0][0].dtype
        else:
            raise NotImplementedError(
                f"Mixed dtype not supported yet: {param_all_gather_input_dtypes}"
            )
        all_gather_inputs = [t for ts in param_all_gather_inputs for t in ts]
        inp_split_sizes = [t.numel() for t in all_gather_inputs]
        all_gather_input_numel = sum(inp_split_sizes)
        all_gather_output = torch.empty(
            (all_gather_input_numel * world_size,), dtype=dtype, device=device
        )
        all_gather_input = all_gather_output.narrow(
            0, all_gather_input_numel * rank, all_gather_input_numel
        )
        foreach_copy_dsts = torch.split(all_gather_input, inp_split_sizes)
        torch._foreach_copy_(foreach_copy_dsts, all_gather_inputs)
        del param_all_gather_inputs
        all_gather_copy_in_event = torch.cuda.Event()
        all_gather_copy_in_event.record()
    all_gather_stream.wait_event(all_gather_copy_in_event)
    with torch.cuda.stream(all_gather_stream):
        # - All-gather
        all_gather_work = dist.all_gather_into_tensor(
            output_tensor=all_gather_output,
            input_tensor=all_gather_input,
            group=group,
            async_op=async_op,
        )
        all_gather_event = torch.cuda.Event()
        all_gather_event.record()
        return AllGatherResult(
            all_gather_output,
            all_gather_event,
            all_gather_work,
            param_all_gather_input_dtypes,
            param_all_gather_input_numels,
            inp_split_sizes,
        )


@torch.no_grad()
def foreach_all_gather_copy_out(
    all_gather_result: AllGatherResult,
    fsdp_params: List[FSDPParam],
    group: dist.ProcessGroup,
) -> None:
    (
        all_gather_output,
        all_gather_event,
        all_gather_work,
        param_all_gather_input_dtypes,
        param_all_gather_input_numels,
        all_gather_input_split_sizes,
    ) = all_gather_result
    if all_gather_event is not None:  # sync op
        torch.cuda.current_stream().wait_event(all_gather_event)
    if all_gather_work is not None:  # async op
        all_gather_work.wait()
    world_size, device = group.size(), all_gather_output.device
    for all_gather_input_numels, all_gather_input_dtypes, fsdp_param in zip(
        param_all_gather_input_numels, param_all_gather_input_dtypes, fsdp_params
    ):
        fsdp_param.init_all_gather_outputs(
            all_gather_input_numels, all_gather_input_dtypes, world_size, device
        )  # no-op after 1st call
        fsdp_param.alloc_all_gather_outputs()
    all_gather_output = all_gather_output.view(world_size, -1)
    out: List[torch.Tensor] = [
        t.view(world_size, -1)
        for fsdp_param in fsdp_params
        for t in fsdp_param.all_gather_outputs
    ]
<<<<<<< HEAD
    with _unsafe_preserve_version_counters(out):
        torch.split_with_sizes_copy(
            all_gather_output, all_gather_input_split_sizes, dim=1, out=out
        )
=======
    torch.split_with_sizes_copy(
        all_gather_output, all_gather_input_numels, dim=1, out=out
    )
>>>>>>> 0f984b8c


@torch.no_grad()
def foreach_reduce_scatter(
    fsdp_params: List[FSDPParam],
    unsharded_grads: List[torch.Tensor],
    group: dist.ProcessGroup,
    reduce_scatter_stream: torch.cuda.Stream,
    orig_dtype: torch.dtype,
    reduce_dtype: Optional[torch.dtype],
    device: torch.device,
    predivide_factor: float,
    postdivide_factor: float,
) -> torch.cuda.Event:
    """
    ``unsharded_grads`` owns the references to the gradients computed by
    autograd, so clearing the list frees the gradients.
    """
    grad_dtypes = {grad.dtype for grad in unsharded_grads}
    if len(grad_dtypes) != 1:
        # Check this at runtime since it could be a real runtime error if e.g.
        # fp8 weights do not produce the correct higher precision gradients
        _raise_assert_with_print(
            f"FSDP reduce-scatter expects uniform gradient dtype but got {grad_dtypes}"
        )
    grad_dtype = unsharded_grads[0].dtype
    reduce_dtype = reduce_dtype or grad_dtype
    world_size = group.size()
    padded_unsharded_sizes = tuple(
        _get_dim0_padded_size(grad.size(), world_size) for grad in unsharded_grads
    )
    reduce_scatter_input_numel = sum(s.numel() for s in padded_unsharded_sizes)
    reduce_scatter_output_numel = reduce_scatter_input_numel // world_size
    current_stream = torch.cuda.current_stream()
    reduce_scatter_stream.wait_stream(current_stream)
    with torch.cuda.stream(reduce_scatter_stream):
        reduce_scatter_input = torch.empty(
            (reduce_scatter_input_numel,), dtype=reduce_dtype, device=device
        )
        foreach_reduce_scatter_copy_in(
            unsharded_grads, reduce_scatter_input, world_size
        )
        _div_if_needed(reduce_scatter_input, predivide_factor)
        # Record to mark the end of the reduce-scatter copy-in in the RS stream
        copy_in_event = torch.cuda.Event()
        copy_in_event.record()
        # Only after the copy-in finishes can we free the gradients, which were
        # computed in the default stream
        current_stream.wait_event(copy_in_event)
        unsharded_grads.clear()
        reduce_scatter_output = reduce_scatter_input.new_empty(
            (reduce_scatter_output_numel,)
        )
        dist.reduce_scatter_tensor(
            output=reduce_scatter_output, input=reduce_scatter_input, group=group
        )
        _div_if_needed(reduce_scatter_output, postdivide_factor)
        reduce_scatter_output = _to_dtype_if_needed(reduce_scatter_output, orig_dtype)
        # - View out and accumulate
        flat_grad_offset = 0  # [0, reduce_scatter_output_numel - 1]
        for padded_unsharded_size, fsdp_param in zip(
            padded_unsharded_sizes, fsdp_params
        ):
            new_sharded_grad = torch.as_strided(
                reduce_scatter_output,
                size=fsdp_param.sharded_size,
                stride=fsdp_param.contiguous_sharded_stride,
                storage_offset=flat_grad_offset,
            )
            to_accumulate_grad = fsdp_param.sharded_param.grad is not None
            new_sharded_dtensor_grad = fsdp_param.to_sharded_dtensor(new_sharded_grad)
            if to_accumulate_grad:
                fsdp_param.sharded_param.grad += new_sharded_dtensor_grad
            else:
                fsdp_param.sharded_param.grad = new_sharded_dtensor_grad
            padded_sharded_numel = padded_unsharded_size.numel() // world_size
            flat_grad_offset += padded_sharded_numel
        reduce_scatter_view_out_event = torch.cuda.Event()
        reduce_scatter_view_out_event.record()
    # The RS output is allocated in the RS stream and used in the default
    # stream (for optimizer). To ensure its memory is not reused for later
    # RSs, we do not need extra synchronization since the sharded parameters
    # hold refs through the end of backward.
    return reduce_scatter_view_out_event


def foreach_reduce_scatter_copy_in(
    unsharded_grads: List[torch.Tensor],
    reduce_scatter_input: torch.Tensor,
    world_size: int,
) -> None:
    grad_views: List[torch.Tensor] = []
    grads_to_copy: List[torch.Tensor] = []
    padded_grad_slices: List[torch.Tensor] = []
    for grad in unsharded_grads:
        grad_size = grad.size()
        dim0_padded_size = _get_dim0_padded_size(grad_size, world_size)
        if dim0_padded_size != grad_size:
            padded_grad = grad.new_empty(dim0_padded_size)
            padded_grad_slices.append(padded_grad[: grad.size(0)])
            grads_to_copy.append(grad)
            grad = padded_grad
        grad_views.append(grad.view(world_size, -1))
    if padded_grad_slices:
        torch._foreach_copy_(padded_grad_slices, grads_to_copy)
    torch.cat(grad_views, dim=-1, out=reduce_scatter_input.view(world_size, -1))


def _get_all_gather_input_metadatas(
    param_all_gather_inputs: List[List[torch.Tensor]],
) -> Tuple[List[List[torch.dtype]], List[List[int]]]:
    param_all_gather_input_dtypes: List[List[torch.dtype]] = []
    param_all_gather_input_numels: List[List[int]] = []
    for all_gather_inputs in param_all_gather_inputs:
        param_all_gather_input_dtypes.append([t.dtype for t in all_gather_inputs])
        param_all_gather_input_numels.append([t.numel() for t in all_gather_inputs])
    return param_all_gather_input_dtypes, param_all_gather_input_numels


def _div_if_needed(tensor: torch.Tensor, div_factor: float) -> None:
    if div_factor > 1:
        tensor.div_(div_factor)<|MERGE_RESOLUTION|>--- conflicted
+++ resolved
@@ -118,16 +118,9 @@
         for fsdp_param in fsdp_params
         for t in fsdp_param.all_gather_outputs
     ]
-<<<<<<< HEAD
-    with _unsafe_preserve_version_counters(out):
-        torch.split_with_sizes_copy(
-            all_gather_output, all_gather_input_split_sizes, dim=1, out=out
-        )
-=======
     torch.split_with_sizes_copy(
-        all_gather_output, all_gather_input_numels, dim=1, out=out
+        all_gather_output, all_gather_input_split_sizes, dim=1, out=out
     )
->>>>>>> 0f984b8c
 
 
 @torch.no_grad()
