--- conflicted
+++ resolved
@@ -161,11 +161,7 @@
     )
 
 
-<<<<<<< HEAD
-def get_qlinear_pt2e_pattern(x_scale_zp_are_tensors):
-=======
 def get_qlinear_pt2e_pattern(x_scale_zp_are_tensors, users=1):
->>>>>>> 19d27a13
     qlinear_op = (
         torch.ops.onednn.qlinear_pointwise.tensor
         if x_scale_zp_are_tensors
@@ -186,10 +182,7 @@
         KeywordArg("postop_name"),
         KeywordArg("postop_args"),
         KeywordArg("postop_algorithm"),
-<<<<<<< HEAD
-=======
         _users=users,
->>>>>>> 19d27a13
     )
 
 
@@ -715,8 +708,6 @@
                     generate_pattern_with_unary(qlinear_pattern, aten.relu.default),
                     dtype=original_pattern_output_dtype,
                 ),
-<<<<<<< HEAD
-=======
                 UnaryAttr("gelu", [], "none"): generate_pattern_with_output_quant(
                     _unary_fusion_pattern(
                         _gelu_fusion_erf,
@@ -739,7 +730,6 @@
                     ),
                     dtype=torch.float32,
                 ),
->>>>>>> 19d27a13
             }
 
             for unary_attr, patterns in linear_unary_replace_patterns.items():
@@ -757,8 +747,6 @@
                 UnaryAttr("relu", [], ""): generate_pattern_with_unary(
                     qlinear_pattern, aten.relu.default
                 ),
-<<<<<<< HEAD
-=======
                 UnaryAttr("gelu", [], "none"): _unary_fusion_pattern(
                     _gelu_fusion_erf,
                     get_qlinear_pt2e_pattern(
@@ -775,7 +763,6 @@
                     4,
                     is_bf16,
                 ),
->>>>>>> 19d27a13
             }
 
             for unary_attr, patterns in linear_unary_replace_float_out_patterns.items():
