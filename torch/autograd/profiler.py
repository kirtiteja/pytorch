from collections import defaultdict
from typing import Any, Dict, List, Optional
from warnings import warn

import torch

import torch.cuda
from torch._C import _get_privateuse1_backend_name
from torch._C._profiler import _ExperimentalConfig

from torch.autograd import (
    _disable_profiler,
    _enable_profiler,
    _kineto_step,
    _prepare_profiler,
    _ProfilerResult,
    _supported_activities,
    DeviceType,
    kineto_available,
    ProfilerActivity,
    ProfilerConfig,
    ProfilerState,
)
from torch.autograd.profiler_util import (
    _filter_name,
    _filter_stack_entry,
    _rewrite_name,
    EventList,
    FunctionEvent,
    MEMORY_EVENT_NAME,
    MemRecordsAcc,
    OUT_OF_MEMORY_EVENT_NAME,
)
from torch.futures import Future

__all__ = [
    "profile",
    "record_function",
    "emit_itt",
    "emit_nvtx",
    "load_nvprof",
    "EnforceUnique",
    "parse_nvprof_trace",
    "KinetoStepTracker",
    "EventList",
    "FunctionEvent",
    "MemRecordsAcc",
]

try:
    # Available in Python >= 3.2
    from contextlib import ContextDecorator as _ContextDecorator
except ImportError:
    import functools

    class _ContextDecorator:  # type: ignore[no-redef]
        def __enter__(self):
            raise NotImplementedError

        def __exit__(self, exc_type, exc_val, exc_tb):
            raise NotImplementedError

        def __call__(self, func):
            @functools.wraps(func)
            def wrapped(*args, **kwargs):
                with self:
                    return func(*args, **kwargs)

            return wrapped


# global python state - whether profiler is currently enabled
# useful for fast python checks to reduce latency
_is_profiler_enabled: bool = False


def _set_is_profiler_enabled(enable: bool):
    global _is_profiler_enabled
    _is_profiler_enabled = enable


def _run_on_profiler_start():
    _set_is_profiler_enabled(True)


def _run_on_profiler_stop():
    _set_is_profiler_enabled(False)


class profile:
    """Context manager that manages autograd profiler state and holds a summary of results.

    Under the hood it just records events of functions being executed in C++ and
    exposes those events to Python. You can wrap any code into it and it will
    only report runtime of PyTorch functions.
    Note: profiler is thread local and is automatically propagated into the async tasks

    Args:
        enabled (bool, optional): Setting this to False makes this context manager a no-op.

        use_cuda (bool, optional): Enables timing of CUDA events as well using the cudaEvent API.
            Adds approximately 4us of overhead to each tensor operation.

        use_xpu (bool, optional): Enables timing of XPU events.
            Only supports Kineto profiling while XPU backend is available.

        record_shapes (bool, optional): If shapes recording is set, information
            about input dimensions will be collected. This allows one to see which
            dimensions have been used under the hood and further group by them
            using prof.key_averages(group_by_input_shape=True). Please note that
            shape recording might skew your profiling data. It is recommended to
            use separate runs with and without shape recording to validate the timing.
            Most likely the skew will be negligible for bottom most events (in a case
            of nested function calls). But for higher level functions the total
            self cpu time might be artificially increased because of the shape
            collection.

        with_flops (bool, optional): If with_flops is set, the profiler will estimate
            the FLOPs (floating point operations) value using the operator's input shape.
            This allows one to estimate the hardware performance. Currently,
            this option only works for the matrix multiplication and 2D convolution operators.

        profile_memory (bool, optional): track tensor memory allocation/deallocation.

        with_stack (bool, optional): record source information (file and line number) for the ops.

        with_modules (bool): record module hierarchy (including function names)
            corresponding to the callstack of the op. e.g. If module A's forward call's
            module B's forward which contains an aten::add op,
            then aten::add's module hierarchy is A.B
            Note that this support exist, at the moment, only for TorchScript models
            and not eager mode models.

        use_kineto (bool, optional): experimental, enable profiling with Kineto profiler.

        use_cpu (bool, optional): profile CPU events; setting to ``False`` requires
            ``use_kineto=True`` and can be used to lower the overhead for GPU-only profiling.

        experimental_config (_ExperimentalConfig) : A set of experimental options
            used by profiler libraries like Kineto. Note, backward compatibility is not guaranteed.


    .. warning:
        Enabling memory profiling or source attribution incurs additional profiler
        overhead

    .. warning:
        This context managers should not be called recursively, i.e. no nested
        instances are allowed

    .. warning:
        Due to some CUDA multiprocessing limitations (multiprocessing-cuda-note_),
        one cannot use the profiler with ``use_cuda = True`` to benchmark
        DataLoaders with ``num_workers > 0``. If you wish to benchmark data loading,
        please use ``use_cuda = False`` or ``num_workers = 0``.

    Example:
        >>> # xdoctest: +SKIP
        >>> # xdoctest: +REQUIRES(env:TORCH_DOCTEST_AUTOGRAD_PROFILER)
        >>> x = torch.randn((1, 1), requires_grad=True)
        >>> with torch.autograd.profiler.profile() as prof:
        >>>     for _ in range(100):  # any normal python code, really!
        >>>         y = x ** 2
        >>>         y.backward()
        >>> # NOTE: some columns were removed for brevity
        >>> print(prof.key_averages().table(sort_by="self_cpu_time_total"))
        -----------------------------------  ---------------  ---------------  ---------------
        Name                                 Self CPU total   CPU time avg     Number of Calls
        -----------------------------------  ---------------  ---------------  ---------------
        mul                                  32.048ms         32.048ms         200
        pow                                  27.041ms         27.041ms         200
        PowBackward0                         9.727ms          55.483ms         100
        torch::autograd::AccumulateGrad      9.148ms          9.148ms          100
        torch::autograd::GraphRoot           691.816us        691.816us        100
        -----------------------------------  ---------------  ---------------  ---------------

    """

    def __init__(
        self,
        enabled=True,
        *,
        use_cuda=False,
        use_xpu=False,
        use_device=None,
        record_shapes=False,
        with_flops=False,
        profile_memory=False,
        with_stack=False,
        with_modules=False,
        use_kineto=False,
        use_cpu=True,
        use_mtia=False,
        experimental_config=None,
    ):
        self.enabled: bool = enabled
        if not self.enabled:
            return
        self.use_cuda = use_cuda
        self.use_xpu = use_xpu
        self.use_device: Optional[str] = (
            use_device if use_device != "privateuseone" else None
        )
        self.function_events: Optional[EventList] = None
        self.entered = False
        self.record_shapes = record_shapes
        self.with_flops = with_flops
        self.record_shapes |= self.with_flops
        self.profile_memory = profile_memory
        self.with_stack = with_stack
        self.with_modules = with_modules
        self.use_cpu = use_cpu
        self.use_mtia = use_mtia
        if experimental_config is None:
            experimental_config = _ExperimentalConfig()
        self.experimental_config = experimental_config
        self.kineto_results: Optional[_ProfilerResult] = None

        if not self.use_cpu:
            assert (
                use_kineto
            ), "Device-only events supported only with Kineto (use_kineto=True)"

        if self.use_device == "cuda":
            self.use_device = None
            self.use_cuda = True
            self.use_xpu = False
        elif self.use_device == "xpu":
            self.use_device = None
            self.use_cuda = False
            self.use_xpu = True

        if self.use_device and self.use_device != _get_privateuse1_backend_name():
            warn(f"{self.use_device} doesn't support profile.")
            self.use_device = None

        if self.use_cuda and not torch.cuda.is_available():
            warn("CUDA is not available, disabling CUDA profiling")
            self.use_cuda = False

        if self.use_xpu and (
            not hasattr(torch, "xpu") or not torch.xpu.is_available()
        ):  # type: ignore[attr-defined]
            warn("XPU is not available, disabling XPU profiling")
            self.use_xpu = False

        self.kineto_activities = set()
        if self.use_cpu:
            self.kineto_activities.add(ProfilerActivity.CPU)
        if self.use_mtia:
            self.kineto_activities.add(ProfilerActivity.MTIA)

        self.profiler_kind = ProfilerState.KINETO
        if self.use_cuda:
            if not use_kineto or ProfilerActivity.CUDA not in _supported_activities():
                assert self.use_cpu, "Legacy CUDA profiling requires use_cpu=True"
                self.profiler_kind = ProfilerState.KINETO_GPU_FALLBACK
            else:
                self.kineto_activities.add(ProfilerActivity.CUDA)
        if self.use_xpu:
            assert (
                use_kineto or ProfilerActivity.XPU in _supported_activities()
            ), "Profiling on XPU backend must enable Kineto"
            self.kineto_activities.add(ProfilerActivity.XPU)
        if self.use_device:
            if (
                not use_kineto
                or ProfilerActivity.PrivateUse1 not in _supported_activities()
            ):
                assert (
                    self.use_cpu
                ), "Legacy custombackend profiling requires use_cpu=True"
                self.profiler_kind = ProfilerState.KINETO_PRIVATEUSE1_FALLBACK
            else:
                self.kineto_activities.add(ProfilerActivity.PrivateUse1)

        assert (
            len(self.kineto_activities) > 0
        ), "No activities specified for the profiler"

    def config(self):
        return ProfilerConfig(
            self.profiler_kind,
            self.record_shapes,
            self.profile_memory,
            self.with_stack,
            self.with_flops,
            self.with_modules,
            self.experimental_config,
        )

    def __enter__(self):
        if not self.enabled:
            return
        if self.entered:
            raise RuntimeError("Profiler context manager is not reentrant")
        self._prepare_trace()
        self._start_trace()
        return self

    def _prepare_trace(self):
        self.entered = True
        _prepare_profiler(self.config(), self.kineto_activities)

    def _start_trace(self):
        self.entered = True
        _run_on_profiler_start()
        _enable_profiler(self.config(), self.kineto_activities)

    def __exit__(self, exc_type, exc_val, exc_tb):
        if not self.enabled:
            return
        if self.use_cuda:
            torch.cuda.synchronize()
<<<<<<< HEAD
        if self.use_device:
            privateuse1_module = getattr(torch, self.use_device)
            if hasattr(privateuse1_module, "synchronize"):
                privateuse1_module.synchronize()
=======
        if self.use_xpu:
            torch.xpu.synchronize()  # type: ignore[attr-defined]
>>>>>>> db1cc781
        self.kineto_results = _disable_profiler()
        _run_on_profiler_stop()
        parsed_results = self._parse_kineto_results(self.kineto_results)
        self.function_events = EventList(
            parsed_results,
            use_cuda=self.use_cuda,
            use_xpu=self.use_xpu,
            use_device=self.use_device,
            profile_memory=self.profile_memory,
            with_flops=self.with_flops,
        )
        self.function_events._build_tree()
        return False

    def __repr__(self):
        if self.function_events is None:
            return "<unfinished torch.autograd.profile>"
        return repr(self.function_events)

    def __str__(self):
        if self.function_events is None:
            return "<unfinished torch.autograd.profile>"
        return str(self.function_events)

    def _check_finish(self):
        if self.function_events is None:
            raise RuntimeError("Profiler didn't finish running")

    def table(
        self,
        sort_by=None,
        row_limit=100,
        max_src_column_width=75,
        max_name_column_width=55,
        max_shapes_column_width=80,
        header=None,
        top_level_events_only=False,
    ):
        self._check_finish()
        assert self.function_events is not None
        return self.function_events.table(
            sort_by=sort_by,
            row_limit=row_limit,
            max_src_column_width=max_src_column_width,
            max_name_column_width=max_name_column_width,
            max_shapes_column_width=max_shapes_column_width,
            header=header,
            top_level_events_only=top_level_events_only,
        )

    table.__doc__ = EventList.table.__doc__

    def export_chrome_trace(self, path):
        self._check_finish()
        if kineto_available():
            self.kineto_results.save(path)  # type: ignore[union-attr]
        else:
            return self.function_events.export_chrome_trace(path)  # type: ignore[union-attr]

    export_chrome_trace.__doc__ = EventList.export_chrome_trace.__doc__

    def export_stacks(self, path: str, metric: str = "self_cpu_time_total"):
        self._check_finish()
        assert self.function_events is not None, "Expected profiling results"
        assert self.with_stack, "export_stacks() requires with_stack=True"
        return self.function_events.export_stacks(path, metric)

    def key_averages(self, group_by_input_shape=False, group_by_stack_n=0):
        self._check_finish()
        assert self.function_events is not None, "Expected profiling results"
        return self.function_events.key_averages(group_by_input_shape, group_by_stack_n)

    key_averages.__doc__ = EventList.key_averages.__doc__

    def total_average(self):
        self._check_finish()
        assert self.function_events is not None, "Expected profiling results"
        return self.function_events.total_average()

    total_average.__doc__ = EventList.total_average.__doc__

    @property
    def self_cpu_time_total(self):
        """Returns total time spent on CPU.

        The total time is a sum of all self times across all the events.
        """
        self._check_finish()
        assert self.function_events is not None
        return self.function_events.self_cpu_time_total

    def _parse_kineto_results(self, result: _ProfilerResult):
        # result.events() has most of the events - PyTorch op-level and device-level events

        trace_start_us = result.trace_start_us()
        mem_records = [
            [evt, False] for evt in result.events() if evt.name() == MEMORY_EVENT_NAME
        ]
        oom_records = [
            evt for evt in result.events() if evt.name() == OUT_OF_MEMORY_EVENT_NAME
        ]
        mem_records_acc = MemRecordsAcc(mem_records)

        def _cpu_memory_usage(mem_record):
            return (
                mem_record.nbytes()
                if mem_record.device_type()
                in [DeviceType.CPU, DeviceType.MKLDNN, DeviceType.IDEEP]
                else 0
            )

        def _cuda_memory_usage(mem_record):
            return (
                mem_record.nbytes()
                if mem_record.device_type() in [DeviceType.CUDA, DeviceType.HIP]
                else 0
            )

        def _xpu_memory_usage(mem_record):
            return (
                mem_record.nbytes()
                if mem_record.device_type() in [DeviceType.XPU]
                else 0
            )

        def _privateuse1_memory_usage(mem_record):
            return (
                mem_record.nbytes()
                if mem_record.device_type() in [DeviceType.PrivateUse1]
                else 0
            )

        # Create and return FunctionEvent list
        function_events = []
        device_corr_map: Dict[int, List[FunctionEvent]] = {}
        device_corr_map_values: List[FunctionEvent] = []
        max_evt_id = 0
        for kineto_event in result.events():
            if _filter_name(kineto_event.name()):
                continue
            rel_start_us = kineto_event.start_us() - trace_start_us
            rel_end_us = rel_start_us + kineto_event.duration_us()
            abs_end_us = kineto_event.start_us() + kineto_event.duration_us()

            cpu_memory_usage = 0
            cuda_memory_usage = 0
            xpu_memory_usage = 0
            privateuse1_memory_usage = 0
            if kineto_event.device_type() == DeviceType.CPU:
                # find the corresponding memory allocation events
                for mem_record in mem_records_acc.in_interval(
                    kineto_event.start_us(), abs_end_us
                ):
                    cpu_memory_usage += _cpu_memory_usage(mem_record[0])
                    cuda_memory_usage += _cuda_memory_usage(mem_record[0])
                    xpu_memory_usage += _xpu_memory_usage(mem_record[0])
                    privateuse1_memory_usage += _privateuse1_memory_usage(mem_record[0])
                    mem_record[1] = True

            is_async = kineto_event.is_async() or (
                kineto_event.start_thread_id() != kineto_event.end_thread_id()
            )

            fe = FunctionEvent(
                id=kineto_event.correlation_id(),
                name=_rewrite_name(name=kineto_event.name(), with_wildcard=True),
                trace_name=_rewrite_name(name=kineto_event.name(), with_wildcard=False),
                thread=kineto_event.start_thread_id(),
                start_us=rel_start_us,
                end_us=rel_end_us,
                fwd_thread=kineto_event.fwd_thread_id(),
                input_shapes=kineto_event.shapes(),
                concrete_inputs=kineto_event.concrete_inputs(),
                stack=[
                    entry
                    for entry in kineto_event.stack()
                    if _filter_stack_entry(entry)
                ],
                scope=kineto_event.scope(),
                use_device=self.use_device,
                cpu_memory_usage=cpu_memory_usage,
                cuda_memory_usage=cuda_memory_usage,
                xpu_memory_usage=xpu_memory_usage,
                privateuse1_memory_usage=privateuse1_memory_usage,
                is_async=is_async,
                sequence_nr=kineto_event.sequence_nr(),
                device_type=kineto_event.device_type(),
                device_index=kineto_event.device_index(),
                flops=kineto_event.flops(),
            )
            max_evt_id = max(max_evt_id, fe.id)
            if fe.device_type == DeviceType.CPU and not fe.is_async:
                if self.use_device:
                    privateuse1_time = kineto_event.privateuse1_elapsed_us()
                    if privateuse1_time > 0:
                        fe.append_privateuse1_kernel(
                            fe.name, fe.device_index, privateuse1_time
                        )
                        fe.is_legacy = True
                else:
                    # Check if we have CUDA time as a fallback
                    cuda_time = kineto_event.cuda_elapsed_us()
                    if cuda_time > 0:
                        fe.append_kernel(fe.name, fe.device_index, cuda_time)
                        fe.is_legacy = True
            function_events.append(fe)
            corr_id = kineto_event.linked_correlation_id()
            if corr_id > 0:
                if corr_id not in device_corr_map:
                    device_corr_map[corr_id] = []
                device_corr_map[corr_id].append(fe)
        # prepare the values list for corr map to avoid duplicately appending kernel
        # while some CPU Kineto events (e.g. CUDA/XPU Runtime Activity) have a same
        # correlation ID as CPU events
        device_corr_map_values = [
            fe for fe_list in device_corr_map.values() for fe in fe_list
        ]

        # associate CUDA/XPU kernels and CUDA/XPU runtime (CPU) with CPU events
        for fe in function_events:
            if (
                fe.device_type == DeviceType.CPU
                and not fe.is_async
                and fe.id in device_corr_map
                and fe not in device_corr_map_values
            ):
                for f_evt in device_corr_map[fe.id]:
                    if (
                        f_evt.device_type == DeviceType.CUDA
                        or f_evt.device_type == DeviceType.PrivateUse1
                    ):
                        fe.append_kernel(
                            f_evt.name,
                            f_evt.device_index,
                            f_evt.time_range.end - f_evt.time_range.start,
                        )
                    elif f_evt.device_type == DeviceType.XPU:
                        fe.append_xpu_kernel(
                            f_evt.name,
                            f_evt.device_index,
                            f_evt.time_range.end - f_evt.time_range.start,
                        )
                    elif f_evt.device_type == DeviceType.PrivateUse1:
                        fe.append_privateuse1_kernel(
                            f_evt.name,
                            f_evt.device_index,
                            f_evt.time_range.end - f_evt.time_range.start,
                        )
                    elif f_evt.device_type == DeviceType.CPU:
                        # make sure that 'thread' of a CPU Kineto (e.g. CUDA/XPU Runtime) event is associated
                        # with the 'thread' of the corresponding linked PyTorch event to properly track
                        # parents and children
                        f_evt.thread = fe.thread

        def createFunctionEventForMemoryEvents(evt):
            rel_start_us = evt.start_us() - trace_start_us
            fe = FunctionEvent(
                id=max_evt_id,
                name=evt.name(),
                trace_name=None,  # not outputting in the trace
                thread=evt.start_thread_id(),
                start_us=rel_start_us,
                end_us=rel_start_us,  # no duration
                fwd_thread=evt.start_thread_id(),
                input_shapes=[],
                stack=[],
                scope=0,  # RecordScope::FUNCTION
                use_device=self.use_device,
                cpu_memory_usage=_cpu_memory_usage(evt),
                cuda_memory_usage=_cuda_memory_usage(evt),
                xpu_memory_usage=_xpu_memory_usage(evt),
                privateuse1_memory_usage=_privateuse1_memory_usage(evt),
                is_async=False,
                sequence_nr=-1,
                device_type=DeviceType.CPU,
                device_index=0,
            )
            return fe

        # output top-level memory events
        for mem_record in mem_records:
            if not mem_record[1]:
                max_evt_id += 1
                fe = createFunctionEventForMemoryEvents(mem_record[0])
                function_events.append(fe)

        for oom_record in oom_records:
            max_evt_id += 1
            fe = createFunctionEventForMemoryEvents(oom_record)
            function_events.append(fe)

        function_events.sort(
            key=lambda evt: [evt.time_range.start, -evt.time_range.end]
        )
        return function_events


class record_function(_ContextDecorator):
    """Context manager/function decorator that adds a label to a code block/function when running autograd profiler.

    It is useful when tracing the code profile.

    Args:
        name (str): Label assigned to the block of code.
        node_id (int): ID of node, for distributed profiling. Unset in
        non-distributed cases.

    Example:
        >>> # xdoctest: +REQUIRES(env:TORCH_DOCTEST_AUTOGRAD_PROFILER)
        >>> x = torch.randn((1, 1), requires_grad=True)
        >>> with torch.autograd.profiler.profile() as prof:
        ...     y = x ** 2
        ...     with torch.autograd.profiler.record_function("label-z"): # label the block
        ...         z = y ** 3
        ...     y.backward()
        ...
        >>> # xdoctest: +IGNORE_WANT
        >>> # NOTE: some columns were removed for brevity
        >>> print(prof.key_averages().table(sort_by="self_cpu_time_total"))
        -----------------------------------  ---------------  ---------------  ---------------
        Name                                 Self CPU total %  CPU time avg     Number of Calls
        -----------------------------------  ---------------  ---------------  ---------------
        pow                                  60.77%           47.470us         3
        mul                                  21.73%           25.465us         2
        PowBackward0                         12.03%           121.891us        1
        torch::autograd::AccumulateGrad      2.70%            6.324us          1
        label-z                              2.13%            12.421us         1
        torch::autograd::GraphRoot           0.64%            1.503us          1
        -----------------------------------  ---------------  ---------------  ---------------
        Self CPU time total: 234.344us
        CUDA time total: 0.000us

    """

    def __init__(self, name: str, args: Optional[str] = None):
        self.name: str = name
        self.args: Optional[str] = args
        # Whether or not we should run record function's end callbacks when exiting.
        self.run_callbacks_on_exit: bool = True
        # TODO: TorchScript ignores standard type annotation here
        # self.record: Optional["torch.classes.profiler._RecordFunction"] = None
        self.record = torch.jit.annotate(
            Optional["torch.classes.profiler._RecordFunction"], None
        )

    def __enter__(self):
        self.record = torch.ops.profiler._record_function_enter_new(
            self.name, self.args
        )
        return self

    def __exit__(self, exc_type: Any, exc_value: Any, traceback: Any):
        if not self.run_callbacks_on_exit:
            return

        # Local variable is needed by TorchScript to refine Optional[T] to T
        record = self.record
        assert record is not None

        # TODO: Too slow with __torch_function__ handling enabled
        # See https://github.com/pytorch/pytorch/issues/76410
        if not torch.jit.is_scripting():
            with torch._C.DisableTorchFunctionSubclass():
                torch.ops.profiler._record_function_exit._RecordFunction(record)
        else:
            torch.ops.profiler._record_function_exit(record)

    def _call_end_callbacks_on_future(self, fut: Future[Any]) -> Future[Any]:
        """Use for profiling async calls that return a future.

        Calling this function will extend recording beyond this scope, until the future is
        satisfied. It is useful for profiling the end to end time of asynchronous calls.
        This function should only be called once to attach the callback onto the future, and
        will throw if called multiple times.

        Args:
            fut: (torch._C.Future): future for which to schedule
            callback for.

        Returns:
            A future that completes with the value of the passed in future when
            the profiling callbacks have ran.

        """
        # Throw if we have already attached a callback onto the future.
        if not self.run_callbacks_on_exit:
            raise RuntimeError("_call_end_callbacks_on_future can only be called once.")

        # We are scheduling to run this RecordFunction's end callbacks when the
        # passed in future completes, so don't run end callbacks on exit.
        self.run_callbacks_on_exit = False

        # Local variable is needed by TorchScript to refine Optional[T] to T
        record = self.record
        assert record is not None

        # TODO: Too slow with __torch_function__ handling enabled
        # See https://github.com/pytorch/pytorch/issues/76410
        if not torch.jit.is_scripting():
            with torch._C.DisableTorchFunctionSubclass():
                profiled_future = (
                    torch.ops.profiler._call_end_callbacks_on_jit_fut._RecordFunction(
                        record, fut
                    )
                )
        else:
            profiled_future = torch.ops.profiler._call_end_callbacks_on_jit_fut(
                record, fut
            )
        return profiled_future


class emit_itt:
    """Context manager that makes every autograd operation emit an ITT range.

    It is useful when running the program under Intel(R) VTune Profiler::

        vtune <--vtune-flags> <regular command here>

    The Instrumentation and Tracing Technology (ITT) API enables your application to generate and
    control the collection of trace data during its execution across different Intel tools.
    This context manager is to annotate Intel(R) VTune Profiling trace. With help of this context manager,
    you will be able to see labled ranges in Intel(R) VTune Profiler GUI.

    .. warning:
        This context manager should not be called recursively, i.e. at most one
        instance should be enabled at any given time.

    Args:
        enabled (bool, optional): Setting ``enabled=False`` makes this context manager a no-op.
            Default: ``True``.
        record_shapes (bool, optional): If ``record_shapes=True``, the itt range wrapping
            each autograd op will append information about the sizes of Tensor arguments received
            by that op, in the following format:
            ``[[arg0.size(0), arg0.size(1), ...], [arg1.size(0), arg1.size(1), ...], ...]``
            Non-tensor arguments will be represented by ``[]``.
            Arguments will be listed in the order they are received by the backend op.
            Please note that this order may not match the order in which those arguments were passed
            on the Python side.  Also note that shape recording may increase the overhead of itt range creation.
            Default: ``False``

    Example:
        >>> # xdoctest: +SKIP("Undefined variables")
        >>> # xdoctest: +REQUIRES(env:TORCH_DOCTEST_AUTOGRAD_PROFILER)
        >>> with torch.autograd.profiler.emit_itt():
        ...     model(x)

    """

    def __init__(self, enabled=True, record_shapes=False):
        self.enabled = enabled
        self.entered = False
        self.record_shapes = record_shapes

    def __enter__(self):
        if not self.enabled:
            return
        if self.entered:
            raise RuntimeError("ITT annotation context manager is not reentrant")
        self.entered = True
        _run_on_profiler_start()
        _enable_profiler(
            ProfilerConfig(
                ProfilerState.ITT,
                self.record_shapes,
                False,
                False,
                False,
                False,
                _ExperimentalConfig(),
            ),
            set(),
        )
        return self

    def __exit__(self, exc_type, exc_val, exc_tb):
        if not self.enabled:
            return
        _disable_profiler()
        _run_on_profiler_stop()
        return False


class emit_nvtx:
    """Context manager that makes every autograd operation emit an NVTX range.

    It is useful when running the program under nvprof::

        nvprof --profile-from-start off -o trace_name.prof -- <regular command here>

    Unfortunately, there's no way to force nvprof to flush the data it collected
    to disk, so for CUDA profiling one has to use this context manager to annotate
    nvprof traces and wait for the process to exit before inspecting them.
    Then, either NVIDIA Visual Profiler (nvvp) can be used to visualize the timeline, or
    :func:`torch.autograd.profiler.load_nvprof` can load the results for inspection
    e.g. in Python REPL.

    .. warning:
        This context manager should not be called recursively, i.e. at most one
        instance should be enabled at any given time.

    Args:
        enabled (bool, optional): Setting ``enabled=False`` makes this context manager a no-op.
            Default: ``True``.
        record_shapes (bool, optional): If ``record_shapes=True``, the nvtx range wrapping
            each autograd op will append information about the sizes of Tensor arguments received
            by that op, in the following format:
            ``[[arg0.size(0), arg0.size(1), ...], [arg1.size(0), arg1.size(1), ...], ...]``
            Non-tensor arguments will be represented by ``[]``.
            Arguments will be listed in the order they are received by the backend op.
            Please note that this order may not match the order in which those arguments were passed
            on the Python side.  Also note that shape recording may increase the overhead of nvtx range creation.
            Default: ``False``

    Example:
        >>> # xdoctest: +SKIP("undefined variables")
        >>> # xdoctest: +REQUIRES(env:TORCH_DOCTEST_AUTOGRAD_PROFILER)
        >>> with torch.cuda.profiler.profile():
        ...     model(x)  # Warmup CUDA memory allocator and profiler
        ...     with torch.autograd.profiler.emit_nvtx():
        ...         model(x)

    **Forward-backward correlation**

    When viewing a profile created using :class:`emit_nvtx` in the Nvidia Visual Profiler,
    correlating each backward-pass op with the corresponding forward-pass op can be difficult.
    To ease this task, :class:`emit_nvtx` appends sequence number information to the ranges it
    generates.

    During the forward pass, each function range is decorated with ``seq=<N>``.  ``seq`` is a running
    counter, incremented each time a new backward Function object is created and stashed for backward.
    Thus, the ``seq=<N>`` annotation associated with each forward function range tells you that
    if a backward Function object is created by this forward function,
    the backward object will receive sequence number N.
    During the backward pass, the top-level range wrapping each C++ backward Function's
    ``apply()`` call is decorated with ``stashed seq=<M>``.  ``M`` is the sequence number that
    the backward object was created with.  By comparing ``stashed seq`` numbers in backward with ``seq``
    numbers in forward, you can track down which forward op created each backward Function.

    Any functions executed during the backward pass are also decorated with ``seq=<N>``.  During
    default backward (with ``create_graph=False``) this information is irrelevant, and in fact,
    ``N`` may simply be 0 for all such functions.  Only the top-level ranges associated with
    backward Function objects' ``apply()`` methods are useful, as a way to correlate these Function
    objects with the earlier forward pass.

    **Double-backward**

    If, on the other hand, a backward pass with ``create_graph=True`` is underway (in other words,
    if you are setting up for a double-backward), each function's execution during backward
    is given a nonzero, useful ``seq=<N>``.  Those functions may themselves create Function objects
    to be executed later during double-backward, just as the original functions in the forward pass did.
    The relationship between backward and double-backward is conceptually the same as the relationship
    between forward and backward: The functions still emit current-sequence-number-tagged ranges,
    the Function objects they create still stash those sequence numbers, and during the eventual
    double-backward, the Function objects' ``apply()`` ranges are still tagged with ``stashed seq``
    numbers, which can be compared to `seq` numbers from the backward pass.

    .. warning:
        The sequence number is thread-local, and some forward functions don't create an associated
        backward Function object (instead delegating that to sub-functions further down the call chain).
        For these reasons, the correspondence of stashed sequence numbers in
        backward Function ``apply()`` ranges with `seq` numbers in forward-pass ranges is
        not guaranteed to be 1 to 1.  The sequence numbers alone may not be enough to fully
        disambiguate which forward function created which
        backward Function object.  You may need to make a judgment based on analytic knowledge of what
        the expected correspondence should be.
    """

    def __init__(self, enabled=True, record_shapes=False):
        self.enabled = enabled
        self.entered = False
        self.record_shapes = record_shapes

    def __enter__(self):
        if not self.enabled:
            return
        if self.entered:
            raise RuntimeError("NVTX annotation context manager is not reentrant")
        self.entered = True
        torch.cuda.synchronize()
        _run_on_profiler_start()
        _enable_profiler(
            ProfilerConfig(
                ProfilerState.NVTX,
                self.record_shapes,
                False,
                False,
                False,
                False,
                _ExperimentalConfig(),
            ),
            set(),
        )
        return self

    def __exit__(self, exc_type, exc_val, exc_tb):
        if not self.enabled:
            return
        torch.cuda.synchronize()
        _disable_profiler()
        _run_on_profiler_stop()
        return False


def load_nvprof(path):
    """Open an nvprof trace file and parses autograd annotations.

    Args:
        path (str): path to nvprof trace
    """
    return EventList(parse_nvprof_trace(path))


class EnforceUnique:
    """Raises an error if a key is seen more than once."""

    def __init__(self):
        self.seen = set()

    def see(self, *key):
        r"""
        Observe a key and raise an error if it is seen multiple times.
        """
        if key in self.seen:
            raise RuntimeError("duplicate key: " + str(key))
        self.seen.add(key)


def parse_nvprof_trace(path):
    import sqlite3

    conn = sqlite3.connect(path)
    conn.row_factory = sqlite3.Row

    # Parse strings table
    strings = {}
    for r in conn.execute("SELECT _id_ as id, value FROM StringTable"):
        strings[r["id"]] = torch._C._demangle(r["value"])

    # First, find all functions and create FunctionEvents for them
    marker_query = """
    SELECT
        start.id AS marker_id, start.name, start.timestamp AS start_time, end.timestamp AS end_time
    FROM
        CUPTI_ACTIVITY_KIND_MARKER AS start INNER JOIN CUPTI_ACTIVITY_KIND_MARKER AS end
        ON start.id = end.id
    WHERE
        start.name != 0 AND end.name = 0
    """
    functions = []
    functions_map = {}
    unique = EnforceUnique()
    for row in conn.execute(marker_query):
        unique.see(row["marker_id"])
        evt = FunctionEvent(
            id=row["marker_id"],
            node_id=0,  # missing a node_id when calling FunctionEvent. This is just to ensure
            # that pytorch doesn't crash when creating a FunctionEvent() object
            name=strings[row["name"]],
            start_us=row["start_time"],
            end_us=row["end_time"],
            thread=0,
        )  # TODO: find in sqlite database
        functions.append(evt)
        functions_map[evt.id] = evt

    # Now, correlate all kernels with FunctionEvents
    kernel_query = """
    SELECT
        start.id AS marker_id, start.name, start.timestamp, end.timestamp,
        runtime._id_ AS runtime_id, runtime.cbid, runtime.start AS runtime_start, runtime.end AS runtime_end,
        kernel.start AS kernel_start, kernel.end AS kernel_end, kernel.name AS kernel_name
    FROM
        CUPTI_ACTIVITY_KIND_MARKER AS start
        INNER JOIN CUPTI_ACTIVITY_KIND_MARKER AS end
            ON start.id = end.id
        INNER JOIN CUPTI_ACTIVITY_KIND_RUNTIME as runtime
            ON (start.timestamp < runtime.start AND runtime.end < end.timestamp)
        INNER JOIN CUPTI_ACTIVITY_KIND_CONCURRENT_KERNEL AS kernel
            ON kernel.correlationId = runtime.correlationId
    """
    unique = EnforceUnique()
    for row in conn.execute(kernel_query):
        unique.see(row["marker_id"], row["runtime_id"])
        # 211 is cudaKernelLaunch for cuda >= 9.2
        assert row["cbid"] == 211
        evt = functions_map[row["marker_id"]]
        evt.append_kernel(
            row["kernel_name"], 0, row["kernel_end"] - row["kernel_start"]
        )

    functions.sort(key=lambda evt: evt.time_range.start)
    return functions


class KinetoStepTracker:
    """Provides an abstraction for incrementing the step count globally.

    Previously, we only had one place to mark that a step() has occurred
    in the program via pytorch profiler step(). We will now add step hooks
    in the Optimizer class https://github.com/pytorch/pytorch/issues/88446

    - This could mean programs that already call profiler.step() every
      iteration can end up double incrementing step count.
    - If a model uses multiple optimizers we can also have double or more
      counting of the step.

    We fix this by adding a layer of abstraction before calling step()
    to the kineto library. The idea is to maintain steps per requester in a dict:

    .. code-block::

        {
           "ProfilerStep": 100,  # triggered by profiler step() call
           "Optimizer1Step": 100,   # Optimizer 1 or 2 are just examples, could be SGD, Adam etc
           "Optimizer2Step": 100,
        }

    To figure out the global step count just take the max of dict values (100).

    If one of the count increments the max will go up.

    .. code-block::

        {
           "ProfilerStep": 100,
           "Optimizer1Step": 101,   # Optimizer1 got incremented first say
           "Optimizer2Step": 100,
        }

    Then global step count is 101
    We only call the kineto step() function when global count increments.

    NOTE: Please do not use the KinetoStepTracker in modules beside the Optimizer
    for now. The result could be incorrect increments of the step count.
    """

    _current_step = -1
    _step_dict: Dict[str, int] = defaultdict(int)

    @classmethod
    def init_step_count(cls, requester: str):
        r"""
        Initialize for a given requester.
        """
        cls._step_dict[requester] = cls._current_step

    @classmethod
    def erase_step_count(cls, requester: str) -> bool:
        r"""
        Remove a given requester.
        """
        return cls._step_dict.pop(requester, None) is not None

    @classmethod
    def increment_step(cls, requester: str) -> int:
        """Increments the step count for the requester.

        Additionally if the max over all step counts has incremented then
        trigger the _kineto_step() returns global step count
        """
        if requester not in cls._step_dict:
            cls.init_step_count(requester)
        cls._step_dict[requester] += 1

        new_step = max(cls._step_dict.values())
        if new_step > cls._current_step:
            delta = new_step - cls._current_step
            if delta > 1:
                warn(
                    "Profiler step count has increased more than 1 - "
                    f"current_step = {cls._current_step} step dict =  {cls._step_dict}"
                )
            for _ in range(0, delta):
                _kineto_step()
            cls._current_step = new_step
        return cls._current_step

    @classmethod
    def current_step(cls) -> int:
        r"""
        Get the latest step for any requester
        """
        return cls._current_step<|MERGE_RESOLUTION|>--- conflicted
+++ resolved
@@ -312,15 +312,12 @@
             return
         if self.use_cuda:
             torch.cuda.synchronize()
-<<<<<<< HEAD
         if self.use_device:
             privateuse1_module = getattr(torch, self.use_device)
             if hasattr(privateuse1_module, "synchronize"):
                 privateuse1_module.synchronize()
-=======
         if self.use_xpu:
             torch.xpu.synchronize()  # type: ignore[attr-defined]
->>>>>>> db1cc781
         self.kineto_results = _disable_profiler()
         _run_on_profiler_stop()
         parsed_results = self._parse_kineto_results(self.kineto_results)
@@ -548,10 +545,7 @@
                 and fe not in device_corr_map_values
             ):
                 for f_evt in device_corr_map[fe.id]:
-                    if (
-                        f_evt.device_type == DeviceType.CUDA
-                        or f_evt.device_type == DeviceType.PrivateUse1
-                    ):
+                    if f_evt.device_type == DeviceType.CUDA:
                         fe.append_kernel(
                             f_evt.name,
                             f_evt.device_index,
