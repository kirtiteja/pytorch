--- conflicted
+++ resolved
@@ -327,17 +327,11 @@
     def __exit__(self, exc_type, exc_val, exc_tb):
         if not self.enabled:
             return
-        if self.use_device == "cuda":
-            torch.cuda.synchronize()
-<<<<<<< HEAD
-        elif self.use_device and hasattr(torch, self.use_device):
-            privateuse1_module = getattr(torch, self.use_device)
-            if hasattr(privateuse1_module, "synchronize"):
+        if self.use_device and hasattr(torch, self.use_device):
+            device_module = getattr(torch, self.use_device)
+            if hasattr(device_module, "synchronize"):
                 privateuse1_module.synchronize()
-=======
-        elif self.use_device == "xpu":
-            torch.xpu.synchronize()
->>>>>>> b2f6cfd9
+
 
         t0 = perf_counter_ns()
         self.kineto_results = _disable_profiler()
