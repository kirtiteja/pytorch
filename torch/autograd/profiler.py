--- conflicted
+++ resolved
@@ -314,16 +314,12 @@
     def __exit__(self, exc_type, exc_val, exc_tb):
         if not self.enabled:
             return
-<<<<<<< HEAD
-        if self.use_device and hasattr(torch, self.use_device):
+        if self.use_cuda:
+            torch.cuda.synchronize()
+        elif self.use_device and hasattr(torch, self.use_device):
             device_module = getattr(torch, self.use_device)
             if hasattr(device_module, "synchronize"):
                 device_module.synchronize()
-
-=======
-        if self.use_cuda:
-            torch.cuda.synchronize()
->>>>>>> 58e403c7
 
         t0 = perf_counter_ns()
         self.kineto_results = _disable_profiler()
