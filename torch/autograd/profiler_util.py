--- conflicted
+++ resolved
@@ -961,18 +961,7 @@
                     "Self CUDA Mem",
                 ]
             )
-<<<<<<< HEAD
-        if has_xpu_mem:
-            headers.extend(
-                [
-                    "XPU Mem",
-                    "Self XPU Mem",
-                ]
-            )
         if use_device and has_privateuse1_mem:
-=======
-        if has_privateuse1_mem:
->>>>>>> e6ee8322
             privateuse1 = use_device.upper()
             headers.extend(
                 [
@@ -1153,20 +1142,7 @@
                         _format_memory(evt.self_cuda_memory_usage),
                     ]
                 )
-<<<<<<< HEAD
-            if has_xpu_mem:
-                row_values.extend(
-                    [
-                        # XPU Mem Total
-                        _format_memory(evt.xpu_memory_usage),
-                        # Self XPU Mem Total
-                        _format_memory(evt.self_xpu_memory_usage),
-                    ]
-                )
             if use_device and has_privateuse1_mem:
-=======
-            if has_privateuse1_mem:
->>>>>>> e6ee8322
                 row_values.extend(
                     [
                         # PrivateUse1 Mem Total
