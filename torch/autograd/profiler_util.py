import bisect
import itertools
import math

from collections import defaultdict, namedtuple
from operator import attrgetter

from typing import Any, Dict, List, Optional, Tuple

import torch
from torch.autograd import DeviceType

__all__ = [
    "EventList",
    "FormattedTimesMixin",
    "Interval",
    "Kernel",
    "FunctionEvent",
    "FunctionEventAvg",
    "StringTable",
    "MemRecordsAcc",
]


class EventList(list):
    """A list of Events (for pretty printing)."""

    def __init__(self, *args, **kwargs):
        use_cuda = kwargs.pop("use_cuda", True)
        use_device = kwargs.pop("use_device", None)
        profile_memory = kwargs.pop("profile_memory", False)
        with_flops = kwargs.pop("with_flops", False)
        super().__init__(*args, **kwargs)
        self._use_cuda = use_cuda
        self._use_device = use_device
        self._profile_memory = profile_memory
        self._tree_built = False
        self._with_flops = with_flops

    def _build_tree(self):
        self._populate_cpu_children()
        self._remove_dup_nodes()
        self._set_backward_stacktraces()
        self._tree_built = True

    def __str__(self):
        return self.table()

    def _remove_dup_nodes(self):
        while True:
            to_delete = set()
            for idx in range(len(self)):
                if (
                    self[idx].cpu_parent is not None
                    and self[idx].cpu_parent.name == self[idx].name
                    and len(self[idx].cpu_parent.cpu_children) == 1
                ):
                    self[idx].cpu_parent.cpu_children = self[idx].cpu_children
                    self[idx].cpu_parent.kernels = self[idx].kernels  # lift kernels up
                    for ch in self[idx].cpu_children:
                        ch.cpu_parent = self[idx].cpu_parent
                    to_delete.add(idx)
            if len(to_delete) == 0:
                break
            new_evts = [ev for ind, ev in enumerate(self) if ind not in to_delete]
            self.clear()
            self.extend(new_evts)

    def _populate_cpu_children(self):
        """Populate child events into each underlying FunctionEvent object.

        One event is a child of another if [s1, e1) is inside [s2, e2). Where
        s1 and e1 would be start and end of the child event's interval. And
        s2 and e2 start and end of the parent event's interval

        Example: In event list [[0, 10], [1, 3], [3, 4]] would have make [0, 10]
        be a parent of two other intervals.

        If for any reason two intervals intersect only partially, this function
        will not record a parent child relationship between then.
        """
        # Some events can be async (i.e. start and end on different threads),
        # since it's generally undefined how to attribute children ranges to
        # async ranges, we do not use them when calculating nested ranges and stats
        sync_events = [
            evt
            for evt in self
            if not evt.is_async and evt.device_type == DeviceType.CPU
        ]
        events = sorted(
            sync_events,
            key=attrgetter("thread"),
        )
        # Group by both thread and node_id, so that events that happen to have
        # the same thread_id but are from different nodes aren't incorrectly
        # grouped together.
        threads = itertools.groupby(
            events, key=lambda event: (event.thread, event.node_id)
        )

        # For each thread we keep a stack of current nested parents.
        # We maintain the invariant that each interval is a subset of all other
        # intervals lower in the stack.
        #
        # First we sort the intervals by their start time. Then we iterate over them.
        # Every time we see a new interval we remove several parents from
        # the top until we restore the invariant. Then parent child relationship
        # if recorded if the stack is not empty.
        # Finally we add new interval to the list
        #
        # Algorithm has O(N * log(N)) complexity where N is number of
        # intervals
        for thread_id, thread_events in threads:
            thread_events_ = sorted(
                thread_events,
                key=lambda event: [event.time_range.start, -event.time_range.end],
            )
            current_events: List[FunctionEvent] = []
            cur_end = 0
            for event in thread_events_:
                while len(current_events) > 0:
                    parent = current_events[-1]
                    if (
                        event.time_range.start >= parent.time_range.end
                        or event.time_range.end > parent.time_range.end
                    ):
                        # this can't be a parent
                        current_events.pop()
                    else:
                        parent.append_cpu_child(event)
                        assert (
                            event.cpu_parent is None
                        ), f"There is already a CPU parent event for {event.key}"
                        event.set_cpu_parent(parent)
                        break

                current_events.append(event)

    def _set_backward_stacktraces(self):
        def bw_parent(evt):
            if evt is None:
                return None
            elif evt.scope == 1:  # BACKWARD_FUNCTION
                return evt
            else:
                return bw_parent(evt.cpu_parent)

        fwd_stacks = {}
        for evt in self:
            if bw_parent(evt) is None and evt.stack is not None:
                t = (evt.sequence_nr, evt.thread)
                if t not in fwd_stacks:
                    fwd_stacks[t] = evt.stack

        for evt in self:
            p = bw_parent(evt)
            if p is not None:
                assert p.fwd_thread is not None
                t = (p.sequence_nr, p.fwd_thread)
                if t in fwd_stacks:
                    evt.stack = fwd_stacks[t]
                else:
                    evt.stack = []

    @property
    def self_cpu_time_total(self):
        return sum(event.self_cpu_time_total for event in self)

    def table(
        self,
        sort_by=None,
        row_limit=100,
        max_src_column_width=75,
        max_name_column_width=55,
        max_shapes_column_width=80,
        header=None,
        top_level_events_only=False,
    ):
        """Print an EventList as a nicely formatted table.

        Args:
            sort_by (str, optional): Attribute used to sort entries. By default
                they are printed in the same order as they were registered.
                Valid keys include: ``cpu_time``, ``cuda_time``, ``cpu_time_total``,
                ``cuda_time_total``, ``cpu_memory_usage``, ``cuda_memory_usage``,
                ``self_cpu_memory_usage``, ``self_cuda_memory_usage``, ``count``.
            top_level_events_only(bool, optional): Boolean flag to determine the
                selection of events to display. If true, the profiler will only
                display events at top level like top-level invocation of python
                `lstm`, python `add` or other functions, nested events like low-level
                cpu/cuda ops events are omitted for profiler result readability.

        Returns:
            A string containing the table.
        """
        return _build_table(
            self,
            sort_by=sort_by,
            row_limit=row_limit,
            max_src_column_width=max_src_column_width,
            max_name_column_width=max_name_column_width,
            max_shapes_column_width=max_shapes_column_width,
            header=header,
            profile_memory=self._profile_memory,
            with_flops=self._with_flops,
            top_level_events_only=top_level_events_only,
        )

    def export_chrome_trace(self, path):
        """Export an EventList as a Chrome tracing tools file.

        The checkpoint can be later loaded and inspected under ``chrome://tracing`` URL.

        Args:
            path (str): Path where the trace will be written.
        """
        import os

        device_name = "cuda" if not self._use_device else self._use_device
        with open(path, "w") as f:
            chrome_events = []
            next_id = 0
            # Use file IO over using json.dump since JSON dumping is very slow and
            # this technique is proven to give a 4x speedup.
            f.write("[")
            for evt in self:
                if evt.trace_name is None:
                    continue
                f.write(
                    '{{"name": "{}", '
                    '"ph": "X", '
                    '"ts": {}, '
                    '"dur": {}, '
                    '"tid": {}, '
                    '"pid": "CPU functions", '
                    '"args": {{}}}}, '.format(
                        evt.trace_name,
                        evt.time_range.start,
                        evt.time_range.elapsed_us(),
                        evt.thread
                        if not evt.is_remote
                        else f'" node_id:{evt.node_id}, thread_id:{evt.thread} "',
                    )
                )
                for k in evt.kernels:
                    # 's' and 'f' draw Flow arrows from
                    # the CPU launch to the GPU kernel
                    f.write(
                        f'{{"name": "{evt.trace_name}", '
                        '"ph": "s", '
                        f'"ts": {evt.time_range.start}, '
                        f'"tid": {evt.thread}, '
                        '"pid": "CPU functions", '
                        f'"id": {next_id}, '
                        f'"cat": "cpu_to_{device_name}", '
                        '"args": {}}, '
                    )
                    # Note: use torch.profiler to get device kernel trace
                    next_id += 1
            if len(self) > 0:
                # remove trailing whitespace and comma
                f.seek(f.tell() - 2, os.SEEK_SET)
                f.truncate()
            f.write("]")

    def supported_export_stacks_metrics(self):
        return [
            "self_cpu_time_total",
            "self_cuda_time_total",
            "self_privateuse1_time_total",
        ]

    def export_stacks(self, path: str, metric: str):
        if metric not in self.supported_export_stacks_metrics():
            raise ValueError(
                "metric should be one of: "
                + str(self.supported_export_stacks_metrics())
            )
        translate_table = str.maketrans(" ;\t\n", "____")
        with open(path, "w") as f:
            for evt in self:
                if evt.stack and len(evt.stack) > 0:
                    metric_value = getattr(evt, metric)
                    if int(metric_value) > 0:
                        stack_str = ""
                        for entry in reversed(evt.stack):
                            stack_str += entry.translate(translate_table)
                            stack_str += ";"
                        stack_str = stack_str[:-1] + " " + str(int(metric_value))
                        f.write(stack_str + "\n")

    def key_averages(self, group_by_input_shapes=False, group_by_stack_n=0):
        """Averages all function events over their keys.

        Args:
            group_by_input_shapes: group entries by
                (event name, input shapes) rather than just event name.
                This is useful to see which input shapes contribute to the runtime
                the most and may help with size-specific optimizations or
                choosing the best candidates for quantization (aka fitting a roof line)

            group_by_stack_n: group by top n stack trace entries

        Returns:
            An EventList containing FunctionEventAvg objects.
        """
        assert self._tree_built
        stats: Dict[Tuple[str, ...], FunctionEventAvg] = defaultdict(FunctionEventAvg)

        def get_key(event, group_by_input_shapes, group_by_stack_n) -> Tuple[str, ...]:
            key = [
                str(event.key),
                str(event.node_id),
                str(event.device_type),
                str(event.is_legacy),
            ]
            if group_by_input_shapes:
                key.append(str(event.input_shapes))
            if group_by_stack_n > 0:
                key += event.stack[:group_by_stack_n]
            return tuple(key)

        for evt in self:
            stats[get_key(evt, group_by_input_shapes, group_by_stack_n)].add(evt)

        avg_list = EventList(
            stats.values(),
            use_cuda=self._use_cuda,
            use_device=self._use_device,
            profile_memory=self._profile_memory,
            with_flops=self._with_flops,
        )
        for evt in avg_list:
            evt.stack = evt.stack[:group_by_stack_n]
            if not group_by_input_shapes:
                evt.input_shapes = ""
        return avg_list

    def total_average(self):
        """Averages all events.

        Returns:
            A FunctionEventAvg object.
        """
        total_stat = FunctionEventAvg()
        for evt in self:
            total_stat += evt
            total_stat.key = None
        total_stat.key = "Total"
        return total_stat


def _format_time(time_us):
    """Define how to format time in FunctionEvent."""
    US_IN_SECOND = 1000.0 * 1000.0
    US_IN_MS = 1000.0
    if time_us >= US_IN_SECOND:
        return f"{time_us / US_IN_SECOND:.3f}s"
    if time_us >= US_IN_MS:
        return f"{time_us / US_IN_MS:.3f}ms"
    return f"{time_us:.3f}us"


def _format_time_share(time_us, total_time_us):
    """Define how to format time in FunctionEvent."""
    if total_time_us == 0:
        assert time_us == 0, f"Expected time_us == 0 but got {time_us}"
        return "NaN"
    return f"{time_us * 100.0 / total_time_us:.2f}%"


def _format_memory(nbytes):
    """Return a formatted memory size string."""
    KB = 1024
    MB = 1024 * KB
    GB = 1024 * MB
    if abs(nbytes) >= GB:
        return f"{nbytes * 1.0 / GB:.2f} Gb"
    elif abs(nbytes) >= MB:
        return f"{nbytes * 1.0 / MB:.2f} Mb"
    elif abs(nbytes) >= KB:
        return f"{nbytes * 1.0 / KB:.2f} Kb"
    else:
        return str(nbytes) + " b"


def _attr_formatter(name):
    return property(lambda self: _format_time(getattr(self, name)))


class FormattedTimesMixin:
    """Helpers for FunctionEvent and FunctionEventAvg.

    The subclass should define `*_time_total` and `count` attributes.
    """

    cpu_time_str = _attr_formatter("cpu_time")
    cuda_time_str = _attr_formatter("cuda_time")
    privateuse1_time_str = _attr_formatter("privateuse1_time")
    cpu_time_total_str = _attr_formatter("cpu_time_total")
    cuda_time_total_str = _attr_formatter("cuda_time_total")
    privateuse1_time_total_str = _attr_formatter("privateuse1_time_total")
    self_cpu_time_total_str = _attr_formatter("self_cpu_time_total")
    self_cuda_time_total_str = _attr_formatter("self_cuda_time_total")
    self_privateuse1_time_total_str = _attr_formatter("self_privateuse1_time_total")

    @property
    def cpu_time(self):
        return 0.0 if self.count == 0 else 1.0 * self.cpu_time_total / self.count  # type: ignore[attr-defined]

    @property
    def cuda_time(self):
        return 0.0 if self.count == 0 else 1.0 * self.cuda_time_total / self.count  # type: ignore[attr-defined]

    @property
    def privateuse1_time(self):
        return 0.0 if self.count == 0 else 1.0 * self.privateuse1_time_total / self.count  # type: ignore[attr-defined]


class Interval:
    def __init__(self, start, end):
        self.start = start
        self.end = end

    def elapsed_us(self):
        r"""
        Returns the length of the interval
        """
        return self.end - self.start


Kernel = namedtuple("Kernel", ["name", "device", "duration"])


class FunctionEvent(FormattedTimesMixin):
    """Profiling information about a single function."""

    def __init__(
        self,
        id,
        name,
        thread,
        start_us,
        end_us,
        fwd_thread=None,
        input_shapes=None,
        stack=None,
        scope=0,
        use_device=None,
        cpu_memory_usage=0,
        cuda_memory_usage=0,
        privateuse1_memory_usage=0,
        is_async=False,
        is_remote=False,
        sequence_nr=-1,
        node_id=-1,
        device_type=DeviceType.CPU,
        device_index=0,
        device_resource_id=None,
        is_legacy=False,
        flops=None,
        trace_name=None,
        concrete_inputs=None,
    ):
        self.id: int = id
        self.node_id: int = node_id
        self.name: str = name
        self.trace_name: str = trace_name
        self.time_range: Interval = Interval(start_us, end_us)
        self.thread: int = thread
        self.fwd_thread: Optional[int] = fwd_thread
        self.kernels: List[Kernel] = []
        self.count: int = 1
        self.cpu_children: List[FunctionEvent] = []
        self.cpu_parent: Optional[FunctionEvent] = None
        self.input_shapes: Tuple[int, ...] = input_shapes
        self.concrete_inputs: List[Any] = concrete_inputs
        self.stack: List = stack
        self.scope: int = scope
        self.use_device: Optional[str] = use_device
        self.cpu_memory_usage: int = cpu_memory_usage
        self.cuda_memory_usage: int = cuda_memory_usage
        self.privateuse1_memory_usage: int = privateuse1_memory_usage
        self.is_async: bool = is_async
        self.is_remote: bool = is_remote
        self.sequence_nr: int = sequence_nr
        self.device_type: DeviceType = device_type
        self.device_index: int = device_index
        self.device_resource_id: int = (
            thread if device_resource_id is None else device_resource_id
        )
        self.is_legacy: bool = is_legacy
        self.flops: Optional[int] = flops

    def append_kernel(self, name, device, duration):
        assert self.device_type == DeviceType.CPU
        self.kernels.append(Kernel(name, device, duration))

    def append_cpu_child(self, child):
        """Append a CPU child of type FunctionEvent.

        One is supposed to append only direct children to the event to have
        correct self cpu time being reported.
        """
        assert self.device_type == DeviceType.CPU
        assert isinstance(child, FunctionEvent)
        assert child.device_type == DeviceType.CPU
        self.cpu_children.append(child)

    def set_cpu_parent(self, parent):
        """Set the immediate CPU parent of type FunctionEvent.

        One profiling FunctionEvent should have only one CPU parent such that
        the child's range interval is completely inside the parent's. We use
        this connection to determine the event is from top-level op or not.
        """
        assert self.device_type == DeviceType.CPU
        assert isinstance(parent, FunctionEvent)
        assert parent.device_type == DeviceType.CPU
        self.cpu_parent = parent

    # Note: async events don't have children, are not used when computing 'self'
    # metrics of other events, have only total cpu time
    @property
    def self_cpu_memory_usage(self):
        if self.is_async or self.device_type != DeviceType.CPU:
            return 0
        return self.cpu_memory_usage - sum(
            child.cpu_memory_usage for child in self.cpu_children
        )

    @property
    def self_cuda_memory_usage(self):
        if self.is_async or self.device_type != DeviceType.CPU:
            return 0
        return self.cuda_memory_usage - sum(
            child.cuda_memory_usage for child in self.cpu_children
        )

    @property
    def self_privateuse1_memory_usage(self):
        if self.is_async or self.device_type != DeviceType.CPU:
            return 0
        return self.privateuse1_memory_usage - sum(
            child.privateuse1_memory_usage for child in self.cpu_children
        )

    @property
    def self_cpu_time_total(self):
        if self.is_async or self.device_type != DeviceType.CPU:
            return 0
        return self.cpu_time_total - sum(
            child.cpu_time_total for child in self.cpu_children
        )

    @property
    def cuda_time_total(self):
        if self.is_async or self.use_device:
            return 0
        if self.device_type == DeviceType.CPU:
            if not self.is_legacy:
                # account for the kernels in the children ops
                return sum(kinfo.duration for kinfo in self.kernels) + sum(
                    ch.cuda_time_total for ch in self.cpu_children
                )
            else:
                # each legacy cpu events has a single (fake) kernel
                return sum(kinfo.duration for kinfo in self.kernels)
        else:
            assert self.device_type == DeviceType.CUDA
            return self.time_range.elapsed_us()

    @property
    def self_cuda_time_total(self):
        if self.is_async or self.use_device:
            return 0
        if self.device_type == DeviceType.CPU:
            return self.cuda_time_total - sum(
                child.cuda_time_total for child in self.cpu_children
            )
        else:
            assert self.device_type == DeviceType.CUDA
            return self.cuda_time_total

    @property
    def cpu_time_total(self):
        if self.device_type == DeviceType.CPU:
            return self.time_range.elapsed_us()
        else:
            return 0

    @property
    def self_privateuse1_time_total(self):
        if self.is_async or not self.use_device:
            return 0
        if self.device_type == DeviceType.CPU:
            return self.privateuse1_time_total - sum(
                child.privateuse1_time_total for child in self.cpu_children
            )
        else:
            assert self.device_type == DeviceType.CUDA
            return self.privateuse1_time_total

    @property
    def privateuse1_time_total(self):
        if self.is_async or not self.use_device:
            return 0
        if self.device_type == DeviceType.CPU:
            if not self.is_legacy:
                # account for the kernels in the children ops
                return sum(kinfo.duration for kinfo in self.kernels) + sum(
                    ch.privateuse1_time_total for ch in self.cpu_children
                )
            else:
                # each legacy cpu events has a single (fake) kernel
                return sum(kinfo.duration for kinfo in self.kernels)
        else:
            assert self.device_type == DeviceType.PrivateUse1
            return self.time_range.elapsed_us()

    @property
    def key(self):
        return self.name

    def __repr__(self):
        device_name = "cuda" if not self.use_device else self.use_device
        device_time = (
            self.cuda_time_str if not self.use_device else self.privateuse1_time_str
        )
        device_memory_usage = (
            self.cuda_memory_usage
            if not self.use_device
            else self.privateuse1_memory_usage
        )
        return (
            "<FunctionEvent id={} name={} device_type={} node_id={} cpu_time={} start_us={} end_us={} "
            "cpu_children={} {}_time={} name={} thread={} input_shapes={} "
            "cpu_memory_usage={} {}_memory_usage={} is_async={} is_remote={} seq_nr={} is_legacy={}>".format(
                self.id,
                self.name,
                self.device_type,
                self.node_id,
                self.cpu_time_str,
                self.time_range.start,
                self.time_range.end,
                str([child.id for child in self.cpu_children]),
                device_name,
                device_time,
                self.name,
                self.thread,
                str(self.input_shapes),
                self.cpu_memory_usage,
                device_name,
                device_memory_usage,
                self.is_async,
                self.is_remote,
                self.sequence_nr,
                self.is_legacy,
            )
        )


class FunctionEventAvg(FormattedTimesMixin):
    """Used to average stats over multiple FunctionEvent objects."""

    def __init__(self):
        self.key: Optional[str] = None
        self.count: int = 0
        self.node_id: int = 0
        self.is_async: bool = False
        self.is_remote: bool = False
        self.use_device: Optional[str] = None
        self.cpu_time_total: int = 0
        self.cuda_time_total: int = 0
        self.privateuse1_time_total: int = 0
        self.self_cpu_time_total: int = 0
        self.self_cuda_time_total: int = 0
        self.self_privateuse1_time_total: int = 0
        self.input_shapes: Optional[List[List[int]]] = None
        self.stack: Optional[List] = None
        self.scope: Optional[int] = None
        self.cpu_memory_usage: int = 0
        self.cuda_memory_usage: int = 0
        self.privateuse1_memory_usage: int = 0
        self.self_cpu_memory_usage: int = 0
        self.self_cuda_memory_usage: int = 0
        self.self_privateuse1_memory_usage: int = 0
        self.cpu_children: Optional[List[FunctionEvent]] = None
        self.cpu_parent: Optional[FunctionEvent] = None
        self.device_type: DeviceType = DeviceType.CPU
        self.is_legacy: bool = False
        self.flops: int = 0

    def add(self, other):
        if self.key is None:
            # First function being recorded as part of FunctionEventAvg, propagate
            # fields.
            self.key = other.key
            self.node_id = other.node_id
            self.is_async = other.is_async
            self.is_remote = other.is_remote
            self.cpu_parent = other.cpu_parent
            self.cpu_children = other.cpu_children

            self.input_shapes = other.input_shapes
            self.stack = other.stack
            self.scope = other.scope
            self.device_type = other.device_type
            self.is_legacy = other.is_legacy
            self.use_device = other.use_device

        assert isinstance(other, (FunctionEvent, FunctionEventAvg))
        assert other.key == self.key
        self.cpu_time_total += other.cpu_time_total
        self.cuda_time_total += other.cuda_time_total
        self.privateuse1_time_total += other.privateuse1_time_total
        self.self_cpu_time_total += other.self_cpu_time_total
        self.self_cuda_time_total += other.self_cuda_time_total
        self.self_privateuse1_time_total += other.self_privateuse1_time_total
        self.cpu_memory_usage += other.cpu_memory_usage
        self.cuda_memory_usage += other.cuda_memory_usage
        self.privateuse1_memory_usage += other.privateuse1_memory_usage
        self.self_cpu_memory_usage += other.self_cpu_memory_usage
        self.self_cuda_memory_usage += other.self_cuda_memory_usage
        self.self_privateuse1_memory_usage += other.self_privateuse1_memory_usage
        self.count += other.count
        if self.flops is None:
            self.flops = other.flops
        elif other.flops is not None:
            self.flops += other.flops
        return self

    def __iadd__(self, other):
        return self.add(other)

    def __repr__(self):
        device_name = "cuda" if not self.use_device else self.use_device
        self_device_time = (
            self.self_cuda_time_total_str
            if not self.use_device
            else self.self_privateuse1_time_total_str
        )
        device_time = (
            self.cuda_time_str if not self.use_device else self.privateuse1_time_str
        )
        device_memory = (
            self.cuda_memory_usage
            if not self.use_device
            else self.privateuse1_memory_usage
        )
        return (
            "<FunctionEventAvg key={} self_cpu_time={} cpu_time={} "
            " self_{}_time={} {}_time={} input_shapes={} "
            "cpu_memory_usage={} {}_memory_usage={}>".format(
                self.key,
                self.self_cpu_time_total_str,
                self.cpu_time_str,
                device_name,
                self_device_time,
                device_name,
                device_time,
                str(self.input_shapes),
                self.cpu_memory_usage,
                device_name,
                device_memory,
            )
        )


class StringTable(defaultdict):
    def __missing__(self, key):
        # manage cases like 't' (demangled to 'unsigned short') separately,
        # for now simply check the length to avoid unexpected results for
        # the short sequences
        self[key] = torch._C._demangle(key) if len(key) > 1 else key
        return self[key]


class MemRecordsAcc:
    """Acceleration structure for accessing mem_records in interval."""

    def __init__(self, mem_records):
        self._mem_records = mem_records
        self._start_nses: List[int] = []
        self._indices: List[int] = []
        if len(mem_records) > 0:
            tmp = sorted([(r[0].start_ns(), i) for i, r in enumerate(mem_records)])
            self._start_nses, self._indices = zip(*tmp)  # type: ignore[assignment]

    def in_interval(self, start_us, end_us):
        r"""
        Return all records in the given interval
        To maintain backward compatibility, convert us to ns in function
        """
        start_idx = bisect.bisect_left(self._start_nses, start_us * 1000)
        end_idx = bisect.bisect_right(self._start_nses, end_us * 1000)
        for i in range(start_idx, end_idx):
            yield self._mem_records[self._indices[i]]


def _filter_stack_entry(entry):
    filtered_entries = [
        ("autograd/__init__", "_make_grads"),
        ("autograd/__init__", "backward"),
        ("torch/tensor", "backward"),
        ("_internal/common_utils", "prof_callable"),
        ("_internal/common_utils", "prof_func_call"),
        ("_internal/common_utils", "prof_meth_call"),
    ]
    return all(not (f[0] in entry and f[1] in entry) for f in filtered_entries)


MEMORY_EVENT_NAME = "[memory]"
OUT_OF_MEMORY_EVENT_NAME = "[OutOfMemory]"


def _filter_name(name):
    # ignoring the following utility ops
    filtered_out_names = [
        MEMORY_EVENT_NAME,  # used only for the top-level memory events
        OUT_OF_MEMORY_EVENT_NAME,
        "profiler::_record_function_enter",
        "profiler::_record_function_enter_new",
        "profiler::_record_function_exit",
        "aten::is_leaf",
        "aten::output_nr",
        "aten::_version",
    ]
    return name in filtered_out_names


# Demangles and optionally rewrites the provided event name,
# with_wildcard - whether to replace certain numbered event names
# with a wildcard name to aggregate them together in the profiler table
# output
def _rewrite_name(name, with_wildcard=False):
    string_table = StringTable()
    name = string_table[name]
    if with_wildcard:
        if name.startswith("ProfilerStep#"):
            name = "ProfilerStep*"
    return name


def _build_table(
    events,
    sort_by=None,
    header=None,
    row_limit=100,
    max_src_column_width=75,
    max_name_column_width=55,
    max_shapes_column_width=80,
    with_flops=False,
    profile_memory=False,
    top_level_events_only=False,
):
    """Print a summary of events (which can be a list of FunctionEvent or FunctionEventAvg)."""
    if len(events) == 0:
        return ""

    has_cuda_time = any(event.self_cuda_time_total > 0 for event in events)
    has_cuda_mem = any(event.self_cuda_memory_usage > 0 for event in events)
    has_privateuse1_time = any(
        event.self_privateuse1_time_total > 0 for event in events
    )
    has_privateuse1_mem = any(
        event.self_privateuse1_memory_usage > 0 for event in events
    )
    use_device = events[0].use_device
    if not use_device and (has_privateuse1_mem or has_privateuse1_time):
        raise RuntimeError(
            "use_device is None, but there is private device performance data."
        )

    has_input_shapes = any(
        (event.input_shapes is not None and len(event.input_shapes) > 0)
        for event in events
    )

    if sort_by is not None:
        events = EventList(
            sorted(events, key=lambda evt: getattr(evt, sort_by), reverse=True),
            use_cuda=has_cuda_time,
            use_device=use_device,
            profile_memory=profile_memory,
            with_flops=with_flops,
        )

    name_column_width = max(len(evt.key) for evt in events) + 4
    if max_name_column_width is not None:
        name_column_width = min(name_column_width, max_name_column_width)

    shapes_column_width = max(len(str(evt.input_shapes)) for evt in events) + 4
    if max_shapes_column_width is not None:
        shapes_column_width = min(shapes_column_width, max_shapes_column_width)

    DEFAULT_COLUMN_WIDTH = 12
    flops_column_width = DEFAULT_COLUMN_WIDTH

    src_column_width = None
    stacks = []
    for evt in events:
        if evt.stack is not None and len(evt.stack) > 0:
            stacks.append(evt.stack)
    has_stack = len(stacks) > 0
    if has_stack:
        src_column_width = (
            max(max(len(entry) for entry in stack) for stack in stacks) + 4
        )
        if max_src_column_width is not None:
            src_column_width = min(src_column_width, max_src_column_width)

    headers = [
        "Name",
        "Self CPU %",
        "Self CPU",
        "CPU total %",
        "CPU total",
        "CPU time avg",
    ]
    if has_cuda_time:
        headers.extend(
            [
                "Self CUDA",
                "Self CUDA %",
                "CUDA total",
                "CUDA time avg",
            ]
        )
    if has_privateuse1_time:
        privateuse1 = use_device.upper()
        headers.extend(
            [
                f"Self {privateuse1}",
                f"Self {privateuse1} %",
                f"{privateuse1} total",
                f"{privateuse1} time avg",
            ]
        )
    if profile_memory:
        headers.extend(
            [
                "CPU Mem",
                "Self CPU Mem",
            ]
        )
<<<<<<< HEAD
        if use_device and has_device_mem:
=======
        if has_cuda_mem:
>>>>>>> 58e403c7
            headers.extend(
                [
                    "CUDA Mem",
                    "Self CUDA Mem",
                ]
            )
        if has_privateuse1_mem:
            privateuse1 = use_device.upper()
            headers.extend(
                [
                    f"{privateuse1} Mem",
                    f"Self {privateuse1} Mem",
                ]
            )
    headers.append("# of Calls")
    # Only append Node ID if any event has a valid (>= 0) Node ID
    append_node_id = any(evt.node_id != -1 for evt in events)
    if append_node_id:
        headers.append("Node ID")

    # Have to use a list because nonlocal is Py3 only...
    SPACING_SIZE = 2
    row_format_lst = [""]
    header_sep_lst = [""]
    line_length_lst = [-SPACING_SIZE]
    MAX_STACK_ENTRY = 5

    def add_column(padding, text_dir=">"):
        row_format_lst[0] += (
            "{: " + text_dir + str(padding) + "}" + (" " * SPACING_SIZE)
        )
        header_sep_lst[0] += "-" * padding + (" " * SPACING_SIZE)
        line_length_lst[0] += padding + SPACING_SIZE

    def auto_scale_flops(flops):
        flop_headers = [
            "FLOPs",
            "KFLOPs",
            "MFLOPs",
            "GFLOPs",
            "TFLOPs",
            "PFLOPs",
        ]
        assert flops > 0
        log_flops = max(0, min(math.log10(flops) / 3, float(len(flop_headers) - 1)))
        assert log_flops >= 0 and log_flops < len(flop_headers)
        return (pow(10, (math.floor(log_flops) * -3.0)), flop_headers[int(log_flops)])

    add_column(name_column_width)
    for _ in headers[1:]:
        add_column(DEFAULT_COLUMN_WIDTH)

    if has_input_shapes:
        headers.append("Input Shapes")
        add_column(shapes_column_width)

    if has_stack:
        headers.append("Source Location")
        add_column(src_column_width, text_dir="<")

    if with_flops:
        # Auto-scaling of flops header
        raw_flops = []
        for evt in events:
            if evt.flops > 0:
                raw_flops.append(evt.flops)
        if len(raw_flops) != 0:
            (flops_scale, flops_header) = auto_scale_flops(min(raw_flops))
            headers.append(f"Total {flops_header}")
            add_column(flops_column_width)
        else:
            with_flops = False  # can't find any valid flops

    row_format = row_format_lst[0]
    header_sep = header_sep_lst[0]
    line_length = line_length_lst[0]
    add_column = None  # type: ignore[assignment]

    # Have to use a list because nonlocal is Py3 only...
    result = []

    def append(s):
        result.append(s)
        result.append("\n")  # Yes, newline after the end as well

    sum_self_cpu_time_total = sum(event.self_cpu_time_total for event in events)
    sum_self_cuda_time_total = 0
    sum_self_privateuse1_time_total = 0
    for evt in events:
        if evt.device_type == DeviceType.CPU:
            # in legacy profiler, kernel info is stored in cpu events
            if evt.is_legacy:
                if not use_device:
                    sum_self_cuda_time_total += evt.self_cuda_time_total
                else:
                    sum_self_privateuse1_time_total += evt.self_privateuse1_time_total
        elif evt.device_type == DeviceType.CUDA:
            # in kineto profiler, there're events with the correct device type (e.g. CUDA)
            sum_self_cuda_time_total += evt.self_cuda_time_total
        elif evt.device_type == DeviceType.PrivateUse1:
            sum_self_privateuse1_time_total += evt.self_privateuse1_time_total

    # Actual printing
    if header is not None:
        append("=" * line_length)
        append(header)
    if top_level_events_only:
        append("=" * line_length)
        append("This report only display top-level ops statistics")
    append(header_sep)
    append(row_format.format(*headers))

    append(header_sep)

    def trim_path(path, src_column_width):
        if len(path) > src_column_width:
            offset = len(path) - src_column_width
            path = path[offset:]
            if len(path) > 3:
                path = "..." + path[3:]
        return path

    event_limit = 0
    for evt in events:
        if event_limit == row_limit:
            break
        if top_level_events_only and evt.cpu_parent is not None:
            continue
        else:
            event_limit += 1
        name = evt.key
        if max_name_column_width is not None and len(name) >= max_name_column_width - 3:
            name = name[: (max_name_column_width - 3)] + "..."
        row_values = [
            name,
            # Self CPU total %, 0 for async events.
            _format_time_share(evt.self_cpu_time_total, sum_self_cpu_time_total),
            evt.self_cpu_time_total_str,  # Self CPU total
            # CPU total %, 0 for async events.
            _format_time_share(evt.cpu_time_total, sum_self_cpu_time_total)
            if not evt.is_async
            else 0,
            evt.cpu_time_total_str,  # CPU total
            evt.cpu_time_str,  # CPU time avg
        ]
        if has_cuda_time:
            row_values.extend(
                [
                    evt.self_cuda_time_total_str,
                    # CUDA time total %
                    _format_time_share(
                        evt.self_cuda_time_total, sum_self_cuda_time_total
                    ),
                    evt.cuda_time_total_str,
                    evt.cuda_time_str,  # Cuda time avg
                ]
            )
        if has_privateuse1_time:
            row_values.extend(
                [
                    evt.self_privateuse1_time_total_str,
                    # PrivateUse1 time total %
                    _format_time_share(
                        evt.self_privateuse1_time_total, sum_self_privateuse1_time_total
                    ),
                    evt.privateuse1_time_total_str,
                    evt.privateuse1_time_str,  # PrivateUse1 time avg
                ]
            )
        if profile_memory:
            row_values.extend(
                [
                    # CPU Mem Total
                    _format_memory(evt.cpu_memory_usage),
                    # Self CPU Mem Total
                    _format_memory(evt.self_cpu_memory_usage),
                ]
            )
<<<<<<< HEAD
            if use_device and has_device_mem:
=======
            if has_cuda_mem:
                row_values.extend(
                    [
                        # CUDA Mem Total
                        _format_memory(evt.cuda_memory_usage),
                        # Self CUDA Mem Total
                        _format_memory(evt.self_cuda_memory_usage),
                    ]
                )
            if has_privateuse1_mem:
>>>>>>> 58e403c7
                row_values.extend(
                    [
                        # PrivateUse1 Mem Total
                        _format_memory(evt.privateuse1_memory_usage),
                        # Self PrivateUse1 Mem Total
                        _format_memory(evt.self_privateuse1_memory_usage),
                    ]
                )
        row_values.append(
            evt.count,  # Number of calls
        )

        if append_node_id:
            row_values.append(evt.node_id)
        if has_input_shapes:
            row_values.append(str(evt.input_shapes)[:shapes_column_width])
        if with_flops:
            if evt.flops <= 0:
                row_values.append("--")
            else:
                row_values.append(f"{evt.flops * flops_scale:8.3f}")  # type: ignore[possibly-undefined]
        if has_stack:
            src_field = ""
            if len(evt.stack) > 0:
                src_field = trim_path(evt.stack[0], src_column_width)
            row_values.append(src_field)
        append(row_format.format(*row_values))

        if has_stack:
            empty_headers = [""] * (len(headers) - 1)
            for entry in evt.stack[1:MAX_STACK_ENTRY]:
                append(
                    row_format.format(
                        *(empty_headers + [trim_path(entry, src_column_width)])
                    )
                )
            empty_headers.append("")
            append(row_format.format(*empty_headers))

    append(header_sep)
    append(f"Self CPU time total: {_format_time(sum_self_cpu_time_total)}")
    if has_cuda_time:
        append(f"Self CUDA time total: {_format_time(sum_self_cuda_time_total)}")
    if has_privateuse1_time:
        append(
            f"Self {use_device.upper()} time total: {_format_time(sum_self_privateuse1_time_total)}"
        )
    return "".join(result)<|MERGE_RESOLUTION|>--- conflicted
+++ resolved
@@ -944,18 +944,14 @@
                 "Self CPU Mem",
             ]
         )
-<<<<<<< HEAD
-        if use_device and has_device_mem:
-=======
         if has_cuda_mem:
->>>>>>> 58e403c7
             headers.extend(
                 [
                     "CUDA Mem",
                     "Self CUDA Mem",
                 ]
             )
-        if has_privateuse1_mem:
+        if use_device and has_privateuse1_mem:
             privateuse1 = use_device.upper()
             headers.extend(
                 [
@@ -1127,9 +1123,6 @@
                     _format_memory(evt.self_cpu_memory_usage),
                 ]
             )
-<<<<<<< HEAD
-            if use_device and has_device_mem:
-=======
             if has_cuda_mem:
                 row_values.extend(
                     [
@@ -1139,8 +1132,7 @@
                         _format_memory(evt.self_cuda_memory_usage),
                     ]
                 )
-            if has_privateuse1_mem:
->>>>>>> 58e403c7
+            if use_device and has_privateuse1_mem:
                 row_values.extend(
                     [
                         # PrivateUse1 Mem Total
