# mypy: ignore-errors

"""
``torch.fx.experimental.symbolic_shapes`` provides interfaces for interacting with
our symbolic shapes reasoning system that is used heavily in torch.compile.  Although
this is not generally considered public API, when writing framework code in PyTorch
as well as extensions to PyTorch (e.g., in custom operator implementations), you may
need to make use of these APIs to setup dynamic shapes support appropriately.
"""

import builtins
import collections
import functools
import inspect
import itertools
import logging
import math
import operator
import re
import sys
import threading
import traceback
from collections import defaultdict
from contextlib import contextmanager
from dataclasses import dataclass, field
from enum import Enum
import atexit
from typing import (
    Any,
    cast,
    Callable,
    Dict,
    Iterable,
    List,
    Optional,
    Sequence,
    Set,
    Tuple,
    Type,
    Union,
    TYPE_CHECKING
)
from typing_extensions import TypeAlias

import torch
import torch.fx
import torch.fx.traceback as fx_traceback
from torch.fx.experimental import _config as config

from torch.fx.experimental.recording import (
    FakeTensorMeta,
    ShapeEnvEvent,
    record_shapeenv_event,
    replay_shape_env_events,
    shape_env_check_state_equal
)
from torch.fx.experimental.sym_node import SymNode, SymTypes

# NB: The sym_* functions are used via getattr() and must be imported here.
from torch import SymBool, SymFloat, SymInt
from torch._guards import ShapeGuard, Source, TracingContext
from torch.utils._python_dispatch import is_traceable_wrapper_subclass
from torch.utils._sympy.functions import FloorDiv, Mod, IsNonOverlappingAndDenseIndicator
from torch.utils._sympy.solve import try_solve
from torch.utils._sympy.value_ranges import bound_sympy, SymPyValueRangeAnalysis, ValueRanges, ValueRangeError
from torch.utils._sympy.singleton_int import SingletonInt
from torch.utils._traceback import format_frame, CapturedTraceback
from torch._utils_internal import signpost_event
from torch._subclasses.meta_utils import is_sparse_any

from torch._logging import LazyString

if TYPE_CHECKING:
    from torch._dynamo.source import TensorPropertySource

InputList = List
DimList = List

log = logging.getLogger(__name__)

class GuardOnDataDependentSymNode(RuntimeError):
    pass

import sympy
from sympy.printing.str import StrPrinter
from sympy.printing.precedence import precedence, PRECEDENCE

aten = torch._ops.ops.aten  # type: ignore[has-type]

__all__ = [
    "has_symbolic_sizes_strides", "create_contiguous", "ShapeEnv", "is_concrete_int",
    "guard_int", "guard_float", "guard_scalar", "canonicalize_bool_expr",
    "hint_int", "SYMPY_INTERP", "free_symbols", "is_symbol_binding_fx_node",
    "is_concrete_bool", "is_nested_int", "SHAPEENV_EVENT_KEY", "CURRENT_NODE_KEY",
    "has_free_symbols", "sym_eq", "SymbolicContext", "StatelessSymbolicContext",
    "StatefulSymbolicContext", "SubclassSymbolicContext", "statically_known_true",
    "guard_size_oblivious", "check_consistent",
]

# FX node metadata keys for symbolic shape FX graph.
SHAPEENV_EVENT_KEY = "shapeenv_event"
CURRENT_NODE_KEY = "current_node"


def log_lru_cache_stats(wrapped_f):
    log.debug("lru_cache_stats %s: %s", wrapped_f.__name__, wrapped_f.cumulative_cache_info())


# Wrapper on lru_cache that reports statistics at process end
def lru_cache(maxsize):
    def inner(f):
        wrapped_f = functools.lru_cache(maxsize)(f)
        old_cache_clear = wrapped_f.cache_clear
        prev_hits = 0
        prev_misses = 0

        # TODO: There's a ref-cycle here (wrapped_f -> cumulative_cache_info
        # -> wrapped_f) but cannot be solved with weakref as wrapped_f is not
        # weakref'able on some versions of Python

        def cumulative_cache_info():
            cur = wrapped_f.cache_info()
            return functools._CacheInfo(
                prev_hits + cur.hits,
                prev_misses + cur.misses,
                cur.maxsize,
                cur.currsize,
            )

        def new_cache_clear():
            nonlocal prev_hits, prev_misses
            cur = wrapped_f.cache_info()
            prev_hits += cur.hits
            prev_misses += cur.misses
            old_cache_clear()

        wrapped_f.cache_clear = new_cache_clear
        wrapped_f.cumulative_cache_info = cumulative_cache_info
        if log.isEnabledFor(logging.DEBUG):
            atexit.register(log_lru_cache_stats, wrapped_f)
        return wrapped_f

    return inner

# These are modules that contain generic code for interacting with ShapeEnv
# which are unlikely to identify a particular interesting guard statement
@lru_cache(None)
def uninteresting_files() -> Set[str]:
    import torch._inductor.sizevars
    import torch._library.abstract_impl
    import torch._subclasses.meta_utils
    import torch._subclasses.fake_tensor
    mods = [
        sys.modules[__name__],
        torch.fx.experimental.recording,
        torch.fx.experimental.sym_node,
        torch.fx.interpreter,
        torch,
        torch._inductor.sizevars,
        torch._library.abstract_impl,
        torch._subclasses.meta_utils,
        torch._subclasses.fake_tensor,
    ]
    return {inspect.getfile(m) for m in mods}

# We don't bother with the metaclass as all of the dispatching logic happens
# entirely from Python
#
# Didn't bother with ancestors for now, unlikely to have multiple modes for
# symints right now

class ConstraintViolationError(RuntimeError):
    pass

def has_symbolic_sizes_strides(elem) -> bool:
    return elem._has_symbolic_sizes_strides

Int = Union[torch.SymInt, int]

def create_contiguous(shape: Sequence[Int]) -> List[Int]:
    strides: List[Int] = [1]
    for dim in reversed(shape[:-1]):
        strides.append(dim * strides[-1])
    return list(reversed(strides))

def hint_int(a: Union[torch.SymInt, int], fallback: Optional[int] = None) -> int:
    """
    Retrieve the hint for an int (based on the underlying real values as observed
    at runtime).  If no hint is available (e.g., because data dependent shapes),
    if fallback is not None, use that instead (otherwise raise an error).
    """
    if isinstance(a, torch.SymInt):
        return a.node.require_hint(fallback)
    assert type(a) is int, a
    return a

Scalar = Union[torch.SymInt, torch.SymFloat, torch.SymBool, int, float, bool]

def has_hint(a: Scalar) -> bool:
    if isinstance(a, SymTypes):
        return a.node.has_hint()
    return True

def is_concrete_int(a: Union[int, SymInt]) -> bool:
    r""" Utility to check if underlying object
    in SymInt is concrete value. Also returns
    true if integer is passed in.

    Args:
        a (SymInt or int): Object to test if it int
    """
    assert isinstance(a, (SymInt, int))

    if isinstance(a, int):
        return True

    if isinstance(a.node.expr, sympy.core.numbers.Integer):
        return True

    return False

# In obscure Meta only situations, sympy.logic.boolalg doesn't exist at runtime.
# So make sure only type checker evaluates this alias.
# Xref: https://www.internalfb.com/diff/D53324783
SympyBoolean: TypeAlias = "sympy.logic.boolalg.Boolean"

def guard_size_oblivious(expr: Union[torch.SymBool, bool]) -> bool:
    """
    Perform a guard on a symbolic boolean expression in a size oblivious way.
    This is typically used when a non-oblivious test would result in a guard
    on a data dependent value of which we don't know the value of at compile time.
    When a guard is tested this way, we may diverge in behavior from how regular
    PyTorch semantics would treat it.  For more information, see
    https://github.com/pytorch/pytorch/pull/118579
    """
    if isinstance(expr, torch.SymBool):
        return expr.node.guard_size_oblivious("", 0)
    else:
        assert isinstance(expr, bool)
        return expr

def check_consistent(new, old) -> None:
    """
    Test that two "meta" values (typically either Tensor or SymInt) have
    the same values, e.g., after retracing.  If we don't understand the
    quantities in question, we'll just skip the consistency check.
    """
    # TODO: do boolean equality test too, see
    # https://github.com/pytorch/pytorch/issues/124110
    scalar_types = (torch.SymInt, torch.SymFloat, int, float)

    if isinstance(new, torch.Tensor):
        assert isinstance(old, torch.Tensor)
        torch._check(old.dim() == new.dim(), lambda: f"{old.shape} != {new.shape} (old != new)")
        # Do this manually so that each individual test is irrefutable
        # (TODO: should be a helper for this, maybe sym_eq?  That
        # gives us a compound expression and I'm not sure it
        # simplifies right now)
        for i, j in zip(old.shape, new.shape):
<<<<<<< HEAD
            rename_unbacked_to(i, j)
    elif isinstance(new, scalar_types):
        assert isinstance(old, scalar_types)
        rename_unbacked_to(old, new)
=======
            torch._check(i == j, lambda: f"{old.shape} != {new.shape} (old != new)")
    # NB: bool is subclass of int
    elif isinstance(new, scalar_types) and not isinstance(new, bool):
        assert isinstance(old, scalar_types) and not isinstance(old, bool), f"{old} != {new}"
        torch._check(old == new, lambda: f"{old} != {new} (old != new)")
>>>>>>> 13394384

def canonicalize_bool_expr(expr: SympyBoolean) -> SympyBoolean:
    r""" Canonicalize a boolean expression by transforming it into a lt / le
    inequality and moving all the non-constant terms to the rhs.
    We canonicalize And / Ors / Not via cnf and then canonicalize their subexpr
    recursively
    nb. sympy.Rel.canonical is not good enough https://github.com/sympy/sympy/issues/25924

    Args:
        expr (sympy.Expr): Expression to canonicalize
    """
    # Canonicalise an inequality by transforming it into a lt / le
    # inequality and moving all the non-constant terms to the rhs
    # We canonicalise And / Ors / Not via cnf
    # nb. Relational.canonical in sympy is broken
    # https://github.com/sympy/sympy/issues/25924

    if not isinstance(expr, (sympy.Rel, sympy.And, sympy.Or, sympy.Not, sympy.Eq, sympy.Ne)):
        return expr

    if isinstance(expr, (sympy.And, sympy.Or, sympy.Not)):
        expr = sympy.logic.boolalg.to_cnf(expr)
    return _canonicalize_bool_expr_impl(expr)

def _canonicalize_bool_expr_impl(expr: SympyBoolean) -> SympyBoolean:
    """
    After canonicalization, we are guaranteed to have eliminated Ge/Gt relations
    (rewriting them to Le/Lt, respectively).
    """
    if isinstance(expr, (sympy.And, sympy.Or)):
        return type(expr)(*map(canonicalize_bool_expr, expr.args))

    opposite = {sympy.Gt: sympy.Lt, sympy.Ge: sympy.Le}
    if isinstance(expr, tuple(opposite.keys())):
        lhs = expr.rhs - expr.lhs
        t = opposite[type(expr)]
    else:
        assert isinstance(expr, (sympy.Lt, sympy.Le, sympy.Eq, sympy.Ne))
        lhs = expr.lhs - expr.rhs
        t = type(expr)
    rhs = 0
    if isinstance(lhs, sympy.Add):
        cts = []
        variables = []
        for term in lhs.args:
            if term.is_number:
                cts.append(term)
            else:
                variables.append(term)
        lhs = sympy.Add(*variables)
        rhs = -sympy.Add(*cts)
    return t(lhs, rhs)

def is_concrete_bool(a: Union[bool, SymBool]) -> bool:
    r""" Utility to check if underlying object
    in SymBool is concrete value. Also returns
    true if integer is passed in.
    Args:
        a (SymBool or bool): Object to test if it bool
    """
    assert isinstance(a, (SymBool, bool))

    if isinstance(a, bool):
        return True

    if isinstance(a.node.expr, (sympy.logic.boolalg.BooleanTrue, sympy.logic.boolalg.BooleanFalse)):
        return True

    return False

def is_nested_int(s):
    return isinstance(s, torch.SymInt) and s.node.is_nested_int()

def _iterate_exprs(val: Union[SymInt, torch.Tensor]) -> Iterable[sympy.Basic]:
    if isinstance(val, SymTypes):
        # This allow applies to the jagged layout NestedTensor case as
        # nested ints are not symbolic
        if is_symbolic(val):
            yield val.node.expr
    elif isinstance(val, sympy.Basic):
        yield val
    elif isinstance(val, (int, float, bool)):
        pass
    elif isinstance(val, (tuple, list)):
        for s in val:
            yield from _iterate_exprs(s)
    elif is_sparse_any(val):
        yield from _iterate_exprs(val.size())
    elif isinstance(val, torch.Tensor):
        yield from _iterate_exprs(val.size())
        yield from _iterate_exprs(val.stride())
        yield from _iterate_exprs(val.storage_offset())
    elif val is None:
        pass
    else:
        raise AssertionError(f"cannot extract sympy expressions from {val} {type(val)}")

def free_symbols(val: Union[SymInt, torch.Tensor]) -> Set[sympy.Symbol]:
    if val is None:
        return set()
    itr = _iterate_exprs(val)
    # we need at least 1 to call union, so we hand code the identity
    try:
        first_expr = next(itr)
    except StopIteration:
        return set()

    return first_expr.free_symbols.union(*(e.free_symbols for e in itr))

def has_free_symbols(val: Union[SymInt, torch.Tensor]) -> bool:
    """Faster version of bool(free_symbols(val))"""
    return not all(e.is_number for e in _iterate_exprs(val))

# Like free_symbols, but filtered to only report unbacked symbols
def free_unbacked_symbols(x):
    # NB: keep synced with is_unbacked_symint
    return {s for s in free_symbols(x) if s.name.startswith(("u", "f"))}

# WARNING: Don't use this on Dynamo produced graphs, they don't have meta
# setup!
def is_symbol_binding_fx_node(node) -> Optional[sympy.Symbol]:
    if (
        node.op == "placeholder" and
        "val" in node.meta and
        isinstance(node.meta["val"], torch.SymInt) and
        isinstance(node.meta["val"].node.expr, sympy.Symbol)
    ):
        return node.meta["val"].node.expr
    return None

def find_symbol_binding_fx_nodes(graph):
    return {
        node.meta["val"].node.expr: node
        for node in graph.nodes
        if is_symbol_binding_fx_node(node)
    }

def definitely_true(a):
    """
    Returns True only if we can tell that a is True, possibly introducing
    a guard in the process.  If a depends on some unbacked SymInt, we may
    return False even though there may exist a possible value of the SymInt
    that would cause the expression to return True.

    When is it appropriate to use definitely_true?  First, if you can use
    a higher level combinator like parallel_or/parallel_and, prefer using
    those instead, they are definitely safe (modulo short-circuiting).
    Second, it can be used if the program would behave equivalently if
    definitely_true always returned False (parallel_or/parallel_and are
    examples of this pattern, modulo short-circuiting).  Finally, it even
    be OK if the program wouldn't behave equivalently, so long as the
    change is semantics preserving.  It can be semantics preserving if
    the program errors in more cases than it did previously (but otherwise
    behaves identically), or if it changes some quantity in a way that
    doesn't matter (e.g., strides often fall in this bucket.)
    """
    if isinstance(a, SymBool):
        if a.node.has_hint():
            return guard_bool(a)
        else:
            return False
    return bool(a)

def definitely_false(a):
    """
    Returns True only if we can tell that a is False, possibly introducing
    a guard in the process.  If a depends on some unbacked SymInt, we may
    return False even though there may exist a possible value of the SymInt
    that would cause the expression a to be False.  See definitely_true
    for more usage guidance.
    """
    if isinstance(a, SymBool):
        if a.node.has_hint():
            return not guard_bool(a)
        else:
            return False
    return not bool(a)

def statically_known_true(x: Union[bool, SymBool]) -> bool:
    """Returns True if x can be simplified to a constant and is true.

    .. note::
        This function doesn't introduce new guards, so the expression may end
        up evaluating to true at runtime even if this function returns False.

    Args:
        x (bool, SymBool): The expression to try statically evaluating

    """
    if isinstance(x, SymBool):
        expr = x.node.expr
        shape_env = x.node.shape_env
        try:
            simplified = shape_env._maybe_evaluate_static(expr)
            if simplified is not None:
                return bool(simplified)
        except Exception:
            log.debug("Could not simplify %s", expr)
        return False
    assert isinstance(x, bool)
    return x


def parallel_or(*args):
    """
    Evaluate the logical OR of several arguments, avoiding guarding on
    unbacked SymInts if another argument is definitely True.
    """
    if any(statically_known_true(a) for a in args):
        return True
    if any(definitely_true(a) for a in args):
        return True
    return any(args)

def parallel_and(*args):
    """
    Evaluate the logical FALSE of several arguments, avoiding guarding on
    unbacked SymInts if another argument is definitely False.
    """
    if any(statically_known_true(torch.sym_not(a)) for a in args):
        return False
    if any(definitely_false(a) for a in args):
        return False
    return all(args)

def sym_eq(x, y):
    """
    Like ==, but when run on list/tuple, it will recursively test equality
    and use sym_and to join the results together, without guarding.
    """
    if (isinstance(x, tuple) and isinstance(y, tuple)) or (isinstance(x, list) and isinstance(y, list)):
        if len(x) != len(y):
            return False
        return functools.reduce(operator.and_, map(sym_eq, x, y), True)
    elif isinstance(x, (int, torch.SymInt)) and isinstance(y, (int, torch.SymInt)):
        return x == y
    else:
        raise AssertionError(f"unexpected sym_eq between {type(x)} {type(y)}")

def guard_scalar(a):
    if isinstance(a, (SymBool, bool)):
        return guard_bool(a)
    elif isinstance(a, (SymInt, int)):
        return guard_int(a)
    elif isinstance(a, (SymFloat, float)):
        return guard_float(a)
    else:
        raise AssertionError(f"unrecognized scalar {a}")


@record_shapeenv_event()
def _constrain_symbol_range(shape_env, s: sympy.Symbol, compiler_min: int, compiler_max: int):
    upd_vr = ValueRanges(compiler_min, compiler_max)
    old_vr = shape_env.var_to_range.get(s, ValueRanges.unknown())
    shape_env._update_var_to_range(s, upd_vr)
    if (new_vr := shape_env.var_to_range[s]) != old_vr:
        log.info("_constrain_symbol_range %s [%s, %s]", s, new_vr.lower, new_vr.upper)


def _advise_is_size(a):
    """
    Don't use this directly; use torch._check_is_size instead.

    This is a softer version of _constrain_range_for_size (with min=0,
    max=Inf).  Instead of forcibly constraining a variable (and erroring if we
    failed to constrain it), it will simply advise us that a size is
    constrained in some way.  We will always defer a runtime assert for this
    constraint if we cannot prove it at compile-time, but we we only
    *sometimes* learn useful extra information at compile-time with this
    information.  This is in contrast to constrain_range_for_size, where if
    you don't call that on a fresh unbacked symint, chances are we will choke.

    TODO: Make Dynamo handle this appropriately if this is seen in Dynamo-ed
    code.  Right now this is only really used in code with AOTAutograd trace
    through, so it is not a big problem that this isn't supported, but in
    principle all of this code should be Dynamo'able too.

    TODO: I didn't support min/max because I didn't have a use case where this
    actually helped.  In principle we can support it, it just makes the
    implementation below more complicated.
    """

    # This must always succeed, because the sole allowed caller _check_is_size
    # was responsible for expect_true'ing this
    assert a >= 0

    # NB: it's important not to constrain range for size for *hinted* SymInts,
    # because it is not only unsound, it will immediately trip our asserts
    # that hints have to be consistent with static analysis!  If you somehow
    # have an unbounded SymInt that later constrains to 1, this will be
    # inconsistent with the range
    if (
        isinstance(a, SymInt)
        and isinstance(a.node, SymNode)
        and not a.node.has_hint()
        and isinstance(a.node.expr, sympy.Symbol)
    ):
        _constrain_range_for_size(a)

@record_shapeenv_event()
def _constrain_range_for_size(a, min: Optional[int] = None, max: Optional[int] = None):
    """
    This function is NOT INTENDED to be used by itself.
    """

    if isinstance(a, (SymFloat, SymBool)):
        raise ValueError("Constraining SymFloat/SymBool is nyi")

    assert isinstance(a, SymInt), "can only constrain range for SymInt"
    assert isinstance(a.node.expr, sympy.Symbol), "constraining non-Symbols NYI"

    if min is None:
        min = 0
    if max is None:
        max = sys.maxsize - 1

    if max < min:
        raise ValueError(
            "Maximum value to constrain_as_size can't be less than the specified min value, "
            "received min={min} and max={max}"
        )

    _constrain_symbol_range(
        a.node.shape_env,
        a.node.expr,
        compiler_min=min,
        compiler_max=max,
    )
    a.node.shape_env.size_like.add(a.node.expr)


# inclusive both ways
@record_shapeenv_event()
def constrain_range(a, *, min: Optional[int], max: Optional[int] = None):
    """
    Applies a constraint that the passed in SymInt must lie between min-max
    inclusive-inclusive, WITHOUT introducing a guard on the SymInt (meaning
    that it can be used on unbacked SymInts).  If min/max are None, we assume
    that the dimension is unbounded in that direction.  Repeated application
    of constrain_range intersects the ranges.  This is a fairly low level API
    that doesn't have a lot of safety guarantees (TODO: provide higher level
    APIs).

    Currently, we use this API in the following circumstance: when we allocate
    an unbacked SymInt, denoting an integer quantity which is data dependent,
    we ordinarily do not know anything about what values it may take.  This
    means that any sort of guard on it will immediately fail.  However, in
    many cases, we know something about the unbacked SymInt: for example, we
    know that nonzero(x).size(0) must be >= 0.  We use constrain_range to
    narrow the possible range, declaring that negative symbols are impossible.
    This permits to definitely answer True to queries like 'nnz >= 0', even if
    we don't know what the actual (hinted) value of 'nnz' is.  In fact, we
    actually use constrain_range to unsoundly discharge common guards: for an
    unbacked SymInt produced by nonzero, we will also assume that it is not
    equal to 0/1 (even though these are perfectly possible values at runtime),
    because we generally expect graphs that are valid for N=2 to also be valid
    for N=1.
    """
    if min is None:
        min = -sympy.oo
    if max is None:
        max = sympy.oo

    if max < min:
        raise ValueError(
            "Maximum value to constrain_as_size can't be less than the specified min value, "
            "received min={min} and max={max}"
        )

    if isinstance(a, int):
        if not (min <= a <= max):
            raise ValueError(f"Invalid value {a} for range [{min}:{max}]")
        return

    if isinstance(a.node.expr, sympy.Integer):
        if not (min <= int(a.node.expr) <= max):
            raise ValueRangeError(f"Invalid value {int(a.node.expr)} for range [{min}:{max}]")
        return
    assert isinstance(a.node.expr, sympy.Symbol), "constraining non-Symbols NYI"

    # TODO: Shouldn't we install a guard if the symbol is backed?  Or is the
    # semantics that this is an "unchecked" assert (but it this actually
    # something useful?  Might be better to restrict only for unbacked
    # SymInt).
    _constrain_symbol_range(
        a.node.shape_env,
        a.node.expr,
        compiler_min=min,
        compiler_max=max,
    )


@record_shapeenv_event()
def constrain_unify(a, b):
    """
    Given two SymInts, constrain them so that they must be equal.  NB:
    this will not work with SymInts that represent nontrivial expressions
    (yet!)
    """
    # TODO: this does not install a deferred runtime assert yet

    # TODO: Maybe dedupe this with _maybe_guard_rel?
    # Update Feb 2024: this is extra important to do, this doesn't handle
    # unbacked replacements properly nor does it generate deferred runtime
    # asserts
    if not isinstance(a, SymInt):
        if not isinstance(b, SymInt):
            assert a == b
        else:
            assert isinstance(b.node.expr, sympy.Symbol), "constraining non-Symbols NYI"
            shape_env = b.node.shape_env
            shape_env.replacements[b.node.expr] = sympy.Integer(a)
    else:
        # TODO: Actually, we can support this as long as one of them is a symbol.
        # NB: We can't actually do "unification" as our operators are not
        # injective
        assert isinstance(a.node.expr, sympy.Symbol), "constraining non-Symbols NYI"
        shape_env = a.node.shape_env
        if not isinstance(b, SymInt):
            shape_env.replacements[a.node.expr] = sympy.Integer(b)
        else:
            assert a.node.shape_env is b.node.shape_env
            assert isinstance(b.node.expr, sympy.Symbol), "constraining non-Symbols NYI"
            new_var = shape_env._find(a.node.expr)
            shape_env.replacements[b.node.expr] = new_var

# Assume that a boolean is true for the purposes of subsequent symbolic
# reasoning.  This will keep track of corresponding runtime checks to verify
# that the result is upheld: either as a regular guard, or as a special set
# of asserts which are triggered when an unbacked SymInt is allocated.
#
# DO NOT use this function for these cases:
#
#  - This is inappropriate for "branching" conditions (where both
#    true and false result in valid programs).  We will always assume
#    the condition evaluates true, and so it will never be possible
#    to trace the false condition when you use it.  For true branching
#    on unbacked SymInts, you must use torch.cond; if you incorrectly
#    use expect_true in this case, you will make the false branch
#    unreachable (as we will simply assume that only the true branch
#    is ever exercised).
#
#  - This is inappropriate for situations where you know some other system
#    invariant guarantees that this property holds, since you don't
#    really need to insert a runtime check in that case.  Use something
#    like constrain_range in that case.
#
# This API has a hitch.  To avoid having to reimplement error reporting
# capabilities, this function CAN return False.  The invariant is that
# the surrounding code must raise an error when this function returns
# False.  This is quite low level, so we recommend using other functions
# like check() which enforce this in a more intuitive way.
#
# By the way, this name is a nod to the __builtin_expect macro,
# which is used similarly (but unlike __builtin_expect, you MUST fail
# in the unlikely branch.)  (I think expect is a good name; in recent
# versions of C++, this is replaced with [[likely]], which is weaker
# and not accurate for this function!)
def expect_true(a, skip: int = 0):
    if isinstance(a, SymBool):
        # TODO: check perf implications of this
        frame = inspect.currentframe()
        for _ in range(skip + 1):  # always run this loop at least once
            frame = frame.f_back
        return a.node.expect_true(frame.f_code.co_filename, frame.f_lineno)
    assert type(a) is bool, a
    return a

def rename_unbacked_to(orig, new):
    """
    Rename an unbacked SymInt into a new one.

    The goal here is that you have two unbacked symbols, but actually they are
    the same (you allocated the second one without knowing that it was going
    to be the first one, e.g., due to retracing), and importantly, we don't
    want to setup a deferred runtime assert because the old unbacked symbol is
    *literally* vanishing from the graph and we better not try to compute any
    asserts on it because we won't know how to generate a reference to it in
    Inductor.  This is all very delicate, TODO find a better way.
    """
    # orig is eliminated, new is preserved
    if isinstance(orig, torch.SymInt):
        shape_env = orig.node.shape_env
        if isinstance(new, torch.SymInt):
            assert shape_env is new.node.shape_env
    elif isinstance(new, torch.SymInt):
        shape_env = new.node.shape_env
    else:
        torch._check(orig == new)
        return

    shape_env._rename_unbacked_to(orig, new)

def guard_bool(a):
    if isinstance(a, SymBool):
        return a.node.guard_bool("", 0)  # NB: uses Python backtrace
    assert type(a) is bool, a
    return a

def guard_int(a):
    if isinstance(a, SymInt):
        return a.node.guard_int("", 0)  # NB: uses Python backtrace
    assert type(a) is int, a
    return a

def guard_float(a):
    if isinstance(a, SymFloat):
        return a.node.guard_float("", 0)  # NB: uses Python backtrace
    assert isinstance(a, float), a
    return a

# Given a GraphModule, return all the FakeTensors for all the placeholders
def fx_placeholder_vals(gm):
    return [n.meta['val'] for n in gm.graph.nodes if n.op == "placeholder"]

def fx_placeholder_targets(gm):
    return [n.target for n in gm.graph.nodes if n.op == "placeholder"]

# Given a GraphModule and arguments to run it with, evaluate that the guards
# for its associated ShapeEnv are satisfied by the passed arguments.  This
# WILL check for duck sizing.
def eval_guards(gm, *args, ignore_static=True):
    return gm.shape_env.evaluate_guards_for_args(fx_placeholder_vals(gm), args, ignore_static=ignore_static)

def bind_symbols(gm, *args):
    return gm.shape_env.bind_symbols(fx_placeholder_vals(gm), args)

def _assert_bound_is_rational(expr: sympy.Expr, bound: ValueRanges):
    """
    We assert that the bounds are either Boolean, or not finite, or can be computed
    in exact prevision via rational arithmetic.
    The only exception to this is the rare case when the user calls `sqrt(s0)`
    sqrt is turned into sympy.Pow so we just match for that (it matches more things, but still)
    """
    assert bound.lower.is_rational or bound.lower.is_Boolean or not bound.lower.is_finite or expr.has(sympy.Pow), (bound, expr)
    assert bound.upper.is_rational or bound.upper.is_Boolean or not bound.upper.is_finite or expr.has(sympy.Pow), (bound, expr)

class DimDynamic(Enum):
    """
    Controls how to perform symbol allocation for a dimension.  It is always
    sound to default this to DYNAMIC, but the policies DUCK and STATIC can
    result in better trace-time and compile-time performance, as they reduce
    the number of allocated symbols and generally make your graph more static.

    NB: If we notice you've applied a constraint to the dimension, we will
    force it to DYNAMIC for simplicity.

    DimDynamic is controlled by a variety of higher level UX features.
    Currently:

    - In eager mode, the default policy is DUCK.
        - The default is changed to STATIC with assume_static_by_default.
        - An individual dim is marked DYNAMIC if you mark_dynamic_dim.
    - In export mode, the default policy is STATIC.
        - An individual dim is marked DYNAMIC if you mention it as dynamic_dim
          in the constraints kwarg.
    """
    # Treat the dimension symbolically
    DYNAMIC = 0
    # Treat the dimension symbolically, but if its hint matches another
    # dynamic dimension, unify the two symbols ("duck sizing")
    DUCK = 1
    # Treat the dimension statically based on its hint
    STATIC = 2


# NB: These constraints affect both clients and backends: given some
# constraint C, the client must pass inputs that satisfy the constraint,
# while a backend must not introduce guards BEYOND this constraint.
# For clarity, we document the implications on both sides for both the client
# and the backend.
#
# NB: These constraints are on a *single* dimension.  In principle, we could
# also have multi-dimension constraints, but our guess is that this is not
# actually useful and so we are not supporting it right now.
#
# NB: Strict constraints are typically only suitable for export, as in eager
# a backend like inductor may validly introduce extra, discretionary guards
# to improve performance of code.  A StrictMinMaxConstraint would be brittle
# under future optimizations performed by inductor; we don't guarantee
# eager code with StrictMinMaxConstraint will keep working in the future!

@dataclass(frozen=True)
class Constraint:
    warn_only: bool

@dataclass(frozen=True)
class StrictMinMaxConstraint(Constraint):
    """
    For clients: the size at this dimension must be within 'vr' (which
    specifies a lower and upper bound, inclusive-inclusive) AND it
    must be non-negative and should not be 0 or 1 (but see NB below).

    For backends: there must not be any guards on this dimension which
    are not implied by the given lower and upper bound.  Regardless of
    the lower bound, the backend can assume the size is non-negative
    and that it is not 0 or 1.

    An unbounded StrictMinMaxConstraint can be thought of as a strict version
    of "RelaxedUnspecConstraint".

    NB: Export will often unsoundly assume that a graph works for 0/1, even
    though at trace time we assumed size is not 0 or 1.  The idea is that
    if we produce a graph that works for a range of values, it will be OK
    for N=0/1 too.
    """
    vr: ValueRanges

    def render(self, source: Source):
        """Format the constrain equation"""
        # TODO: better printing for -oo and oo
        return f"{self.vr.lower} <= {source.name()} <= {self.vr.upper}"

@dataclass(frozen=True)
class RelaxedUnspecConstraint(Constraint):
    """
    For clients: no explicit constraint; constraint is whatever is implicitly
    inferred by guards from tracing.

    For backends: there must exist at least TWO possible values for the
    size at this dimension which satisfy the guards for this dimension.

    In other words, this constraint helps us distinguish between "we don't
    care if this dimension specializes or not" versus "this dimension must be
    unspecialized."  However, this constraint doesn't say very much about what
    specialization is permitted; for example, if we guard on a size being
    even, this would still be acceptable under an unspec constraint.  This
    makes RelaxedUnspecConstraint useful for eager mode, where your backend compiler
    may add constraints to otherwise dynamic dimensions; we can't assert that
    there are NO guards as this is brittle because compilers should be able to
    add extra constraints.  If you want to assert that there are no guards,
    use StrictMinMaxConstraint with an unbounded ValueRanges.
    """
    def render(self, source: Source):
        return f"RelaxedUnspecConstraint({source.name()})"

# NB: None here indicates the client constraint is whatever is implicitly
# inferred by guards from tracing, and that a backend can add whatever guards
# it wants (including fully specializing the value).
DimConstraint = Union[StrictMinMaxConstraint, RelaxedUnspecConstraint, None]

@dataclass(frozen=True)
class EqualityConstraint(Constraint):
    """
    Represent and decide various kinds of equality constraints between input sources.

    A "source pair" is a pair of input sources for dynamic dimensions that
    are specified equal. We represent `source_pairs` in a union-find forest
    so that we can efficiently check whether two such sources are transitively equal.

    A "derived equality" relates an input source to an expression over a root.
    The root can be another input source, corresponding to some dynamic dimension,
    or a phantom symbol that does not directly represent any dynamic dimension. We
    represent `derived_equalities` involving input sources in a transitively-closed map
    so that we can efficiently check whether an input source is transitively equal to
    a given expression over another input source.
    (NOTE: In contrast, it is easy to decide whether an input source is transitively equal
    to a given expression over a phantom symbol; such expressions are already in canonical
    form and so the problem reduces to symbolic expression equality.)
    """
    source_pairs: List[Tuple[Source, Source]]
    derived_equalities: List[Tuple[Source, Union[Source, sympy.Symbol], Callable[[sympy.Expr], sympy.Expr]]]
    phantom_symbols: List[sympy.Symbol]

    def __post_init__(self):
        """Pre-processing to answer queries `is_equal` and `is_derived` below.

        Example: Suppose we are given:
          source_pairs [a = b, b = c]
          derived_equalities [d = c + 1, e = d - 1]
        We first construct a union find with source_pairs:
          _parents = {a: a, b: a, c: a}
        Then we compute canonical symbolic expressions, recursively applying derived_equalities
        until we bottom out:
          _defs = {d: c + 1, e: (c + 1) - 1 aka c}
        """

        # self._parents is a map from input sources to input sources where, conceptually,
        # these are directed edges in a union-find forest
        _parents: Dict[Source, Source] = {}
        object.__setattr__(self, "_parents", _parents)
        # self._defs is a map from input sources to "canonical" symbolic expressions,
        # i.e., unary expressions with symbols that corresponds to regular Dims (i.e.,
        # not derived Dims)
        _defs: Dict[Source, sympy.Expr] = {}
        object.__setattr__(self, "_defs", _defs)

        for source1, source2 in self.source_pairs:
            # preprocess into a union-find forest
            self._union(self._find(source1), self._find(source2))
        for source, root, fn in self.derived_equalities:
            # preprocess into a transitively-closed map
            # NOTE(avik): we reuse the union-find forest for canonicalizing input sources
            if isinstance(root, sympy.Symbol):
                self._defs[self._find(source)] = fn(root)
            else:
                self._defs[self._find(source)] = fn(self._rewrite(root))

    def _find(self, source):
        # chase edges to find the root of this equivalence class
        if source in self._parents:
            return self._find(self._parents[source])
        else:
            return source

    def _union(self, root1, root2):
        # merge two equivalence classes by adding an edge from one root to the other
        if root1 != root2:
            self._parents[root1] = root2

    def _rewrite(self, src):
        # always represent the given source by the root of its equivalence class
        src = self._find(src)
        if src in self._defs:
            # simply look up the definition if it exists
            # NOTE(avik): This works because definitions are always transitively-closed;
            # otherwise we would have to do recursive rewriting.
            return self._defs[src]
        else:
            # otherwise, create a symbol representing the source
            return sympy.Symbol(src.name())

    def is_equal(self, source1, source2):
        return (
            # check whether source1 and source2 have the same root
            self._find(source1) == self._find(source2) or
            # check whether source1 is derived equal to source2
            self.is_derived(source1, source2, lambda x: x)
        )

    def is_derived(self, src, symbol_src, fn):
        # check whether both src and symbol_src have the same definition
        return self._rewrite(src) == fn(self._rewrite(symbol_src))


def _assert_symbol_context(symbolic_context):
    assert isinstance(symbolic_context, SymbolicContext), "Invalid symbolic_context object"
    assert type(symbolic_context) is not SymbolicContext, "Illegal usage of symbolic_context ABC"


@dataclass(frozen=True)
class SymbolicContext:
    """
    Data structure specifying how we should create symbols in
    ``create_symbolic_sizes_strides_storage_offset``; e.g., should
    they be static or dynamic.

    This is an abstract base class because we are probably going to add
    another version of this that says "use exactly these SymInts, don't
    allocate fresh symbols."
    """
    pass


@dataclass(frozen=True)
class StatelessSymbolicContext(SymbolicContext):
    """
    Create symbols in ``create_symbolic_sizes_strides_storage_offset`` via
    a symbolic_context determination as given by ``DimDynamic`` and ``DimConstraint``.
    This will cause fresh symbols to be allocated
    """
    dynamic_sizes: DimList[DimDynamic]
    constraint_sizes: DimList[DimConstraint] = None
    # If the tensor is a view, this should be populated for the base. It contains
    # information on how to allocate symbols when recursively fakeifying the base
    # during view fake-ification.
    view_base_context: Optional[SymbolicContext] = None
    # TODO: add storage offset and stride symbolic_context

    def __post_init__(self):
        if self.constraint_sizes is None:
            object.__setattr__(self, 'constraint_sizes', [None] * len(self.dynamic_sizes))


# note [Tensor Fakification and Symbol Caching]
#
# As of the time of this note, dynamo creates a fresh fake tensor mode for backends.
# The reason we do this is because there are certain classes of operations, namely,
# metadata mutations, that change tensor size, stride, etc. This means that the fake tensor
# state at the end of a dynamo trace is different than the fake tensor state at the beginning
# of a trace. Backends like aot_autograd need a fresh fake tensor to correctly track metadata mutation,
# view relationships, etc.
#
# As we create a new fake mode, we also lose the memoization that comes with it. Rather than
# transfer the memoization cache, we instead transfer the shape env. However, with this
# comes nuance - as dynamo is selective in how it makes symbolic shapes. Due to strategies in
# automatic dynamic and constraints, the policy for which dims are dynamic is nuanced and varies across
# recompilations.
#
# In order to preserve the symbolic decisions made during dynamo tensor fakification, we pass
# a StatefulSymbolicContext at creation time. This object is tracked, per tensor, on the TracingContext.
# The lifecycle of this object should match the lifecycle of the original dynamo tracked tensor, and it is
# safe to reuse this object as many times as necessary to create a fake tensor. Fake tensors
# created with new fake modes should produce the same exact symbols as the original, providing the same shape_env
# is used.
# TODO(voz): Shape env validation
@dataclass(frozen=True)
class StatefulSymbolicContext(StatelessSymbolicContext):
    """
    Create symbols in ``create_symbolic_sizes_strides_storage_offset`` via
    a symbolic_context determination as given by a cache of Source:Symbol. A cache hit
    will reuse a stored symbol, and a cache miss will write to this cache.

    This behaves like StatelessSymbolicContext, except the cache supersedes the
    other values - dynamic_sizes and constraint_sizes will not be read if we cache
    hit.

    It is the cache owners responsibility to maintain the lifecycle of the cache
    w/r/t different shape_envs, clearing, etc.
    """
    tensor_source: Source = None
    # Why is this keyd on int first?
    # That integer is actually the id of the shape_env. This cache short-circuits symbol
    # creation, and we must store it per shape env. Now, while tracing invariants are a single
    # shape env per tracing context, and every new frame gets a new shape_env. So where would we have
    # multiple shape envs? The answer lies in recording. When we are replaying, replay_shape_env_events
    # is invoked, and creates a new shape_env. Replaying events against this new shape_env will
    # cause it to fail with unknown symbols, as the symbols cached here will skip creation, and never
    # get recorded in var_to_val, etc.
    # TODO(voz): consider a weakref to the shape_env here
    shape_env_to_source_to_symbol_cache : Dict[int, Dict["TensorPropertySource", "sympy.Expr"]] = None

    def __post_init__(self):
        # The None default is annoying, but required because of dataclass limitations
        assert self.tensor_source is not None
        if not self.shape_env_to_source_to_symbol_cache:
            object.__setattr__(self, 'shape_env_to_source_to_symbol_cache', {})


@dataclass(frozen=True)
class SubclassSymbolicContext(StatefulSymbolicContext):
    """
    The correct symbolic context for a given inner tensor of a traceable tensor subclass
    may differ from that of the outer symbolic context. This structure allows for this
    flexibility, with inner symbolic contexts mapped via attr -> symbolic context.
    """
    inner_contexts: Dict[str, SymbolicContext] = None

    def __post_init__(self):
        super().__post_init__()
        if self.inner_contexts is None:
            self.inner_contexts = {}


def is_symbolic(val: Union[int, SymInt, float, SymFloat, bool, SymBool]) -> bool:
    if isinstance(val, (int, float, bool)):
        return False
    return val.node.is_symbolic()

IndicatorTypes = (IsNonOverlappingAndDenseIndicator,)

@lru_cache(256)
def safe_expand(r):
    if hasattr(r, 'expand'):
        try:
            return sympy.expand(r)
        except RecursionError:
            log.warning("RecursionError in sympy.expand(%s)", r)
            return r
    else:
        return r

def error():
    raise AssertionError("shouldn't be hit")


# TODO: Deduplicate this with torch/_prims_common/__init__.py
def eval_is_non_overlapping_and_dense(sizes, strides):
    return int(guard_bool(_eval_is_non_overlapping_and_dense(sizes, strides)))

def _eval_is_non_overlapping_and_dense(sizes, strides):
    dim = len(sizes)

    # Short-circuits for tensors of rank one, which are
    # non-overlapping and "dense" if their stride is one
    # or it is a 0/1 element tensor
    if dim == 1:
        return strides[0] == 1 or sizes[0] < 2

    # Checks that there exists a permutation of the strides s.t. the tensor would be contiguous
    # Sorts (length, stride) pairs by stride
    lengths_and_strides = sorted(
        zip(sizes, strides), key=operator.itemgetter(1)
    )

    # Unlike the C++ code, we don't move the 0/1 size dimensions to the
    # end.  So we have to keep going for this code.
    expected_stride = 1
    for length, stride in lengths_and_strides:

        if length == 1:
            continue

        if stride != expected_stride:
            return False

        expected_stride *= length

    return True


def cast_symbool_to_symint_guardless(symbool: torch.SymBool) -> torch.SymInt:
    int_sym = sympy.Piecewise((1, symbool.node.expr), (0, True))
    return symbool.node.shape_env.create_symintnode(int_sym, hint=int(symbool.node.require_hint()))

SYMPY_INTERP = {
    'Abs': operator.abs,
    'Eq': operator.eq,
    'Ne': operator.ne,
    'Gt': operator.gt,
    'Lt': operator.lt,
    'Le': operator.le,
    'Ge': operator.ge,
    'Min': min,
    'Max': max,
    'Mod': operator.mod,
    'FloorDiv': operator.floordiv,
    'TrueDiv': operator.truediv,
    'IsNonOverlappingAndDenseIndicator': eval_is_non_overlapping_and_dense,
    'floor': math.floor,
    'ceiling': math.ceil,
    'cast_symbool_to_symint_guardless': cast_symbool_to_symint_guardless,
    'Round': builtins.round,
    'RoundDecimal': builtins.round,
}


def _lru_cache(fn, maxsize=None):
    """
    Wrapper around lru_cache that clears when new info about shapes has been
    updated.

    Use lru_cache if the output is always the same, regardless of the
    constraints we know now (i.e. evaluate_expr)

    Use _lru_cache otherwise.

    Also note that this depends on _update_version_counter being called on the
    shape environment whenever the constraints are updated, otherwise the cache
    will not be cleared.
    """
    fn_cache = lru_cache(maxsize)(fn)
    prior_version = 0

    if config.validate_shape_env_version_key:
        prior_key = None

        @functools.wraps(fn)
        def wrapper(self, *args, **kwargs):
            nonlocal prior_version, prior_key
            if prior_key is None:
                prior_key = self._get_key()

            if prior_version != self._version_counter:
                fn_cache.cache_clear()
                prior_version = self._version_counter
                prior_key = self._get_key()
            else:
                assert prior_key == self._get_key(), \
                    "ShapeEnv cache key changed without version being updated!"

            return fn_cache(self, *args, **kwargs)

    else:

        @functools.wraps(fn)
        def wrapper(self, *args, **kwargs):
            nonlocal prior_version
            if prior_version != self._version_counter:
                fn_cache.cache_clear()
                prior_version = self._version_counter

            return fn_cache(self, *args, **kwargs)

    wrapper.cache_clear = fn_cache.cache_clear
    wrapper.cache_info = fn_cache.cache_info  # type: ignore[attr-defined]
    return wrapper


# This is pretty similar to ShapeGuard but it also comes with a message,
# and is exclusively used for things that MUST be true (unlike guards,
# which can evaluate False, in which case you just choose not to use
# a particular specialization)
@dataclass(frozen=True)
class RuntimeAssert:
    expr: sympy.Expr
    msg: str = field(repr=False)
    stack: str = field(repr=False)


class ShapeGuardPrinter(StrPrinter):
    def __init__(
        self,
        symbol_to_source,
        source_ref,
        var_to_sources,
    ):
        super().__init__()
        self.symbol_to_source = symbol_to_source
        self.source_ref = source_ref
        self.var_to_sources = var_to_sources

    def _print_Not(self, expr):
        return 'not %s' % (self.parenthesize(expr.args[0], PRECEDENCE["Not"]))

    def _print_And(self, expr):
        return self.stringify(expr.args, " and ", PRECEDENCE["And"])

    def _print_Or(self, expr):
        return self.stringify(expr.args, " or ", PRECEDENCE["Or"])

    def _print_Symbol(self, expr) -> str:
        assert isinstance(expr, sympy.Symbol), str(type(expr))

        def repr_symbol_to_source():
            return repr({
                symbol: [s.name() for s in sources]
                for symbol, sources in self.symbol_to_source.items()
            })

        assert self.symbol_to_source.get(expr), (
            f"{expr} (could be from {[s.name() for s in self.var_to_sources[expr]]}) "
            f"not in {repr_symbol_to_source()}.  If this assert is failing, it could be "
            "due to the issue described in https://github.com/pytorch/pytorch/pull/90665"
        )
        return self.source_ref(self.symbol_to_source[expr][0])


class LoggingShapeGuardPrinter(ShapeGuardPrinter):
    def __init__(self, var_to_sources):
        super().__init__(var_to_sources, lambda n: n.name(), var_to_sources)


class DynamicDimConstraintPrinter(StrPrinter):
    """
    Printer for dynamic dim constraints.
    - Instead of t.size()[d] it prints dynamic_dim(t, d)
    - Instead of Eq(_, _), Mod(_, _), etc. it prints _ == _, _ % _, etc.

    We use this to suggest code for specifying dynamic dim constraints.
    """
    def __init__(self, symbol_to_source, source_name_to_debug_name):
        super().__init__()
        self.symbol_to_source = symbol_to_source
        self.source_name_to_debug_name = source_name_to_debug_name

    def print_source(self, source) -> str:
        if self.source_name_to_debug_name:
            return source.name()
        return f"dynamic_dim({source.base.name()}, {source.idx})"

    def _print_Symbol(self, expr) -> str:
        assert isinstance(expr, sympy.Symbol), str(type(expr))
        assert self.symbol_to_source.get(expr), (
            f"Unknown symbol {expr} created by constraints solver"
        )
        return self.print_source(self.symbol_to_source[expr][0])

    def _print_Relational(self, expr):
        return '{} {} {}'.format(
            self.parenthesize(expr.lhs, precedence(expr)),
            expr.rel_op,
            self.parenthesize(expr.rhs, precedence(expr))
        )


class DimConstraints:
    """
    Custom solver for a system of constraints on symbolic dimensions.
    Solutions are "static" values or simplified "dynamic" constraints.
    """

    def __init__(self, symbol_to_source, var_to_val, marked_dynamic, source_name_to_debug_name):
        # We try to solve systems of inequalities with 1 free variable.
        self._univariate_inequalities: Dict[sympy.Symbol, Set[sympy.Expr]] = defaultdict(set)
        # Among them, we prioritize solving for a free variable that has equalities.
        # NOTE: _symbols_with_equalities is always a subset of _univariate_inequalities.keys()
        # and removing a symbol from the former => removing it from the latter.
        self._symbols_with_equalities: Set[sympy.Symbol] = set()
        # A solution of a free variable with equalities becomes a substitution.
        # We use these substitutions to simplify other constraints.
        # NOTE: removing a symbol from _symbols_with_equalities => adding it to _substitutions.
        self._substitutions: Dict[sympy.Symbol, sympy.Integer] = {}

        # In general, constraints may have // and % operations.
        # Of course, // can be expressed in terms of / and %.
        # Our inequality solver can handle / but not %. So we need to transform them away.
        # We do so by using the values of variables as hints to evaluate %.
        # For soundness we record additional congruence guards and solve them separately.
        self._var_to_val: Dict[sympy.Symbol, sympy.Integer] = var_to_val
        self._congruences: Set[sympy.Expr] = defaultdict(set)

        # We do not try to (directly) solve inequalities with > 1 free variables.
        # NOTE: free variables in these inequalities cannot also be in _substitutions.
        self._multivariate_inequalities: Set[sympy.Expr] = set()

        # We park external equalities between free variables here.
        self._symbolic_equivalences: List[Tuple[Source, sympy.Expr]] = []

        # Solutions come in two forms:
        # - (static) specializations
        # - (dynamic) inequalities / congruences
        self._static_results: Set[str] = set()
        self._dynamic_results: Set[str] = set()

        # printer for solutions
        self._dcp = DynamicDimConstraintPrinter(symbol_to_source, source_name_to_debug_name)

        # inconsistencies found on substituting with concrete values / static solutions
        self._inconsistencies: List[str] = []

        # symbols that are marked dynamic
        self._marked_dynamic = marked_dynamic

    def rewrite_with_congruences(self, s, expr):
        """
        Eliminate expressions of the form b // d and b % d while adding congruences of the form b % d == k.
        This leaves rational operators (in particular of the form b / d) that our inequality solver can handle.
        We solve the added congruences separately (using our congruence solver, see below).
        """
        def mod_handler(*args):
            # Suppose that we have an expression of the form b % d with free variable s.
            # Using the value of s as a "hint," we can evaluate b % d to a value k.
            # Then we can rewrite b % d to k while adding the guard b % d == k.

            # NOTE(avik): This abstraction is provably sound but, in general, incomplete. It is complete IFF
            # the original expression always evaluates to a constant value (i.e., it does not vary with s).
            # In other words,
            # - solutions of s with the rewritten expression are guaranteed to also be solutions of s with
            #   the original expression;
            # - while it may be possible to find solutions of s with the original expression that are not
            #   solutions with the rewritten expression, in that case the original expression cannot evaluate
            #   to the same value for all solutions of s.
            #
            # Should we be worried about this incompleteness? No, because of the following reasons:
            # 1. It unblocks dramatic simplification that would not be otherwise possible with current tech
            #    (i.e., "don't let perfect be the enemy of the good").
            # 2. We already have a tradition of using hints to add guards in the compiler for making progress.
            # 3. We have not yet seen a counterexample arise in practice! In particular, any congruence guards
            #    we generate (or simplify to) seem to be of the form b % d == k where k is a constant.
            #
            # Here's a theoretical counterexample: 3*s % (s + 1) == s - 2, that is satisfied by all s >= 2.
            # With any hint (say) s = k, we'd rewrite this to: 3*s % (s + 1) == k - 2. But, substituting, we
            # would then get k - 2 == s - 2, and thus s = k as the (only, constant) solution!
            base, divisor = args
            base, divisor = self.rewrite_with_congruences(s, base), self.rewrite_with_congruences(s, divisor)
            mod_reduced = base.subs(self._var_to_val) % divisor.subs(self._var_to_val)
            congruence = (base - mod_reduced) % divisor
            if congruence != 0:
                self._congruences[s].add(congruence)
            return mod_reduced

        def floor_div_handler(*args):
            # Suppose that we have an expression of the form b // d with free variable s.
            # Using the value of s, we can evaluate b % d to a value k.
            # Then we can rewrite b // d to (b - k) / d, while adding the guard b % d == k.

            # NOTE(avik): This is exactly equivalent to rewriting b // d as (b - (b % d)) / d
            # and eliminating b % d as above.
            base, divisor = args
            base, divisor = self.rewrite_with_congruences(s, base), self.rewrite_with_congruences(s, divisor)
            mod_reduced = base.subs(self._var_to_val) % divisor.subs(self._var_to_val)
            congruence = (base - mod_reduced) % divisor
            if congruence != 0:
                self._congruences[s].add(congruence)
            return (base - mod_reduced) / divisor

        if expr.has(Mod):
            expr = expr.replace(Mod, mod_handler)
        if expr.has(FloorDiv):
            expr = expr.replace(FloorDiv, floor_div_handler)
        return expr

    def add(self, expr) -> bool:
        """Add an expression to the set of constraints.

        Return whether the expression is a trivial constraint (i.e., an obvious tautology).
        """
        if expr == sympy.true:
            return True
        orig_expr = expr
        orig_reduced = orig_expr.subs(self._var_to_val)
        # TODO(avik): https://github.com/pytorch/pytorch/issues/101093
        # It is possible that `expr` will fail the consistency check because of
        # precision errors. Specifically, on substituting its free symbols with
        # their concrete values, we might end up comparing floats. Until we have
        # a fix for this issue, we delay raising such failures. See solve().
        if orig_reduced == sympy.false:
            self._inconsistencies.append(f"{orig_expr} is inconsistent!")
        if isinstance(expr, sympy.Ne):
            # we're not going to do anything useful with these, so drop them
            return False
        free_symbols = expr.free_symbols
        assert free_symbols, f"Did not expect constraint with no free variables: {expr}"
        if len(free_symbols) > 1:
            # multivariate: record and move on
            self._multivariate_inequalities.add(expr)
        else:
            # univariate: can solve these immediately
            s = next(iter(free_symbols))
            # eliminate // and % (see documentation of `rewrite_with_congruences` above)
            old_n_congruences = len(self._congruences[s])
            expr = self.rewrite_with_congruences(s, expr)
            new_n_congruences = len(self._congruences[s])
            if expr == sympy.true:
                return old_n_congruences == new_n_congruences
            reduced = expr.subs(self._var_to_val)
            if reduced == sympy.false:
                self._inconsistencies.append(
                    f"{expr}, obtained by rewriting {orig_expr} with congruences, "
                    "is inconsistent!"
                )
            if isinstance(expr, sympy.Eq):
                # special status for symbols that have equalities (see `solve` below)
                self._symbols_with_equalities.add(s)
            self._univariate_inequalities[s].add(expr)
        return False

    def add_equality(self, source, expr):
        """Add an equality constraint"""
        if expr.is_number:
            # specialization, right here
            self._static_results.add(f"{source.name()} == {expr}")
        else:
            # these will resolve to either specializations or dynamic equality constraints
            self._symbolic_equivalences.append((source, expr))

    def _reduce_congruences(self):
        reduced_congruences = {}
        for s, congruences in self._congruences.items():
            remainder_modulus_pairs = []
            congruences_to_check = set()
            for congruence in congruences:
                base, divisor = congruence.args
                # We are given a congruence of the form base % divisor == 0 with a free variable s. So:
                # - we transform this into an equation of the form base = divisor * tmp;
                # - we solve this equation for s to get a linear solution with free variable tmp.
                tmp = sympy.Symbol("tmp", integer=True)
                symbol, solution = sympy.solve_linear(base - divisor * tmp, symbols=[s])
                # See https://docs.sympy.org/latest/modules/solvers/solvers.html#sympy.solvers.solvers.solve_linear
                # for how to interpret the results.
                if s == symbol:
                    # This means the solution is of the form s = modulus*tmp + remainder.
                    modulus, remainder = sympy.polys.polytools.div(solution, tmp)
                    if isinstance(modulus, sympy.Integer) and isinstance(remainder, sympy.Integer):
                        # Make sure 0 <= remainder <= modulus.
                        remainder = remainder % modulus
                        remainder_modulus_pairs.append((remainder, modulus))
                        continue
                # This means that we did not get a unique solution to the equation.
                # No problem, we will check it.
                congruences_to_check.add(congruence)
            # Finally we solve for a congruence s such that s = r_i mod m_i for each (r_i, m_i).
            # The solution will be a congruence of the form s = r mod m.
            # NOTE(avik): Since the given m_i may not be pairwise coprime, we can't just use CRT.
            if remainder_modulus_pairs:
                remainder, modulus = sympy.ntheory.modular.solve_congruence(*remainder_modulus_pairs)
                reduced_congruences[s] = {(s - remainder) % modulus}
                substitution = {s: modulus * sympy.Symbol("tmp", integer=True) + remainder}
                reduced_congruences[s].update(
                    congruence for congruence in congruences_to_check
                    if not sympy.checksol(congruence, substitution)
                )
            else:
                reduced_congruences[s] = congruences_to_check

        return reduced_congruences

    def _raise_inconsistencies(self):
        if self._inconsistencies:
            msg = "\n".join(self._inconsistencies)
            self._inconsistencies.clear()
            raise ValueError(f"The following inconsistencies were found:\n{msg}")

    def _force_specialization(self, s):
        val = self._var_to_val[s]
        self._static_results.add(f"{self._dcp.symbol_to_source[s][0].name()} == {val}")
        self._substitutions[s] = val

    def _specialize_divisor_symbols(self):
        for expr in self._multivariate_inequalities:
            for atom in expr.atoms(FloorDiv, Mod):
                _, divisor = atom.args
                for s in divisor.free_symbols:
                    self._force_specialization(s)

        multivariate_inequalities = self._multivariate_inequalities
        self._multivariate_inequalities = set()
        for expr in multivariate_inequalities:
            self.add(expr.subs(self._substitutions))
        self._raise_inconsistencies()
        self._univariate_inequalities = {
            s: exprs
            for s, exprs in self._univariate_inequalities.items()
            if s not in self._substitutions
        }
        self._congruences = {
            s: congruences
            for s, congruences in self._congruences.items()
            if s not in self._substitutions
        }

    def solve(self, disable_congruences=True, disable_equivalences=True):
        """Solve the system of constraint equations to find simplified constraints
        """
        self._raise_inconsistencies()
        # as long as there are symbols with equalities, solve for them
        # NOTE(avik): this is guaranteed to terminate (#iterations <= #symbols)
        while self._symbols_with_equalities:
            s = self._symbols_with_equalities.pop()
            exprs = self._univariate_inequalities.pop(s)
            solution = sympy.solvers.inequalities.reduce_inequalities(exprs, s)
            if isinstance(solution, sympy.And):
                solution = next((arg for arg in solution.args if isinstance(arg, sympy.Eq)), solution)
            assert isinstance(solution, sympy.Eq), f"Expected an equality constraint for {s}, got {solution}"
            symbol, val = solution.args
            assert symbol == s, f"Expected a constraint on {s} instead of on {symbol}"
            # because this is univariate, the solution is a specialization
            self._static_results.add(f"{self._dcp.symbol_to_source[s][0].name()} == {val}")
            # add this as a substitution to simplify other constraints
            self._substitutions[s] = val

            # simplify multivariate inequalities: some of them will now become univariate!
            multivariate_inequalities = self._multivariate_inequalities
            self._multivariate_inequalities = set()
            for expr in multivariate_inequalities:
                self.add(expr.subs(s, self._substitutions[s]))
            self._raise_inconsistencies()

        self._specialize_divisor_symbols()

        # solve linear congruences
        # NOTE(avik): We do not need to solve them for symbols that have already been specialized.
        reduced_congruences = self._reduce_congruences()
        for s, congruences in reduced_congruences.items():
            for congruence in congruences:
                # any congruence that cannot be checked becomes a dynamic constraint as well
                if s not in self._substitutions or not sympy.checksol(congruence, {s: self._substitutions[s]}):
                    if self._is_supported_congruence(congruence):
                        base, divisor = congruence.args
                        tmp_name = f"_{self._dcp.source_name_to_debug_name[self._dcp.symbol_to_source[s][0].name()]}"
                        tmp = sympy.Symbol(tmp_name, integer=True)
                        from torch._dynamo.source import ConstantSource
                        self._dcp.symbol_to_source[tmp] = [ConstantSource(tmp_name)]
                        r = try_solve(sympy.Eq(base, divisor * tmp), s)
                        self._dynamic_results.add(self._dcp.doprint(sympy.Eq(s, r[1])))
                    elif disable_congruences:
                        self._force_specialization(s)
                        self._univariate_inequalities.pop(s, None)

        # remaining symbols have only pure inequalities (no equalities)
        for s, exprs in self._univariate_inequalities.items():
            try:
                solution = sympy.solvers.inequalities.reduce_inequalities(exprs, s)
                # because this is univariate, the solution is a dynamic (range) constraint
                if isinstance(solution, sympy.Or):
                    solution = next(iter(arg for arg in solution.args if arg.subs(self._var_to_val)))
                if isinstance(solution, sympy.And):
                    for arg in solution.args:
                        self._dynamic_results.add(self._dcp.doprint(arg))
                else:
                    self._dynamic_results.add(self._dcp.doprint(solution))
            except (NotImplementedError, AssertionError) as e:
                log.warning("Failed to reduce inequalities: %s", e)
                for expr in exprs:
                    self._dynamic_results.add(self._dcp.doprint(expr))

        # simplify symbolic equivalences: some of them will now become specializations!
        symbolic_equivalences = self._symbolic_equivalences
        self._symbolic_equivalences = []
        for source, expr in symbolic_equivalences:
            if disable_equivalences and not self._is_supported_equivalence(expr):
                for s in expr.free_symbols:
                    self._force_specialization(s)
                    sexpr = self._dcp._print_Symbol(s)
                    self._dynamic_results = {r for r in self._dynamic_results if sexpr not in r}
            self.add_equality(source, expr.subs(self._substitutions))

        # remaining symbolic equivalences become dynamic equality constraints
        for source, expr in self._symbolic_equivalences:
            self._dynamic_results.add(f"{self._dcp.print_source(source)} == {self._dcp.doprint(expr)}")

    @classmethod
    def _is_supported_equivalence(cls, expr):
        # Currently supported Dim ops are linear expressions with integer coefficients.
        # So check that expr only contains +, *, ints, and a single occurrence of a symbol.
        # (See also documentation of dynamic_shapes._DerivedDim.)
        if isinstance(expr, (sympy.Add, sympy.Mul)):
            lhs, rhs = expr.args
            return (
                (cls._is_supported_equivalence(lhs) and isinstance(rhs, sympy.Integer)) or
                (isinstance(lhs, sympy.Integer) and cls._is_supported_equivalence(rhs))
            )
        return isinstance(expr, sympy.Symbol)

    @classmethod
    def _is_supported_congruence(cls, congruence):
        base, divisor = congruence.args
        # Congruences that can be currently expressed with supported Dim ops are
        # of the form (x + a) % b == 0, where x is a Dim and a and b are constants.
        # This allows us to derive x as b*y - a for some Dim y.
        # (See also documentation of dynamic_shapes._DerivedDim.)
        if isinstance(base, sympy.Add):
            lhs, rhs = base.args
            cond = (
                (isinstance(lhs, sympy.Symbol) and isinstance(rhs, sympy.Integer)) or
                (isinstance(lhs, sympy.Integer) and isinstance(rhs, sympy.Symbol))
            )
        else:
            cond = isinstance(base, sympy.Symbol)
        cond = cond and isinstance(divisor, sympy.Integer)
        return cond

    def forced_specializations(self):
        """Returns a dictionary of the names of symbols to their specialized value
        """
        def debug_name(src):
            name = src.name()
            if self._dcp.source_name_to_debug_name:
                return f"{self._dcp.source_name_to_debug_name[name]} = {name}"
            else:
                return name

        return {
            debug_name(self._dcp.symbol_to_source[s][0]): val
            for s, val in self._substitutions.items()
            if s in self._marked_dynamic
        }

    def remove_redundant_dynamic_results(self):
        """Remove constraints of the form 2 <= dynamic_dim(...) as 2 is the default
        lower bound.
        """
        candidates_for_removal = []
        dynamic_results = set()
        for dc in self._dynamic_results:
            # Instead of 2 <= dynamic_dim(...) simply suggest dynamic_dim(...).
            # There is no change in behavior since 2 is the default lower bound.
            dc_ = re.sub(r"2 <= dynamic_dim(.+)", r"dynamic_dim\1", dc)
            if dc != dc_:
                candidates_for_removal.append(dc_)
            else:
                dynamic_results.add(dc_)
        for dc in candidates_for_removal:
            # remove dynamic_dim(t, 0) as a constraint when dynamic_dim(t, 0) also
            # appears as part of another constraint
            found = False
            for other_dc in dynamic_results:
                if dc in other_dc:
                    found = True
            if not found:
                dynamic_results.add(dc)
        self._dynamic_results = dynamic_results

    def prettify_results(
        self,
        original_signature: inspect.Signature,
        constraint_violation_error=None,
        forced_specializations=None,
    ):
        """Format a message for constraint violation erros"""
        if self._dcp.source_name_to_debug_name:
            def transform(s):
                for k, v in self._dcp.source_name_to_debug_name.items():
                    s = s.replace(k, v)
                return s

            results = defaultdict(dict)

            def flip(op):
                if op == "<=":
                    return ">="
                if op == ">=":
                    return "<="
                if op == "<":
                    return ">"
                if op == ">":
                    return "<"
                assert op == "=="
                return op

            def relation_with_digit(expr, op, digit):
                if op == "<=":
                    results[expr]["max"] = digit
                elif op == "<":
                    results[expr]["max"] = digit - 1
                elif op == ">=":
                    results[expr]["min"] = digit
                elif op == ">":
                    results[expr]["min"] = digit + 1
                else:
                    assert op == "=="
                    results[expr]["eq"] = digit

            for s in self._static_results.union(self._dynamic_results):
                t = transform(s)
                if t == s:
                    continue
                left, op, right = re.split(r"( == | <= | >= | < | > )", t)
                op = op.strip()
                if op == "==" and left == right:
                    continue
                if right.isdigit():
                    relation_with_digit(left, op, int(right))
                elif left.isdigit():
                    relation_with_digit(right, flip(op), int(left))
                else:
                    assert op == "==", t
                    results[left]["eq"] = sympy.sympify(right)

            buf = ""
            debug_names = set()
            if forced_specializations:
                debug_names.update(k.split(" = ")[0] for k in forced_specializations.keys())
                buf += (
                    f"Specializations unexpectedly required ({', '.join(debug_names)})! "
                    "For more information, run with TORCH_LOGS=\"+dynamic\".\n"
                )
                for s, val in forced_specializations.items():
                    buf += f"  - {s} must be specialized to {val} because the guards generated for it are too complex.\n"

            dims = []
            others = []
            match = None
            if constraint_violation_error:
                match = re.search(r"Constraints violated \((.*)\)", constraint_violation_error.args[0])
            if match is not None:
                debug_names.update(match.expand(r'\1').split(', '))

            for k, c in sorted(results.items()):
                # if k not in debug_names:
                #     continue
                if "eq" in c:
                    other = c["eq"]
                    if isinstance(other, int):
                        others.append(f"{k} = None  # {other}")
                    elif self._is_supported_equivalence(other):
                        s = next(iter(other.free_symbols))
                        if s not in results:
                            modulus, remainder = sympy.polys.polytools.div(other, s)
                            c_min = c.get("min", 2)
                            min_ = math.ceil((c_min - remainder) / modulus)
                            c_max = c.get("max", sys.maxsize - 1)
                            max_ = math.floor((c_max - remainder) / modulus)
                            dims.append(f"{s} = Dim('{s}', min={min_}, max={max_})  # {c_min} <= {other} <= {c_max}")
                        others.append(f"{k} = {other}")
                else:
                    min_ = c.get("min", None)
                    if min_ == 2:
                        min_ = None
                    max_ = c.get("max", None)
                    if min_ is not None and max_ is not None:
                        dims.append(f"{k} = Dim('{k}', min={min_}, max={max_})")
                    elif min_ is not None:
                        dims.append(f"{k} = Dim('{k}', min={min_})")
                    elif max_ is not None:
                        dims.append(f"{k} = Dim('{k}', max={max_})")
                    else:
                        dims.append(f"{k} = Dim('{k}')")

            buf += "\nSuggested fixes:\n  "
            buf += "\n  ".join(dims + others)

            return buf

        # Note: Model inputs are wrapped as LocalSource in dynamo.
        # LocalSource.name() wraps the name with L[""]. We use regular
        # expression to do the replacement to avoid traversing up
        # the source hierarchy manually.
        def extract_and_rewrite_local(dc):
            match = re.search(r"L\['(.+?)'\]", dc)
            if match is None:
                return
            arg = match.expand(r'\1')
            dc = re.sub(r"L\['(.+?)'\]", r'\1', dc)
            return arg, dc

        def group(results, args_index):
            groups = defaultdict(list)
            for dc in results:
                local = extract_and_rewrite_local(dc)
                if local is None:
                    # This can happen, e.g., with `assume_constant_result`.
                    # In that case, we drop the constraint.
                    # TODO(avik) Maybe we should generate an assertion here?
                    continue
                arg, dc = local
                if arg in args_index:
                    groups[args_index[arg]].append(dc)
                else:
                    # This can happen, e.g., with decorators that change the signature.
                    # In that case, we drop the constraint. Seems hard to do better. :/
                    # TODO(avik) Maybe warn that `arg` in not in `signature`?
                    continue
            sorted_groups = []
            for idx, dcs in sorted(groups.items()):
                _, arg = idx
                sorted_groups.append((arg, sorted(dcs)))
            return sorted_groups

        signature = original_signature.replace(return_annotation=inspect.Signature.empty)
        args_index = {}
        for i, arg in enumerate(signature.parameters.keys()):
            args_index[arg] = (i, arg)

        def print_results(grouped, indent, result_fn):
            nonlocal buf

            space = False
            for arg, results in grouped:
                if space:
                    buf += "\n"
                else:
                    space = True
                buf += f"\n{indent}# {arg}:"
                for result in results:
                    buf += f"\n{indent}{result_fn(result)}"

        buf = ""
        if forced_specializations:
            buf += (
                "Some dynamic dimensions need to be specialized because "
                "the constraints inferred for them are too complex to specify.\n"
            )
            for s, val in forced_specializations.items():
                buf += f"  - {s}, which was marked dynamic, must be specialized to {val}.\n"
        indent = 4 * " "
        if self._static_results:
            grouped_static_results = group(self._static_results, args_index)
            buf += "\nThe following dimensions have been specialized and CANNOT be dynamic."
            buf += f"\n```\ndef specializations{str(signature)}:"
            print_results(
                grouped_static_results,
                indent,
                lambda result: f"assert {result}",
            )
            buf += "\n```\n"
        if self._dynamic_results:
            grouped_dynamic_results = group(self._dynamic_results, args_index)
            buf += "\nThe following dimensions CAN be dynamic."
            buf += "\nPlease use the following code to specify the constraints they must satisfy:"
            buf += f"\n```\ndef specify_constraints{str(signature)}:"
            buf += f"\n{indent}return ["
            print_results(
                grouped_dynamic_results,
                indent * 2,
                lambda result: f"{result},",
            )
            buf += f"\n{indent}]\n```\n"
        return buf


TLS = threading.local()


@dataclass(frozen=True)
class ShapeEnvSettings:
    """
    Encapsulates all shape env settings that could potentially affect
    FakeTensor dispatch. Used when creating dispatch cache keys.
    """

    allow_scalar_outputs: bool
    allow_dynamic_output_shape_ops: bool
    assume_static_by_default: bool
    specialize_zero_one: bool
    duck_shape: bool
    prefer_deferred_runtime_asserts_over_guards: bool


class ShapeEnv:
    # This is a wrapper over the actual __init__ function.
    #
    # Where to add a new constructor parameter to ShapeEnv?
    # =====================================================
    # This __init__ function should be used only for parameters related to event recording.
    # These are parameters that we don't wish to pass down the road to new ShapeEnv instances
    # created from replaying events.
    #
    # If you wish to add a parameter to the constructor of ShapeEnv, unrelated to event
    # recording, do so in the _init function.
    def __init__(
        self, *,
        should_record_events: Optional[bool] = None,
        tracked_fakes: Optional[List[Any]] = None,
        **kwargs
    ) -> None:
        self._init(**kwargs)

        # Disable event recording when replaying.
        kwargs["should_record_events"] = False

        from torch.fx.experimental.validator import translation_validation_enabled
        self._translation_validation_enabled = translation_validation_enabled()

        # If not specified, enable event recording if both:
        #   - Translation validation is on
        #   - Translation validation bisection is not disabled
        self.should_record_events = (
            should_record_events
            if should_record_events is not None
            else (
                self._translation_validation_enabled
                and not config.translation_validation_no_bisect
            )
        )

        # Enable event recording check if both:
        #   - It should record events
        #   - The recording check is enabled
        self.check_recorded_events = (
            self.should_record_events and config.check_shape_env_recorded_events
        )

        # This will make sure we only record the top-level function call.
        self.is_recording = not self.should_record_events
        # Keep track of the list of tracked fakes.
        self.tracked_fakes = tracked_fakes
        # List of events for reconstructing ShapeEnv at arbitrary points in time.
        self.events: List[ShapeEnvEvent] = (
            [ShapeEnvEvent(ShapeEnv, kwargs=kwargs)] if self.should_record_events else []
        )

    # Pro-tip: if you add new field to ShapeEnv, this affects some accept
    # tests.  Accept their output with:
    #
    #   EXPECTTEST_ACCEPT=1 python test/dynamo/test_dynamic_shapes.py -k test_shape_env_equal
    #
    def _init(
        self, *,
        allow_scalar_outputs=True,
        allow_dynamic_output_shape_ops=True,
        # NB: These are legacy configuration that help us make good choices
        # when the constraint/dynamic dims are not explicitly passed to us.
        # Ideally we will fix all call sites to be explicit and not have
        # implicit choices, but this apparently was pretty involved.
        assume_static_by_default=False,
        # Note - On 0/1 specialization
        #
        # The following options affect decisions we make about eager
        # specialization.  Disabling them will increase trace time (as we do
        # more symbolic reasoning) and can also harm the quality of generated
        # code (because inductor may not be able to specialize for bounds
        # being equal--although if we later respecialize because of a guard,
        # your code may be just as good as it was before.)
        #
        # When True, eagerly specialize input sizes which have 0/1.
        specialize_zero_one=True,
        # When True, assume input sizes which have the same size are
        # symbolically equal.
        duck_shape=True,
        # For debugging
        co_fields=None,
        # When True, whenever safe, we will generate a deferred runtime assert
        # instead of a guard whenever we know that an expression must be True,
        # otherwise it would be an error, even for backed SymInts (where we
        # could ostensibly unconditionally generate guards).  This is useful
        # for export, where preventing "error checking" sizes from showing up
        # in guards is helpful, since these guards in some sense are overly
        # pedantic.  See also https://github.com/pytorch/pytorch/issues/121749
        prefer_deferred_runtime_asserts_over_guards=False,
        # XXX Add any new settings that could affect FakeTensor evaluation
        # to: torch._subclasses.fake_tensor._ShapeEnvSettings
    ):
        self.settings = ShapeEnvSettings(
            # Not directly used by ShapeEnv; indirectly used by FakeTensor
            allow_scalar_outputs=allow_scalar_outputs,
            allow_dynamic_output_shape_ops=allow_dynamic_output_shape_ops,
            # End
            assume_static_by_default=assume_static_by_default,
            specialize_zero_one=specialize_zero_one,
            duck_shape=duck_shape,
            prefer_deferred_runtime_asserts_over_guards=prefer_deferred_runtime_asserts_over_guards,
        )

        self.guards: List[ShapeGuard] = []
        # Maps symbolic ints to their original concrete values
        # Currently populated from tensors
        self.var_to_val: Dict[sympy.Symbol, sympy.Integer] = {}
        # Maps symbolic ints to their min/max range.  These ranges
        # are conservative: the int MUST fall in the range, but the
        # range may contain ints which may not actually appear in
        # practice
        self.var_to_range: Dict[sympy.Symbol, ValueRanges] = {}
        self.source_name_to_debug_name: Dict[str, str] = {}
        self.var_to_sources: Dict[sympy.Symbol, List[Source]] = {}
        self.var_to_stack: Dict[sympy.Symbol, CapturedTraceback] = {}
        # Maps from sympy ints to expressions representing them
        # Populated from equality guards (i.e. a.shape[0] == b.shape[0])
        self.replacements: Dict[sympy.Symbol, sympy.Expr] = {}
        # Eliminated unbacked symbols always get substituted, even when
        # resolved_unbacked is False
        self.eliminated_unbacked: Set[sympy.Symbol] = set()
        # Set holds a % b expressions that evaluate to 0.
        self.divisible: Set[sympy.Expr] = set()
        # Set that holds "size-like" symbols.  When we perform
        # "size-oblivious" tests, these can be assumed to be >= 2.
        self.size_like: Set[sympy.Symbol] = set()
        # Duck-shaping says that if two input tensors have the same size,
        # they get assigned the same symbolic variable
        self.val_to_var: Dict[int, sympy.Expr] = {}
        if specialize_zero_one:
            self.val_to_var = {0: sympy.Integer(0), 1: sympy.Integer(1)}
        self.unbacked_symfloat_counter = itertools.count()
        self.unbacked_symint_counter = itertools.count()
        # Similar to guards, but these MUST evaluate to true and can
        # only be evaluated at runtime midway through (i.e., they always
        # involve unbacked symints)
        #
        # For efficiency reasons, we index in the following way.  Suppose you have
        # a runtime assert i0 + i1 <= s1.  We pick the most recently allocated
        # symbol in the source expression and add the assert to the list for
        # that symbol e.g., {i1: [i0 + i1 <= s1]}.
        #
        # We access the runtime asserts in two situations:
        #
        #   - When we are guarding on an expression, we will attempt to
        #     statically evaluate it, in case the unbacked SymInts can
        #     simplify away.  If we have a runtime assert, we may be able
        #     to discharge the guard entirely.  We only need to attempt
        #     runtime asserts that mention freevars of the expression in
        #     question.
        #
        #   - When we are performing codegen (in Inductor for eager, or
        #     when finalizing the export FX graph), we need to know what
        #     extra runtime asserts to insert.  Whenever an unbacked
        #     SymInt comes into scope, all runtime asserts involving it
        #     become eligible for insertion (so long as all of their other
        #     free unbacked symbols are also in scope).  We technically
        #     can handle any choice of key by kicking inexpressible asserts
        #     to the next unbacked symbol to wait on, but if we choose the
        #     latest key, an assert will only show up at the moment when
        #     we can actually codegen it.
        self.deferred_runtime_asserts: Dict[sympy.Symbol, List[RuntimeAssert]] = {}
        # This exists so we can efficiently invalidate the cache (it's used as
        # part of the cache key); otherwise we'd have to iterate through
        # deferred_runtime_asserts to compute its length
        self.num_deferred_runtime_asserts = 0
        self.log = log
        self.log.debug("create_env")
        self.frozen = False
        self.dim_constraints: Optional[DimConstraints] = None
        self.counter = collections.Counter()
        # Mapping from sympy.Symbol to the number of guards which mention this
        # symbol
        self.symbol_guard_counter = collections.Counter()
        # A selection of important fields on co_field; solely used for
        # signpost_event
        self.co_fields = co_fields if co_fields else {}

        # Version counter used to invalidate cached values
        self._prev_cache_key = self._get_key()
        self._version_counter = 0

        # Cache for FX nodes.
        # Maps an already built node a tuple of:
        #   1. node's target
        #   2. list of arguments
        # This drastically reduces the size of the FX graph, avoiding
        # duplicated nodes.
        self.fx_node_cache: Dict[Tuple[Callable, Tuple[Any, ...]], torch.fx.Node] = {}
        self.source_to_symbol: Dict[str, sympy.Symbol] = {}

        from torch.fx.experimental.validator import translation_validation_enabled
        self._translation_validation_enabled = translation_validation_enabled()

        if self._translation_validation_enabled:
            from torch.fx.experimental.validator import TranslationValidator

            self.validator = TranslationValidator()
            self.graph = torch.fx.Graph()
            # Create an output graph and start inserting before that.
            # This is needed when 'deepcopy'-ing this object.
            self.graph.inserting_before(self.graph.output(None))

            # Mapping of each node name to the node itself.
            #
            # This is useful for matching an FX node from a recorded ShapeEnv.graph
            # to the FX node of the ShapeEnv we are running the event on.
            #
            # Whenever you add a node to self.graph, you must add a mapping to this
            # variable. Otherwise, the built FX graph on the replayed ShapeEnv will
            # not be valid.
            self.name_to_node: Dict[str, torch.fx.Node] = {}

    @property
    def allow_scalar_outputs(self):
        return self.settings.allow_scalar_outputs

    @property
    def allow_dynamic_output_shape_ops(self):
        return self.settings.allow_dynamic_output_shape_ops

    @property
    def assume_static_by_default(self):
        return self.settings.assume_static_by_default

    @property
    def specialize_zero_one(self):
        return self.settings.specialize_zero_one

    @property
    def duck_shape(self):
        return self.settings.duck_shape

    @property
    def prefer_deferred_runtime_asserts_over_guards(self):
        return self.settings.prefer_deferred_runtime_asserts_over_guards

    def check_equal(self, other: "ShapeEnv") -> None:
        """Compare another ShapeEnv for equivalence
        """
        # ShapeEnv fields that are not relevant for the outcome of
        # ShapeEnv.produce_guards call:
        #   - Debugging variables
        #   - Translation validation related variables
        #   - Events recording related variables
        non_state_variable_names = (
            "counter",
            "log",
            "var_to_stack",
            "fx_node_cache",
            "graph",
            "validator",
            "check_recorded_events",
            "should_record_events",
            "is_recording",
            "tracked_fakes",
            "events",
            "source_name_to_debug_name",
            "_prev_cache_key",
            "_version_counter",
        )

        # Mapping of the value of each to-be-compared field into the values that
        # should actually be compared.
        #
        # You should modify this if, for example, the field that holds state and
        # debugging information. e.g. ShapeGuard holds the actual guard (sympy.Expr)
        # and the stack when it was added to the set of guards. In order to compare
        # it, we throw away the stack information.
        def map_value(key: str, value: Any) -> Any:
            if key in ("unbacked_symfloat_counter", "unbacked_symint_counter"):
                from copy import copy

                # For itertools.count(), we compare the next integer returned
                # by the count iterators. Not that we need to copy the iterator
                # first. Otherwise we are mutating the object.
                return next(copy(value))
            elif key == "guards":
                # Transform the list of ShapeGuard into a list of expressions.
                return [g.expr for g in value]
            elif key == "deferred_runtime_asserts":
                # Transform the list of RuntimeAsserts into a list of expressions.
                return {s: [ra.expr for ra in ras] for s, ras in value.items()}
            elif key == "name_to_node":
                # Compare just the set of keys is the same.
                return set(value.keys())
            elif key == "symbol_guard_counter":
                # Skip this for comparisons
                return None
            return value

        shape_env_check_state_equal(self, other, non_state_variable_names, map_value)

    def _snapshot_tracked_fakes(self) -> Optional[List[Any]]:
        if self.tracked_fakes is None:
            return None

        from torch._dynamo.variables.builder import TrackedFake

        def maybe_transform_fake(fake: TrackedFake):
            inner_fake = fake.fake \
                if isinstance(fake.fake, torch.SymInt) \
                else FakeTensorMeta.from_fake(fake.fake)
            # Even though TrackedFake accepts either a Union[SymInt, FakeTensor], here we give it a
            # FakeTensorMeta for two reasons:
            #   1. this is all the information we need when recording ShapeEnvEvents.
            #   2. it works even if each TrackedFake changes its metadata.
            return TrackedFake(inner_fake, fake.source, fake.symbolic_context)  # type: ignore[arg-type]

        return [maybe_transform_fake(fake) for fake in self.tracked_fakes]

    def _last_event_index(self) -> int:
        return len(self.events) - 1

    @contextmanager
    def _recording(self):
        self.is_recording = True
        try:
            yield
        finally:
            self.is_recording = False

    @record_shapeenv_event()
    def _rename_unbacked_to(self, orig: SymInt, new: SymInt):
        if (
            not isinstance(orig.node.expr, sympy.Symbol) or
            not isinstance(new.node.expr, sympy.Symbol) or
            orig.node.expr == new.node.expr or
            not self.is_unbacked_symint(orig.node.expr) or
            not self.is_unbacked_symint(new.node.expr)
        ):
            torch._check(orig == new)
            return
        orig_s = orig.node.expr
        self._set_replacement(orig_s, new.node.expr, "rename_unbacked_to")
        self.eliminated_unbacked.add(orig_s)

    @record_shapeenv_event()
    def freeze(self):
        """Freeze this ShapeEnv to stop accumulating guards

        A frozen ShapeEnv will ignore any further guards generated on it and
        only emit a warning which may lead to accuracy problems.
        """
        self.frozen = True

    def _create_symbol_for_source(self, source: Source) -> Optional[sympy.Symbol]:
        if not self._translation_validation_enabled:
            return None
        srcname = source.name()
        if source not in self.source_to_symbol:
            self.source_to_symbol[srcname] = sympy.Symbol(srcname, integer=True)
        return self.source_to_symbol[srcname]

    def _add_z3var(self, symbol: sympy.Symbol, type: Type) -> None:
        if self._translation_validation_enabled:
            self.validator.add_var(symbol, type)

    def _add_target_expr(self, expr) -> None:
        if self._translation_validation_enabled:
            self.validator.add_target_expr(expr)

    def _add_assertion(self, expr) -> None:
        if self._translation_validation_enabled:
            self.validator.add_assertion(expr)

    def _check_translation_validate(self) -> None:
        if self._translation_validation_enabled:
            self.validator.validate()

    @record_shapeenv_event()
    def _create_fx_call_function(
            self,
            op: Callable,
            args: Tuple,
    ) -> Tuple[Optional[torch.fx.Node], bool]:
        # Cache this tuple in order to avoid duplicated nodes.
        node_key = (op, args)
        # Flags whether the returned node was cached or not.
        fresh = False

        if self._translation_validation_enabled and node_key not in self.fx_node_cache:

            # Presence of None in the arguments implies that we should ignore this operation.
            if any(a is None for a in args):
                # We check if we are not mixing SymNode that should not be ignored
                # (fx_node is not None) with those that should (fx_node is None).
                assert all(not isinstance(a, torch.fx.Node) for a in args)
                return None, fresh

            fresh = True

            # If translation validation is enabled, all arguments must have its
            # own FX node.
            assert all(a is not None for a in args), f"missing arg in FX graph ({op.__name__}): {args}"
            node = self.fx_node_cache[node_key] = self.graph.call_function(op, args)
            self.name_to_node[node.name] = node

        return self.fx_node_cache.get(node_key, None), fresh

    def _create_fx_placeholder_and_z3var(
            self,
            symbol: sympy.Symbol,
            type: Type,
    ) -> Optional[torch.fx.Node]:
        if not self._translation_validation_enabled:
            return None

        node_key = (self.graph.placeholder, (symbol,))

        # Check if we haven't added this symbol already.
        # If so, skip the placeholder creation, as it
        # generates invalid Python code.
        if node_key not in self.fx_node_cache:
            # Add a Z3 variable according to 'type'.
            self._add_z3var(symbol, type)
            # Create the FX placeholder out of a mangled name.
            mangled_name = re.sub(r'[^a-zA-Z0-9]', '_', re.sub(r'[()]', '', symbol.name))
            node = self.fx_node_cache[node_key] = self.graph.placeholder(mangled_name)
            self.name_to_node[node.name] = node
            # Attach the 'symbol' to the placeholder so that we can retrieve
            # the Z3 variable later.
            node.meta["symbol"] = symbol

        return self.fx_node_cache[node_key]

    def _remove_fx_node(self, node: Optional[torch.fx.Node]) -> None:
        if self._translation_validation_enabled and node is not None:
            self.name_to_node.pop(node.name)
            self.graph.erase_node(node)

    def _add_fx_node_metadata(self, node: torch.fx.Node) -> None:
        from torch._dynamo.utils import get_current_node

        if self.should_record_events:
            node.meta[SHAPEENV_EVENT_KEY] = self._last_event_index()
            node.meta[CURRENT_NODE_KEY] = get_current_node()

    def _suppress_guards_tls(self):
        return getattr(TLS, "suppress_guards", False)

    @record_shapeenv_event()
    def _suppress_guards_enter(self):
        TLS.suppress_guards = True

    @record_shapeenv_event()
    def _suppress_guards_exit(self):
        TLS.suppress_guards = False

    @contextmanager
    def suppress_guards(self):
        """Context manager to ignore all guards generated inside"""
        self._suppress_guards_enter()
        try:
            yield
        finally:
            self._suppress_guards_exit()

    def _get_key(self):
        """
        Defines the current "state" of the guards we've accumulated in this ShapeEnv.
        Determines when we need to invalidate our cache
        """
        return (len(self.replacements), len(self.eliminated_unbacked), len(self.divisible), self.num_deferred_runtime_asserts)

    def _update_version_counter(self):
        # The shape environment is queried orders of magnitude more often than
        # it is changed, so we summarise the cache key into a linearly
        # increasing version counter which is cheaper to check in _lru_cache

        # Only update version counter if the state actually changed
        cur_key = self._get_key()
        if self._prev_cache_key != cur_key:
            self._prev_cache_key = cur_key
            self._version_counter += 1

    def _produce_dyn_sizes(self,
                           ex_size: Sequence[int],
                           source: Source,
                           symbolic_context: SymbolicContext
                           ) -> List[sympy.Expr]:
        return self._produce_dyn_sizes_from_int_tuple(tuple(ex_size), source, symbolic_context)

    def _produce_dyn_sizes_from_int_tuple(self,
                                          tensor_size: Tuple[int],
                                          source: Source,
                                          symbolic_context: SymbolicContext,
                                          ) -> List[sympy.Expr]:
        assert all(not is_symbolic(val) for val in tensor_size), f"Expect size to be a plain tuple of ints but got {tensor_size}"
        from torch._dynamo.source import TensorPropertySource, TensorProperty
        _assert_symbol_context(symbolic_context)
        dynamic_dims = symbolic_context.dynamic_sizes
        constraint_dims = symbolic_context.constraint_sizes
        size = []
        for i, val in enumerate(tensor_size):
            size.append(self.create_symbol(
                val,
                TensorPropertySource(source, TensorProperty.SIZE, i),
                dynamic_dims[i],
                constraint_dims[i],
                symbolic_context=symbolic_context
            ))
        return size

    def create_symbolic_sizes_strides_storage_offset(
        self,
        ex: torch.Tensor,
        source: Source,
        *,
        symbolic_context: Optional[SymbolicContext] = None,
    ):
        """
        Returns a list of symbolic sizes and strides for the given tensor.
        We try our best to express stride in terms of the sizes, so as to not
        introduce new symbolic variables.
        """

        ex_size = tuple(self._maybe_specialize_sym_int_with_hint(sz) for sz in ex.size())
        ex_stride = tuple(self._maybe_specialize_sym_int_with_hint(sd) for sd in ex.stride())
        ex_storage_offset = self._maybe_specialize_sym_int_with_hint(ex.storage_offset())

        return self._create_symbolic_sizes_strides_storage_offset(
            ex_size,
            ex_stride,
            ex_storage_offset,
            [_is_dim_dynamic(ex, i) for i in range(ex.dim())],
            source,
            symbolic_context=symbolic_context,
        )

    # Dynamo may want to wrap FakeTensors with SymInt sizes up e.g. make_fx(opt_f(), tracing_mode="symbolic").
    # We create symbols in shape_env using the backed hints behind SymInt.

    # Case 1: when SymInt is backed, dynamo can proceed with FakeTensors that have concrete shape.
    # produce_guards will trigger specializations on the outer stuff

    # Case 2: when the SymInt is unbacked, we will throw an data dependent error in require_hint().
    #
    # It's probably good for now but it's important to note that this approach has implications for
    # the original shape_env when checking guards in different order.

    # Example:
    # ---------
    # Consider a function "opt_f" as shown below:

    # @torch.compile()
    # def opt_f(x: bool, y: Tensor):
    #   if x == True:
    #     return y + torch.randn([4])
    #   else:
    #     return y
    # Depending on the sequence of calls, we might install two different sets of guards:

    # 1. opt_f(False, y):
    #    - "x == False" (always works for any size y)

    # 2. opt_f(True, y):
    #    - Triggers recompilation and results in guards like:
    #      - "x == True and y.size(0) == 4"
    #      - (or "y.size(0) == 4 and x == True")

    # The order of checking the guards matters. In this specific example:
    # If True branch guard check precedes False branch and for True branch, y.size(0) check precedes x == True,
    # we may have an unnessary shape speciliazation for y.
    def _maybe_specialize_sym_int_with_hint(self, maybe_sym) -> int:
        assert isinstance(maybe_sym, (int, torch.SymInt))
        if is_symbolic(maybe_sym):
            assert maybe_sym.node.shape_env is not self, \
                "expect the symbol is created from an shape env other than current one."
            return maybe_sym.node.require_hint()
        return maybe_sym

    @record_shapeenv_event()
    def _create_symbolic_sizes_strides_storage_offset(
        self,
        ex_size: Sequence[int],
        ex_stride: Sequence[int],
        ex_storage_offset: int,
        is_dim_dynamic: Sequence[bool],
        source: Source,
        *,
        symbolic_context: Optional[SymbolicContext] = None,
    ):
        dim = len(ex_size)

        # Reimplement the legacy behavior
        if symbolic_context is None:
            constraint_dims = [None] * dim
            dynamic_dims = []
            for i in range(dim):
                # NB: This is encapsulation breaking!  Legacy behavior was
                # bad.
                if is_dim_dynamic[i]:
                    r = DimDynamic.DYNAMIC
                elif self.assume_static_by_default:
                    r = DimDynamic.STATIC
                else:
                    r = DimDynamic.DUCK
                dynamic_dims.append(r)
            dynamic_dims = [DimDynamic.DUCK] * dim
            # symbolic_context is None - set one
            symbolic_context = StatelessSymbolicContext(dynamic_sizes=dynamic_dims, constraint_sizes=constraint_dims)
        # We got a StatelessSymbolicContext
        _assert_symbol_context(symbolic_context)
        constraint_dims = symbolic_context.constraint_sizes
        dynamic_dims = symbolic_context.dynamic_sizes

        # TODO: make this configurable from outside symbolic_context; we made a symbolic_context
        # decision here where if all sizes are static, we are going to
        # specialize all of the inner strides/offset too. We don't have to
        # do this, and arguably we should ALWAYS allow for dynamic offset,
        # this is cheap.
        # TODO: This should be DYNAMIC, using DUCK for BC
        dynamic_strides_offset = DimDynamic.STATIC if all(r == DimDynamic.STATIC for r in dynamic_dims) else DimDynamic.DUCK

        assert len(dynamic_dims) == dim, f"{len(dynamic_dims)} != {dim}"
        assert len(constraint_dims) == dim

        from torch._dynamo.source import TensorPropertySource, TensorProperty
        size: List[sympy.Expr] = self._produce_dyn_sizes_from_int_tuple(ex_size, source, symbolic_context)
        stride: List[Optional[sympy.Expr]] = [None] * len(size)
        for i, val in enumerate(ex_stride):
            if val in (0, 1):
                stride[i] = sympy.Integer(val)
        while any(x is None for x in stride):
            candidates = {
                ex_size[i] * ex_stride[i]: size[i] * stride[i]
                for i in range(len(size))
                if stride[i] is not None and ex_stride[i] >= 0
            }

            # iterate over unbound strides in sorted order
            def _nested_int_aware_sort(tup):
                return (
                    # Order nested ints by their coefficients.
                    # 1 here to order nested ints after non-nested-ints.
                    (1, tup[0].node.nested_int_coeff(), tup[1]) if is_nested_int(tup[0])
                    else (0, *tup)
                )
            val_list = sorted(
                [(ex_stride[i], i) for i in range(len(stride)) if stride[i] is None],
                key=_nested_int_aware_sort,
            )
            for _, i in val_list:
                if stride[i] is None and ex_stride[i] in candidates:
                    stride[i] = candidates[ex_stride[i]]
                    candidates[ex_size[i] * ex_stride[i]] = size[i] * stride[i]

            if any(x is None for x in stride):
                # bind the smallest unbound stride to a new variable
                val, i = min(
                    [
                        (ex_stride[i], i)
                        for i in range(len(stride))
                        if stride[i] is None
                    ], key=_nested_int_aware_sort
                )
                stride[i] = self.create_symbol(
                    val,
                    TensorPropertySource(source, TensorProperty.STRIDE, i),
                    dynamic_dim=dynamic_strides_offset,
                    constraint_dim=None,
                    symbolic_context=symbolic_context,
                )
        assert all(x is not None for x in stride)

        sym_sizes = [
            self.create_symintnode(
                sym,
                hint=hint,
                source=TensorPropertySource(source, TensorProperty.SIZE, i),
            )
            for i, (sym, hint) in enumerate(zip(size, ex_size))
        ]
        sym_stride = []
        for i, stride_expr in enumerate(stride):
            # NB: Don't duck size the stride; instead use the expression
            # we computed
            assert stride_expr is not None
            sym_stride.append(self.create_symintnode(
                stride_expr, hint=ex_stride[i], source=TensorPropertySource(source, TensorProperty.STRIDE, i)))
        sym_storage_offset = self.create_symintnode(
            self.create_symbol(
                ex_storage_offset,
                TensorPropertySource(source, TensorProperty.STORAGE_OFFSET),
                dynamic_dim=dynamic_strides_offset,
                constraint_dim=None,
                symbolic_context=symbolic_context
            ),
            hint=ex_storage_offset,
            source=TensorPropertySource(source, TensorProperty.STORAGE_OFFSET))
        return tuple(sym_sizes), tuple(sym_stride), sym_storage_offset

    @record_shapeenv_event()
    def create_symintnode(
            self,
            sym: "sympy.Expr",
            *,
            hint: Optional[int],
            source: Optional[Source] = None,
    ):
        """Create a SymInt value from a symbolic expression

        If you know what the current hint value of the SymInt to be created
        is, pass it into hint.  Otherwise, pass None and we will make our best
        guess

        """
        source_name = source.name() if source else None

        if self._translation_validation_enabled and source is not None:
            # Create a new symbol for this source.
            symbol = self._create_symbol_for_source(source)
            assert symbol is not None

            # Create a new FX placeholder and Z3 variable for 'symbol'.
            fx_node = self._create_fx_placeholder_and_z3var(symbol, int)

            # Add an equality assertion for the newly created symbol and 'sym'.
            self._add_assertion(sympy.Eq(symbol, sym))
        else:
            fx_node = None

        if isinstance(sym, sympy.Integer):
            if hint is not None:
                assert int(sym) == hint
            out = int(sym)
        else:
            out = SymInt(SymNode(sym, self, int, hint, fx_node=fx_node))
        return out

    @record_shapeenv_event()
    def create_unspecified_symint_and_symbol(self, value, source, dynamic_dim):
        """Create a SymInt wrapping a new unspecified symbol"""
        return self.create_symintnode(
            self.create_unspecified_symbol(
                value,
                source=source,
                dynamic_dim=dynamic_dim,
            ),
            hint=value,
            source=source,
        )

    def create_symboolnode(self, sym: "sympy.Expr"):
        """Create a SymBool object from a sympy boolean expression"""
        # This function is only being used in serialization, so we do not track it
        # for validation.
        return SymBool(SymNode(sym, self, bool, None))

    def _log_create_unbacked_symbol(self, prefix: str, symbol, vr: ValueRanges):
        is_debug = config.extended_debug_create_symbol is not None and str(symbol) in config.extended_debug_create_symbol.split(',')
        fsummary, maybe_user_loc, maybe_extra_debug = self._get_stack_summary(is_debug)
        log.info(
            "%s %s [%s, %s]%s (%s)%s",
            prefix, symbol, vr.lower, vr.upper, maybe_user_loc, format_frame(fsummary), maybe_extra_debug, stack_info=is_debug
        )

    @record_shapeenv_event()
    def create_unbacked_symfloat(self):
        """Create a symbolic float without a hint value
        """
        symbol: sympy.Symbol = sympy.Symbol(f"f{next(self.unbacked_symfloat_counter)}")
        self.counter["create_unbacked_symbol"] += 1
        self.var_to_stack[symbol] = CapturedTraceback.extract(skip=1)
        vr = self.var_to_range[symbol] = ValueRanges.unknown()

        # Create a new FX placeholder and Z3 variable for 'symbol'.
        fx_node = self._create_fx_placeholder_and_z3var(symbol, float)

        self._log_create_unbacked_symbol("create_unbacked_symfloat", symbol, vr)

        return SymFloat(SymNode(symbol, self, float, None, fx_node=fx_node))

    @record_shapeenv_event()
    def create_unbacked_symint(self):
        """Create a symbolic integer without a hint value
        """
        symbol: sympy.Symbol = sympy.Symbol(f"u{next(self.unbacked_symint_counter)}", integer=True)
        self.counter["create_unbacked_symbol"] += 1
        self.var_to_stack[symbol] = CapturedTraceback.extract(skip=1)
        vr = self.var_to_range[symbol] = self._default_unspecified_value_range()

        # Create a new FX placeholder and Z3 variable for 'symbol'.
        fx_node = self._create_fx_placeholder_and_z3var(symbol, int)

        self._log_create_unbacked_symbol("create_unbacked_symint", symbol, vr)

        return SymInt(SymNode(symbol, self, int, None, fx_node=fx_node))

    def is_unbacked_symint(self, symbol: sympy.Symbol) -> bool:
        """Check if a sympy symbol matches the naming convention for unbacked symbols
        """
        # NB: keep synced with free_unbacked_symbols
        return str(symbol).startswith("u")

    @record_shapeenv_event()
    def create_unbacked_symbool(self):
        """Create a symbolic boolean without a hint value
        """
        symbol: sympy.Symbol = sympy.Symbol(f"u{next(self.unbacked_symint_counter)}", integer=True)
        self.counter["create_unbacked_symbol"] += 1
        self.var_to_stack[symbol] = CapturedTraceback.extract(skip=1)
        vr = self.var_to_range[symbol] = ValueRanges(0, 1)

        # Create a new FX placeholder and Z3 variable for 'symbol'.
        fx_node = self._create_fx_placeholder_and_z3var(symbol, bool)

        self._log_create_unbacked_symbol("create_unbacked_symbool", symbol, vr)

        return SymBool(SymNode(sympy.Eq(symbol, 1), self, bool, None, fx_node=fx_node))

    @record_shapeenv_event()
    def create_unspecified_symbol(
        self,
        val: Union[int, SymInt],
        source: Source,
        dynamic_dim: DimDynamic = DimDynamic.DUCK,
        constraint_dim: DimConstraint = None,  # NB: includes None
    ) -> "sympy.Expr":
        """Create a symbol with an unspecified value

        Compared to standard symbols we do not assume the value is positive,
        nor do we specialze on zero or one values.
        """
        # 'positive' is None for unspecified symbols, since we can't
        # assume that it will be neither positive nor negative.

        # We don't want to specialize zero one val for unspecified symbol
        # so that we can always get a new symbol despite val.
        return self.create_symbol(
            val,
            source,
            dynamic_dim,
            constraint_dim,
            positive=None,
            do_not_specialize_zero_one=True,
            symbolic_context=None)

    @record_shapeenv_event()
    def create_symbol(
        self,
        val: int,
        source: Source,
        dynamic_dim: DimDynamic = DimDynamic.DUCK,
        constraint_dim: DimConstraint = None,  # NB: includes None
        positive: Optional[bool] = True,
        do_not_specialize_zero_one: bool = False,
        symbolic_context=None,
    ) -> "sympy.Expr":
        """Create a new symbol which is tracked by this ShapeEnv
        """
        # check if constraint_dim is actually static integer
        if isinstance(constraint_dim, StrictMinMaxConstraint) and constraint_dim.vr.lower == constraint_dim.vr.upper:
            dynamic_dim = DimDynamic.STATIC
            if constraint_dim.vr.lower != val:
                raise ConstraintViolationError(
                    f"Static shape constraint of {constraint_dim.vr.lower} does not match input size of {val}, "
                    f"for {source.name()}"
                )
            if symbolic_context:
                symbolic_context.dynamic_sizes[source.idx] = dynamic_dim
                symbolic_context.constraint_sizes[source.idx] = None
            constraint_dim = None

        # see note [Tensor Fakification and Symbol Caching]
        source_name = source.name()
        if (isinstance(symbolic_context, StatefulSymbolicContext)
                and id(self) not in symbolic_context.shape_env_to_source_to_symbol_cache):
            symbolic_context.shape_env_to_source_to_symbol_cache[id(self)] = {}

        if (isinstance(symbolic_context, StatefulSymbolicContext)
                and source_name
                and (source_name in symbolic_context.shape_env_to_source_to_symbol_cache[id(self)])):
            return symbolic_context.shape_env_to_source_to_symbol_cache[id(self)][source_name]

        if do_not_specialize_zero_one:
            specialize_zero_one = False
        else:
            specialize_zero_one = self.specialize_zero_one

        assert isinstance(source, Source), f"{type(source)} {source}"
        assert not (positive and val < 0), f"positive set for negative value: {val}"
        # It's always sound to allocate a symbol as DYNAMIC.  If the user
        # constrained the symbol, force the symbolic_context to DYNAMIC, because our
        # constraint code will do weird stuff if, e.g., it's duck shaped
        if constraint_dim is not None:
            dynamic_dim = DimDynamic.DYNAMIC

        if dynamic_dim is DimDynamic.STATIC:
            out = sympy.Integer(val)
            if isinstance(symbolic_context, StatefulSymbolicContext) and source_name:
                symbolic_context.shape_env_to_source_to_symbol_cache[id(self)][source_name] = out
            return out

        elif dynamic_dim is DimDynamic.DUCK:
            # duck_shape can be used to globally turn off duck shaping, even
            # if it was requested
            duck = self.duck_shape
        elif dynamic_dim is DimDynamic.DYNAMIC:
            duck = False
        else:
            raise AssertionError(f"unhandled dynamic_dim {dynamic_dim}")

        if val in (0, 1) and specialize_zero_one:
            r = self.val_to_var[val]
        elif not duck or val not in self.val_to_var:
            # If we're not duck shaping, we always create a new symbol
            # Even if we're duck shaping, if we haven't seen this particular
            # value before, we also create a new symbol
            sympy_expr = sympy.Symbol(f"s{len(self.var_to_val)}", positive=positive, integer=True)
            # We always associate vars to vals
            if isinstance(val, int):
                self.var_to_val[sympy_expr] = sympy.Integer(val)
            else:
                # Only used for jagged layout nested tensors
                self.var_to_val[sympy_expr] = SingletonInt(val.node.nested_int(), coeff=val.node.nested_int_coeff())

            # Do the appending later, because we always want to populate this
            self.var_to_sources[sympy_expr] = []
            # Create a Z3 variable for the new symbol.
            self._add_z3var(sympy_expr, int)

            if duck:
                # Make sure to reuse this symbol for subsequent duck shaping
                self.val_to_var[val] = sympy_expr

            if isinstance(val, int):
                if positive:
                    # Add assertions for the newly created symbols
                    self._add_assertion(sympy_expr > 1)

                    # Apply default range, which assumes not zero-one
                    self.var_to_range[sympy_expr] = self._default_value_range()
                else:
                    self.var_to_range[sympy_expr] = self._default_unspecified_value_range()

                # Small performance optimization: if we have a min-max constraint,
                # we can proactively narrow to that range
                if isinstance(constraint_dim, StrictMinMaxConstraint):
                    assert not duck
                    self.var_to_range[sympy_expr] &= constraint_dim.vr

                vr = self.var_to_range[sympy_expr]

                if val not in vr:
                    raise ConstraintViolationError(f"{val} not in range [{vr.lower}, {vr.upper}]")

                range_str = f"[{vr.lower}, {vr.upper}]"
            else:
                # Skip var_range logic for SingletonInt
                # Only used for jagged layout nested tensors
                range_str = ""

            r = sympy_expr

            is_debug = (
                config.extended_debug_create_symbol is not None and
                str(sympy_expr) in config.extended_debug_create_symbol.split(',')
            )
            maybe_more_info = ""
            if not is_debug:
                maybe_more_info = (
                    ", for more info run with "
                    f"TORCHDYNAMO_EXTENDED_DEBUG_CREATE_SYMBOL=\"{sympy_expr}\""
                )
            fsummary, maybe_user_loc, maybe_extra_debug = self._get_stack_summary(is_debug)
            self.log.info(
                "create_symbol %s = %s for %s %s%s (%s)%s%s",
                sympy_expr, val, source.name(), range_str,
                maybe_user_loc, format_frame(fsummary), maybe_more_info, maybe_extra_debug, stack_info=is_debug
            )

            self.counter["create_symbol"] += 1
        else:
            # This implements duck-shaping: input sizes that match are assigned
            # the same symint
            r = self.val_to_var[val]
            self.log.debug("create_symbol %s duck sized %s", r, source.name())

        if isinstance(r, sympy.Symbol):
            r_sources = self.var_to_sources[r]
            r_sources.append(source)
            if not source.is_ephemeral() and r_sources[0].is_ephemeral():
                # prefer non-ephemeral source first since it may be guarded on later
                r_sources[0], r_sources[-1] = r_sources[-1], r_sources[0]

            # This ensures we get zeros in symbol_guard_counts, which makes
            # some queries simpler (since we will accumulate mass on 0 this
            # way)
            self.symbol_guard_counter[r] = 0

        if isinstance(symbolic_context, StatefulSymbolicContext) and source_name:
            symbolic_context.shape_env_to_source_to_symbol_cache[id(self)][source_name] = r
        return r

    def add_var_to_val(self, expr: sympy.Symbol, val: int):
        """ Adds a new symbol to the symbolic environment. """
        assert expr not in self.var_to_val, f"{expr} already exists"
        self.var_to_val[expr] = sympy.Integer(val)

    def _debug_name(self, source):
        src_name = source.name()
        return self.source_name_to_debug_name.get(src_name, src_name)

    def _render_range_for_constraint_violation(self, source, c):
        if isinstance(c, StrictMinMaxConstraint):
            lower, upper = c.vr.lower, c.vr.upper
            default = self._default_value_range()
            if lower <= default.lower:
                lower = None
            if upper >= default.upper:
                upper = None
            c_render = f"{self._debug_name(source)} = {source.name()} in the specified range"
            if lower is not None and upper is not None:
                c_render += f" {lower} <= {self._debug_name(source)} <= {upper}"
            elif lower is None and upper is not None:
                c_render += f" {self._debug_name(source)} <= {upper}"
            elif lower is not None and upper is None:
                c_render += f" {lower} <= {self._debug_name(source)}"
            return c_render
        return c.render(source)

    def produce_guards(
        self,
        placeholders,
        sources,
        source_ref=lambda n: n.name(),
        *,
        input_contexts: Optional[DimList[SymbolicContext]] = None,
        # Encodes user-specified input shape equations of the form s = s' and s = fn(s').
        # (See docs on EqualityConstraint for details of the encoding.)
        equalities_inputs: Optional[EqualityConstraint] = None,
        _simplified=False,
        # Indicates if we should produce guards for known static values.
        ignore_static=True,
    ) -> List[str]:
        """
        Generates a list of guards strings which, when evaluated in a context that
        defines tensors for all the sources, returns True or False depending
        on if the guards in the list evaluated to True or not.  Primarily used by Dynamo,
        but this is also helpful for manual testing of guards (see
        evaluate_guards_for_args)

        For convenience in testing, a source is allowed to be a str,
        in which case we will assume it is a LocalSource

        simplified lets you omit duck sizing, equality and 0/1 guards.
        This is useful for testing when you don't care about the boilerplate
        guards, and it may be helpful for user output too (be careful though;
        some equality guards are nontrivial!  It would be nice to get simplified
        output to print them too).  It's private because it's not
        intended for normal use
        """
        self.log.info("produce_guards")

        # Check if we get to the same ShapeEnv state by replaying the recorded events.
        # This will create a new ShapeEnv instance, and call all recorded function
        # calls on this new instance. Finally, it will check whether this new instance
        # has equal state.
        #
        # It's important that we do it in the begining of this function, since it modifies
        # self.dim_constraints through its execution. Changes that happen in this method
        # aren't interesting, since this is the function call we wish to reproduce at the
        # end. If we wish to simply reproduce ShapeEnv instances even after this call,
        # this method should also be recorded.
        if self.check_recorded_events:
            shape_env = replay_shape_env_events(self.events)
            self.check_equal(shape_env)

        assert len(placeholders) == len(sources), f"len({placeholders}) != len({sources})"
        Tensorlike = (torch.Tensor, FakeTensorMeta)

        def _create_no_constraints_context(t):
            return StatelessSymbolicContext(
                # Ignored; only the constraints part is relevant below.
                dynamic_sizes=[DimDynamic.DYNAMIC] * t.dim(),
                constraint_sizes=[None] * t.dim()
            )

        # Expand optional inputs, or verify invariants are upheld
        if input_contexts is None:
            input_contexts = [
                _create_no_constraints_context(t) if isinstance(t, Tensorlike)
                else None for t in placeholders
            ]
        else:
            assert len(input_contexts) == len(placeholders)
            for i, (t, context) in enumerate(zip(placeholders, input_contexts)):
                if isinstance(t, Tensorlike):
                    if context is None:
                        input_contexts[i] = _create_no_constraints_context(t)
                else:
                    assert isinstance(t, (SymInt, int))
                    assert not isinstance(context, list)

        # It took a lot of sweat to figure out the algorithm here.  Let's
        # explain how it works.
        #
        # The ShapeEnv lifecycle looks something like this:
        #
        # - For each input, you either generate a fresh Sympy symbol (s0) to
        #   represent its value (a binding site), or you reuse some
        #   preexisting symbol or expression, skipping the symbol allocation
        #   (e.g., duck sizing to a preexisting symbol, or expressing a
        #   stride as a multiplication of a separate stride and size.)
        #   Naively, you might expect to bind a fresh Sympy symbol for
        #   every input, but this is fairly wasteful as most of these
        #   symbols immediately simplify away, and if you don't eagerly
        #   specialize, e.g., 0/1 symbols, you end up with very complicated
        #   expressions that are not optimizable in practice.
        #
        # - You perform some compute on these symbols, occasionally
        #   introducing guards on boolean expressions on these symbols.
        #   In particular, whenever we guard on equality (_maybe_guard_rel),
        #   we can simplify shapes; e.g., when s0 == s1 * 2, we can now
        #   replace all occurrences of s0 with s1 * 2.  Sometimes, a
        #   boolean expression evaluation doesn't introduce a guard, as
        #   the guard is already entailed by the simplifications we have
        #   applied.
        #
        # - In the end, you have a bunch of replacements (saying how to
        #   simplify shapes) and a bunch of guards (all the equality guards
        #   are trivial, because they're covered by the replacements).
        #
        # From the ShapeEnv, we must generate a Python expression that, when
        # evaluated on a set of inputs, tells us whether or not these boolean
        # expressions would have evaluated in the same way.  However,
        # we cannot easily compute this, as we elide recording boolean
        # expressions when we think they are vacuously true.  Thus, we seek
        # an approximation: we must generate an expression, if true, would have
        # produced an "equivalent" ShapeEnv, which would answer guard
        # expressions in the same way.
        #
        # Our notion of equivalence is a bit subtle.  For example, consider
        # the ShapeEnv created from an input of size (5, 4) versus (4, 4)
        # (no other guards.)  Duck sizing would generate (s0, s1) in the first
        # case but (s0, s0) in the second.  We do NOT assume that size
        # variables are disjoint; so in fact a graph that assumes the input
        # could be (s0, s1) subsumes (s0, s0) (setting s0 == s1), but not
        # vice versa.  However, consider an analogous case (1,) versus (2,).
        # Duck sizing generates (1,) and (s0,); the (s0,) graph does NOT
        # subsume the (1,) graph because we assume that any size variables
        # is NOT 0/1 (and make simplifications according to this; e.g., if
        # we queried s0 == 0, we would immediately return False without
        # returning a guard.)
        #
        # So, it is perhaps easier to flip things on their head: the guard
        # expressions we generate here say what simplifications are valid,
        # and what are not.  Below, we explain each of the guard expressions
        # we generate

        # TODO: Make this more efficient by binding all the size/stride/offsets
        # to locals before performing tests on them.

        from torch._dynamo.source import TensorPropertySource, TensorProperty, NegateSource

        # Actual codegen must be delayed as we don't necessarily know what
        # the symbol mapping is
        input_guards = []

        symbol_to_source = collections.defaultdict(list)
        symbol_to_constraints = collections.defaultdict(set)
        constraint_violations : List[Tuple[bool, Callable[[], str]]] = []

        def record_constraint_violation(warn_only, debug_name, msg, hint=None):
            constraint_violations.append(
                (warn_only, debug_name, lambda: f"{msg}{hint()}" if hint else msg)
            )

        def is_dim(src):
            return isinstance(src, TensorPropertySource) and src.prop is TensorProperty.SIZE

        if equalities_inputs:
            source_index = {}
            for i, src in enumerate(sources):
                source_index[src.name()] = i

            def get_expression(tensor_dim_src):
                fake = placeholders[source_index[tensor_dim_src.base.name()]]
                symint = fake.shape[tensor_dim_src.idx]
                if isinstance(symint, torch.SymInt):
                    return symint.node.expr
                else:
                    assert type(symint) is int, f"Expected int, got {type(symint)}"
                    return symint

            for src1, src2 in equalities_inputs.source_pairs:
                expr1, expr2 = get_expression(src1), get_expression(src2)
                # Check whether given input shape values satisfy a specified equation s = s'.
                # - Raise when the equation was violated by the given input shape values.
                # - Otherwise issue a guard to constrain them.
                concrete_val = self.evaluate_expr(sympy.Eq(expr1, expr2))
                if not concrete_val:
                    raise ConstraintViolationError(
                        f"{src1.name()} = {expr1.subs(self.var_to_val)}"
                        " is not equal to "
                        f"{src2.name()} = {expr2.subs(self.var_to_val)}"
                    )

            for src, root, fn in equalities_inputs.derived_equalities:
                expr1 = get_expression(src)
                # recall that root is either a phantom symbol or an input source
                expr2, debug_name = (
                    (root, self.var_to_sources[root][0].name()) if isinstance(root, sympy.Symbol)
                    else (get_expression(root), self._debug_name(root))
                )
                expr2_ = fn(expr2)
                # Check whether given input shape values satisfy a specified equation s = fn(s').
                # - Raise when the equation was violated by the given input shape values.
                # - Otherwise issue a guard to constrain them.
                concrete_val = self.evaluate_expr(sympy.Eq(expr1, expr2_))
                if not concrete_val:
                    raise ConstraintViolationError(
                        f"Expected input {src.name()} to be equal to "
                        f"{fn(sympy.Symbol(debug_name))}, "
                        f"where {debug_name} = {expr2.subs(self.var_to_val)}, "
                        f"but got {expr1.subs(self.var_to_val)}"
                    )

            for phantom_symbol in equalities_inputs.phantom_symbols:
                # we created additional phantom symbols that are not input shape dimensions
                symbol_to_source[phantom_symbol].extend(self.var_to_sources[phantom_symbol])

        # How do we know what the value of s0 is?  Fresh variables can only be
        # bound by inputs, so there MUST be some other input which binds the
        # variable.  If there is no such input, this is an error in our
        # system.  We record where all symbols come from, to help you diagnose
        # why those symbols didn't occur.
        #
        # In fact, generally speaking it is only possible for the "outermost"
        # user of a ShapeEnv to evaluate the guards, because some inputs may
        # not be available to inner levels.  For example, Dynamo can guard on
        # tensors that never actually become graph arguments (they are
        # pruned).  In this case, only Dynamo knows about these arguments.
        def track_symint(source, val, constraint=None):
            log.debug("track_symint %s %s %s", LazyString(source.name), val, constraint)
            assert not isinstance(val, SymInt) or is_symbolic(val)

            if isinstance(val, SymInt) and val.node.maybe_as_int() is not None:
                val = val.node.maybe_as_int()

            if isinstance(val, SymInt):
                s = val.node.expr
                if isinstance(s, sympy.Symbol):
                    symbol_to_source[s].append(source)
                    if constraint is not None:
                        symbol_to_constraints[s].add(constraint)
                elif isinstance(-s, sympy.Symbol):
                    symbol_to_source[-s].append(NegateSource(source))
                else:
                    constraint_violated = False
                    if isinstance(constraint, StrictMinMaxConstraint):
                        # try inferring the ranges of the expr s
                        sym_vrs = {x: self.var_to_range.get(x, None) for x in s.free_symbols}
                        if any(vr is None for vr in sym_vrs.values()):
                            # some of the free symbols in s don't have ranges
                            constraint_violated = True
                    elif isinstance(constraint, RelaxedUnspecConstraint):
                        if s.is_number:
                            i = int(s)
                            # Don't complain about 0/1 specialization, we
                            # expect to have to compile in this case anyway
                            if i not in (0, 1):
                                constraint_violated = True
                    if constraint_violated:
                        def hint(s):
                            sexpr = ShapeGuardPrinter(symbol_to_source, source_ref, self.var_to_sources).doprint(s)
                            return f"{sexpr}."

                        var_with_range = self._render_range_for_constraint_violation(source, constraint)
                        msg = (
                            f"Not all values of {var_with_range} are valid because "
                            f"{self._debug_name(source)} was inferred to be equal to "
                        )
                        record_constraint_violation(
                            constraint.warn_only,
                            self._debug_name(source),
                            msg,
                            hint=functools.partial(hint, s),
                        )

                input_guards.append((source, s))
            else:
                s = sympy.Integer(val)
                input_guards.append((source, s))
                constraint_violated = False
                if isinstance(constraint, StrictMinMaxConstraint):
                    if not (s == constraint.vr.lower == constraint.vr.upper):  # allow static constraints
                        constraint_violated = True
                elif isinstance(constraint, RelaxedUnspecConstraint):
                    # Don't complain about 0/1 specialization, we
                    # expect to have to compile in this case anyway
                    if val not in (0, 1):
                        constraint_violated = True
                if constraint_violated:
                    var_with_range = self._render_range_for_constraint_violation(source, constraint)
                    msg = (
                        f"Not all values of {var_with_range} are valid because "
                        f"{self._debug_name(source)} was inferred to be a constant ({val})."
                    )
                    record_constraint_violation(constraint.warn_only, self._debug_name(source), msg)

        for t, source, context in zip(placeholders, sources, input_contexts):
            if isinstance(source, str):
                from torch._dynamo.source import LocalSource
                source = LocalSource(source)
            assert isinstance(source, Source)
            if t is None:
                continue
            if isinstance(t, (SymInt, int)):
                track_symint(source, t)
                continue
            assert isinstance(t, Tensorlike)
            if is_traceable_wrapper_subclass(t):
                from torch._dynamo.source import AttrSource

                assert isinstance(context, SubclassSymbolicContext)

                # For subclasses, we need to track symints on BOTH the outer
                # and inner tensors.
                sources_tensors_constraints = [
                    (source, t, context.constraint_sizes)
                ]
                attrs, _ = t.__tensor_flatten__()
                for attr in attrs:
                    inner_t = getattr(t, attr)
                    inner_context = context.inner_contexts[attr]
                    sources_tensors_constraints.append((
                        AttrSource(source, attr),
                        inner_t,
                        inner_context.constraint_sizes
                    ))
            else:
                sources_tensors_constraints = [(source, t, context.constraint_sizes)]

            for src, curr_t, constraint in sources_tensors_constraints:
                if is_sparse_any(curr_t):
                    for i, ss in enumerate(curr_t.size()):
                        property_source = TensorPropertySource(src, TensorProperty.SIZE, i)
                        track_symint(property_source, ss, constraint[i])
                else:
                    for i, ss in enumerate(curr_t.size()):
                        property_source = TensorPropertySource(src, TensorProperty.SIZE, i)
                        track_symint(property_source, ss, constraint[i])
                    for i, ss in enumerate(curr_t.stride()):
                        track_symint(TensorPropertySource(src, TensorProperty.STRIDE, i), ss)
                    track_symint(TensorPropertySource(src, TensorProperty.STORAGE_OFFSET), curr_t.storage_offset())

        # 1. Every input must equal the final simplified symbolic expression
        #    stored on the placeholder.  Given a placeholder (s0*2, s1),
        #    if we have an input (2, 3), we must show s0*2 == 2 and s1 == 3.
        #    This does a lot of work: it covers duck sizing and equality guards.
        exprs = []
        self.dim_constraints = DimConstraints(
            symbol_to_source,
            self.var_to_val,
            set(symbol_to_constraints.keys()),
            self.source_name_to_debug_name,
        )

        if not _simplified:
            for source, expr in input_guards:
                if self._translation_validation_enabled:
                    # Ignore sources that were not turned into SymInts.
                    srcname = source.name()
                    if srcname in self.source_to_symbol:
                        self._add_target_expr(sympy.Eq(self.source_to_symbol[srcname], expr))

                # Small optimization
                if (
                    isinstance(expr, sympy.Symbol) and
                    symbol_to_source.get(expr) and
                    source == symbol_to_source[expr][0]
                ):
                    continue

                # This logic excludes static values found on tensors from guarding, because
                # dynamo's check_tensor_fn does that (see guards.cpp).
                # However, for non tensor sources, we still need to guard here.
                if ignore_static and isinstance(source, TensorPropertySource):
                    if expr.is_number:
                        self.log.debug("Skipping guard %s", f"{source_ref(source)} == {expr}")
                        continue

                if is_dim(source):
                    self.dim_constraints.add_equality(source, expr)

                sexpr = ShapeGuardPrinter(symbol_to_source, source_ref, self.var_to_sources).doprint(expr)
                exprs.append(f"{source_ref(source)} == {sexpr}")
                if (
                    isinstance(source, TensorPropertySource)
                    and source.prop is TensorProperty.SIZE
                    and equalities_inputs
                    and len(expr.free_symbols) == 1
                ):
                    symbol = next(iter(expr.free_symbols))
                    if (
                        isinstance(expr, sympy.Symbol) and
                        expr in symbol_to_constraints and
                        not equalities_inputs.is_equal(source, symbol_to_source[expr][0])
                    ):
                        msg = (
                            f"The values of {self._debug_name(source)} = {source.name()} and "
                            f"{self._debug_name(symbol_to_source[expr][0])} = {symbol_to_source[expr][0].name()} "
                            "must always be equal."
                        )
                        record_constraint_violation(equalities_inputs.warn_only, self._debug_name(source), msg)

                    if (
                        not isinstance(expr, sympy.Symbol) and
                        symbol in symbol_to_constraints and
                        not equalities_inputs.is_derived(source, symbol_to_source[symbol][0], lambda x: expr.subs(symbol, x))
                    ):
                        src = symbol_to_source[symbol][0]
                        msg = (
                            f"The values of {self._debug_name(source)} = {source.name()} must always be related to "
                            f"the values of {self._debug_name(src)} = {src.name()} by "
                            f"{self._debug_name(source)} = {expr.subs(symbol, sympy.sympify(self._debug_name(src)))}."
                        )
                        record_constraint_violation(equalities_inputs.warn_only, self._debug_name(source), msg)

                # NB: Not necessary to report constraint violations here:
                # constraints are guaranteed to be on symbols (we've already
                # caught constants and non-atomic expressions), so we only
                # have relational constraints, but we don't support those
                # at the moment

        # 2. Every guard must evaluate to True (but remember many guards
        #    like s0 == s1*2 because trivial due to simplification)
        issued = set()

        def issue_guard(guard: ShapeGuard) -> None:
            expr = self.simplify(guard.expr)

            # Avoid re-issueing the same guard.
            if expr in issued:
                return

            issued.add(expr)

            try:
                is_trivial = False
                if any(is_dim(source) for s in expr.free_symbols for source in symbol_to_source[s]):
                    is_trivial = self.dim_constraints.add(expr)
                guard_expr = ShapeGuardPrinter(symbol_to_source, source_ref, self.var_to_sources).doprint(expr)
                exprs.append(guard_expr)
                self._add_target_expr(expr)
                # A non-relational constraint on a single sizevar can violate
                # a constraint
                if not is_trivial and len(expr.free_symbols) == 1:
                    symbol = next(iter(expr.free_symbols))
                    source = symbol_to_source[symbol][0]
                    constraints = symbol_to_constraints[symbol]
                    for c in constraints:
                        if isinstance(c, StrictMinMaxConstraint):
                            var_with_range = self._render_range_for_constraint_violation(source, c)
                            msg = (
                                f"Not all values of {var_with_range} "
                                f"satisfy the generated guard {guard_expr}."
                            )
                            record_constraint_violation(c.warn_only, self._debug_name(source), msg)
                        elif isinstance(c, RelaxedUnspecConstraint):
                            # This is fine, we allow guards here as long as it
                            # didn't constrain it to one value  (we don't
                            # actually know this; this depends on our
                            # ValueRanges reasoning capability)
                            pass
                        else:
                            raise AssertionError(f"unrecognized constraint {c}")
            except Exception:
                self.log.warning("Failing guard allocated at: \n%s", ''.join(guard.stack.format()))
                raise

        # First, issue all the non-trivial guards.
        for guard in self.guards:
            if self._maybe_evaluate_static(guard.expr) is not None:
                continue
            issue_guard(guard)

        # 3. Every symbol must be within its value range (this handles 0/1
        # specialization too).
        for symbol, sources in symbol_to_source.items():
            r = self.var_to_range.get(symbol)
            if r is None:
                if symbol not in self.var_to_range:
                    continue
                r = self.var_to_range[symbol]

            assert sources
            assert symbol.is_integer
            bounds = []
            if r.lower != -sympy.oo:
                if any(is_dim(source) for source in sources):
                    self.dim_constraints.add(sympy.Ge(symbol, r.lower))
                # Only print lower bound in simplified mode if it is not the
                # default
                if not _simplified or r.lower != self._default_value_range().lower:
                    bounds.append(str(r.lower))
            bounds.append(source_ref(sources[0]))
            # NB: This looks like an off-by-one error but it's not: the
            # upper bound may be sys.maxsize - 1 because we intentionally
            # exclude sys.maxsize from our bounds to deal with direct
            # == INT_MAX guards, but it's still dumb to actually test it.
            # Note that you can be off by a pretty large constant and it
            # won't matter because sizes in practice will be no where near
            # the 64-bit limit.
            if r.upper != sympy.oo and r.upper < sys.maxsize - 1:
                if any(is_dim(source) for source in sources):
                    self.dim_constraints.add(sympy.Le(symbol, r.upper))
                # nontrivial upper bound is always interesting
                bounds.append(str(r.upper))
            if len(bounds) > 1:
                exprs.append(" <= ".join(bounds))

                # Check constraints
                constraints = symbol_to_constraints[symbol]
                for c in constraints:
                    if isinstance(c, StrictMinMaxConstraint):
                        # NB: By default, we have a restrictive range
                        # 2 <= s0 <= sys.maxsize - 1.  But export users generally
                        # expect to be able to specify nice ranges like [0, oo]
                        if not (c.vr & self._default_value_range()).issubset(r):
                            source = sources[0]

                            expr = sympy.And(sympy.Le(r.lower, symbol), sympy.Le(symbol, r.upper))
                            guard_expr = ShapeGuardPrinter(symbol_to_source, source_ref, self.var_to_sources).doprint(expr)
                            var_with_range = self._render_range_for_constraint_violation(source, c)
                            msg = (
                                f"Not all values of {var_with_range} satisfy the generated guard {guard_expr}"
                            )
                            record_constraint_violation(
                                c.warn_only,
                                self._debug_name(source),
                                msg,
                            )

        if constraint_violations:
            warn_msgs = []
            error_msgs = []
            debug_names = set()
            for warn_only, debug_name, msg in constraint_violations:
                if warn_only:
                    msg = f"  {len(warn_msgs) + 1}. {msg()}"
                    warn_msgs.append(msg)
                else:
                    msg = f"  - {msg()}"
                    error_msgs.append(msg)
                    debug_names.add(debug_name)
            if len(error_msgs) > 0:
                debug_names = ', '.join(debug_names)
                err = '\n'.join(error_msgs)
                raise ConstraintViolationError(
                    f"Constraints violated ({debug_names})! "
                    "For more information, run with TORCH_LOGS=\"+dynamic\".\n"
                    f"{err}"
                )
            elif len(warn_msgs) > 0:
                log.debug("%s Warning only constraints violated", len(warn_msgs))

        signpost_event(
            "dynamic",
            "produce_guards",
            {
                **self.co_fields,
                **self.counter,
                "num_guards": len(exprs),
                "free_symbols": sum(1 for v in symbol_to_source.values() if v),
                # The keys are meaningless from an aggregate perspective, so
                # don't include them.  Biggest first.
                "symbol_guard_counts": sorted(self.symbol_guard_counter.values(), reverse=True),
            },
        )

        if self._translation_validation_enabled:
            from torch.fx.experimental.validator import PopulateValidator

            # Add all deferred runtime assertions; these are not technically
            # handled by produce_guards but we need to put them in the target
            # set
            for ras in self.deferred_runtime_asserts.values():
                for ra in ras:
                    self._add_target_expr(ra.expr)

            # Add value range bound guards for all symbols with no trivial bounds.
            # Reason: '_maybe_evaluate_static' may eliminate guards based on the
            # refined value ranges.
            for sym, vr in self.var_to_range.items():
                if vr.lower != -sympy.oo:
                    self._add_target_expr(sympy.Le(vr.lower, sym))
                if vr.upper != sympy.oo:
                    self._add_target_expr(sympy.Le(sym, vr.upper))

            # Before validating, populate the input of the validator with the
            # built FX graph.
            with fx_traceback.preserve_node_meta():
                PopulateValidator(self.graph, self.validator).run()

        self._check_translation_validate()
        return exprs

    def produce_guards_expression(self, placeholders, ignore_static=True):
        """
        Expected to be used with evaluate_guards_expression(). Produces the guards
        for the given placeholders and returns a string expression to be evaluated
        by evaluate_guards_expression given concrete values for the placeholders.
        """
        from torch._dynamo.source import LocalSource
        arg_names = [f"t{i}" for i in range(len(placeholders))]
        guards = self.produce_guards(placeholders, [LocalSource(a) for a in arg_names], ignore_static=ignore_static)
        if guards:
            return " and ".join(guards)
        return None

    def evaluate_guards_expression(self, code, args):
        """
        Expected to be used with produce_guards_expression(). Evaluates an expression
        generated by produce_guards_expression for the given concrete args.
        """
        arg_names = [f"t{i}" for i in range(len(args))]
        return eval(code, SYMPY_INTERP, {"L": dict(zip(arg_names, args))})

    def evaluate_guards_for_args(self, placeholders, args, *, ignore_static=True):
        """Generate guards for a graph's placeholder values and evaluate the guards with args
        """
        code = self.produce_guards_expression(placeholders, ignore_static=ignore_static)
        if code:
            return self.evaluate_guards_expression(code, args)
        return True

    def bind_symbols(self, placeholders, args):
        """
        Given a paired list of placeholders (fake tensors with
        symbolic sizes) and concrete arguments (regular tensors
        with real sizes), returns a dictionary mapping each
        symbol to its real value.  So for example, if you
        have a placeholder with size (s0, s1), binding
        (2, 4) to it will give you {s0: 2, s1: 4}.  This is
        not guaranteed to bind ALL symbols in the ShapeEnv;
        we can't bind a symbol if it doesn't occur in any placeholder,
        and symbols that already have replacements won't get bindings.

        This is a little duplicative with evaluate_guards but
        it's different enough that it seemed cleanest to make
        another copy.  This assumes the guards are already checked,
        though if it's cheap we'll check for shenanigans
        """
        bindings: Dict[sympy.Symbol, int] = {}

        def bind_symint(arg, val):
            if isinstance(val, SymInt):
                s = val.node.expr

                if isinstance(s, sympy.Symbol):
                    if s in bindings:
                        assert bindings[s] == arg, f"{bindings[s]} != {arg}"
                    else:
                        bindings[s] = arg
                elif isinstance(-s, sympy.Symbol):
                    if -s in bindings:
                        assert bindings[-s] == -arg, f"{bindings[-s]} != {-arg}"
                    else:
                        bindings[-s] = -arg

        for t, arg in zip(placeholders, args):
            if t is None:
                continue
            if isinstance(t, SymInt):
                bind_symint(arg, t)
                continue
            assert isinstance(t, torch.Tensor)
            for i, s in enumerate(t.size()):
                bind_symint(arg.size(i), s)
            for i, s in enumerate(t.stride()):
                bind_symint(arg.stride(i), s)
            bind_symint(arg.storage_offset(), t.storage_offset())

        return bindings

    def get_nontrivial_guards(self):
        """Returns a list of guard expressions that aren't statically known (i.e. not trivial)"""
        return [self.simplify(guard.expr) for guard in self.guards if self._maybe_evaluate_static(guard.expr) is None]

    def format_guards(self, verbose=False):
        """Format this shape env's guard expressions with optional traceback info if verbose"""
        def format_tb(tb):
            if not verbose:
                return ""
            return f"\n   Guarded at:\n{''.join('   ' + l for l in tb.format())}"

        return '\n'.join(f" - {guard.expr}{format_tb(guard.stack)}" for guard in self.guards)

    def bound_sympy(self, expr: sympy.Expr, size_oblivious: bool = False) -> ValueRanges:
        """Given a sympy expression, computes a ValueRanges bound for what values it can be"""
        var_to_range = {x: self.var_to_range.get(x, None) for x in expr.free_symbols}
        if size_oblivious:
            # Clamp values of size-like variables
            for x in self.size_like & var_to_range.keys():
                if var_to_range[x] is not None:
                    var_to_range[x] = ValueRanges(2, sympy.oo)
        return bound_sympy(expr, var_to_range)

    @_lru_cache
    def _maybe_evaluate_static(
        self, expr: "sympy.Expr", *, unbacked_only: bool = False, compute_hint: bool = False,
        expect_rational=True, size_oblivious: bool = False
    ) -> "Optional[sympy.Expr]":
        """
        Tries to evaluate expr without introducing guards

        If unbacked_only == True, then we only do substitutions on
        unbacked SymInts (leaving regular hinted integers alone).  This could
        result in an expression that still contains backed SymInts, which you
        could then potentially guard on.

        Use compute_hint == True if you are trying to compute a non-binding
        hint for the particular hint values of backed SymInts, e.g., if
        s0 happens to be 3 this run, compute_hint will subsitute s0 with 3.
        """
        expr = self.simplify(expr)

        if compute_hint:
            expr = expr.xreplace(self.var_to_val)

        expr = canonicalize_bool_expr(expr)

        symbols = list(expr.free_symbols)

        # Apply known runtime asserts
        for s in symbols:
            # Unbacked symints only
            if s in self.var_to_val:
                continue

            subst = {}

            def add_expr(expr):
                # Expr and negation
                subst[canonicalize_bool_expr(expr)] = sympy.true
                subst[canonicalize_bool_expr(sympy.Not(expr))] = sympy.false
                if isinstance(expr, sympy.Rel):
                    # multiplying by -1 changes the direction of the inequality
                    dual = type(expr)(-expr.rhs, -expr.lhs)
                    subst[canonicalize_bool_expr(dual)] = sympy.true
                    subst[canonicalize_bool_expr(sympy.Not(dual))] = sympy.false

            for e in itertools.chain(self.guards, self.deferred_runtime_asserts.get(s, ())):
                # We need to make sure we apply replacements that were
                # previously impeded by resolve_unbacked=False
                e = self.simplify(e.expr)
                if compute_hint:
                    e = canonicalize_bool_expr(e.xreplace(self.var_to_val))
                add_expr(e)
                # Other relational expressions this expression implies
                if isinstance(e, sympy.Eq):
                    add_expr(sympy.Le(e.lhs, e.rhs))
                    add_expr(sympy.Ge(e.lhs, e.rhs))
                elif isinstance(e, sympy.Lt):
                    add_expr(sympy.Le(e.lhs, e.rhs))
                    add_expr(sympy.Ne(e.lhs, e.rhs))

            # NB: this helps us deal with And/Or connectives
            expr = expr.subs(subst)

        # Simplify making use of value range lower bound
        new_shape_env = {}
        new_range_env = {}
        for idx, k in enumerate(symbols):
            if isinstance(self.var_to_val.get(k, None), SingletonInt):
                # Skip var_to_range logic for SingletonInt which is only used
                # for jagged layout NestedTensors today
                continue
            vr = self.var_to_range[k]
            if size_oblivious and k in self.size_like:
                lower = max(2, vr.lower)
            else:
                lower = vr.lower
            # Don't do anything if we don't have a nontrivial lower bound
            # Also don't do anything if we asked only to simplify unbacked
            # SymInt
            if (
                lower < (-sys.maxsize - 1) // 2 or
                (unbacked_only and k in self.var_to_val)
            ):
                new_range_env[k] = vr
                continue
            # Positive means >= 1
            # Positive - 1 means >= 0
            # Positive + lower - 1 means >= lower
            # The new symbol 's' is "too low", so when we substitute it in
            # we have to increase it by offset (and conversely, the new
            # variables have to have their value range bounds adjusted as
            # well)
            s = sympy.Symbol(f"shape_{idx}", positive=True, integer=True)

            # Note:
            #   Offset might be a fraction(e.g. aten.split.Tensor), but shapes are always integers.
            #   Sympy might give unexepected results when comparing an integer with a non-integer
            #   Therefore, we cast offset to int here.
            #   For example:
            #       shape_0 = sympy.Symbol("shape_0", positive=True, integer=True)
            #       expr = sympy.Eq(shape_0 - 1/3, 4)
            #       expr.xreplace({}) # False
            offset = int(lower - 1)
            new_shape_env[k] = s + offset
            new_range_env[s] = SymPyValueRangeAnalysis.add(vr, -offset)

        def replace(expr, repl):
            return expr.xreplace(repl)

        try:
            new_expr = replace(expr, new_shape_env)
        except RecursionError:
            log.warning("RecursionError in sympy.xreplace(%s, %s)", expr, new_shape_env)
            self.counter["sympy_recursion_error"] += 1
            return None

        floor_div_replace = {}
        for atom in new_expr.atoms(FloorDiv):
            floor_div_replace[atom] = sympy.floor(atom.args[0] / atom.args[1])
        new_expr = safe_expand(new_expr.xreplace(floor_div_replace))
        # TODO: when unbacked_only, can sometimes early return even when there
        # are still free symbols
        if new_expr.is_number:
            return new_expr

        # Check if the range can solve it statically
        out = bound_sympy(new_expr, new_range_env)
        if expect_rational:
            _assert_bound_is_rational(new_expr, out)
            if out.is_singleton():
                return out.lower

        return new_expr if unbacked_only else None

    @_lru_cache
    def replace(self, expr: "sympy.Expr", *, resolve_unbacked=True) -> "sympy.Expr":
        """Apply symbol replacements to any symbols in the given expression
        """
        # When resolve_unbacked is False, do not put unbacked SymInts in the
        # replacement dict because we want to keep them preserved
        replacements = {
            s: self._find(cast(sympy.Symbol, s))
            for s in expr.free_symbols
            if resolve_unbacked or
            not self.is_unbacked_symint(s) or
            s in self.eliminated_unbacked
        }
        # NB: do NOT apply unbacked replacements here yet
        return safe_expand(expr.xreplace(replacements))

    @_lru_cache
    def _update_divisible(self):
        new_divisible = set()
        for k in self.divisible:
            res = self.replace(k)
            if not res.is_number:
                new_divisible.add(k)

        self.divisible = new_divisible
        self._update_version_counter()

    @_lru_cache
    def simplify(self, expr: "sympy.Expr", resolve_unbacked=True) -> "sympy.Expr":
        """Use known constraints and replacements to simplify the given expr
        """
        expr = self.replace(expr, resolve_unbacked=resolve_unbacked)
        # TODO it would seem that this pass is not necessary given the
        # below replacement of // with /, but for nested FloorDivs
        # the non-recursive replacement doesn't work, and
        # recursive makes it hard to look up divisibility,
        # because existing divisibility info has FloorDiv in it, not /
        # for now just do a separate pass to catch common nested case
        if expr.has(FloorDiv):
            self._update_divisible()
            div_replacements = {}
            for atom in expr.atoms(FloorDiv):
                base, divisor = atom.args
                if isinstance(divisor, FloorDiv):
                    base1, divisor1 = divisor.args
                    if self.replace(Mod(base, divisor)) in self.divisible and \
                            base == base1 and self.replace(Mod(base1, divisor1)) in self.divisible:
                        div_replacements[atom] = divisor1
            expr = expr.xreplace(div_replacements)
            expr = safe_expand(expr)
        if expr.has(FloorDiv):
            div_replacements = {}
            pows = expr.atoms(sympy.Pow)
            rationals = expr.atoms(sympy.Rational).difference(expr.atoms(sympy.Integer))
            for fd in expr.atoms(FloorDiv):
                base, divisor = fd.args
                if self.replace(Mod(base, divisor)) in self.divisible:
                    div_replacements[fd] = base / divisor
            new_expr = expr.xreplace(div_replacements)
            new_expr = safe_expand(new_expr)
            new_pows = new_expr.atoms(sympy.Pow)
            new_rationals = new_expr.atoms(sympy.Rational).difference(new_expr.atoms(sympy.Integer))
            # divisions simplified away
            if new_pows.issubset(pows) and new_rationals.issubset(rationals):
                expr = new_expr
        return expr

    @lru_cache(256)
    def size_hint(self, expr: "sympy.Expr", *, allow_none=False):
        """
        Gets a size hint for a given expression from the underlying shapes we had.
        Does not introduce a guard, so only use this when you can guarantee that
        your code is still valid for arbitrary shapes (such as optimization decisions)
        """
        result_expr = safe_expand(expr).xreplace(self.var_to_val)
        if not result_expr.is_number:

            from torch.utils._sympy.singleton_int import SingletonInt

            if isinstance(result_expr, SingletonInt):
                return None
            r = self._maybe_evaluate_static(result_expr, compute_hint=True)
            if r is not None:
                return r
            if allow_none:
                return None
            raise self._make_data_dependent_error(result_expr, expr)
        return result_expr

    # NB: keep in sync with size_hint
    @lru_cache(256)
    def has_hint(self, expr: "sympy.Expr"):
        result_expr = safe_expand(expr).xreplace(self.var_to_val)
        return result_expr.is_number or self._maybe_evaluate_static(result_expr) is not None

    def _make_data_dependent_error(self, expr, unhinted_expr, *, size_oblivious_result: Optional[bool] = None):
        # TODO: in a Dynamo context, having user code, and having the
        # name of the local, will be much better
        size_like_symbols = []
        for s in expr.free_symbols:
            stacktrace = ''.join(self.var_to_stack[s].format())
            self.log.debug("Data dependent variable '%s' allocated at:\n%s", s, stacktrace)
            if s in self.size_like:
                size_like_symbols.append(s)
        size_oblivious_result_msg = ""
        if size_oblivious_result is not None:
            size_oblivious_result_msg = (
                f"ATTENTION: guard_size_oblivious would fix the error, evaluating expression to {size_oblivious_result}.\n"
                "Maybe you need to add guard_size_oblivious to framework code, see doc below for more guidance.\n\n"
            )
        fsummary, maybe_user_loc, maybe_extra_debug = self._get_stack_summary(True)
        if expr.is_integer:
            msg = "Could extract specialized integer from data-dependent expression"
        else:
            msg = "Could not guard on data-dependent expression"
        return GuardOnDataDependentSymNode(
            f"{msg} {expr} (unhinted: {unhinted_expr}).  "
            f"(Size-like symbols: {', '.join(map(str, size_like_symbols)) or 'none'})\n\n"
            f"{size_oblivious_result_msg}"
            "Potential framework code culprit (scroll up for full backtrace):\n"
            f"{''.join(traceback.StackSummary.from_list([fsummary]).format())}\n"
            "For more information, run with TORCH_LOGS=\"dynamic\"\n"
            "For extended logs when we create symbols, also add "
            f"TORCHDYNAMO_EXTENDED_DEBUG_CREATE_SYMBOL=\"{','.join(map(str, expr.free_symbols))}\"\n"
            "If you suspect the guard was triggered from C++, add TORCHDYNAMO_EXTENDED_DEBUG_CPP=1\n"
            "For more debugging help, see "
            "https://docs.google.com/document/d/1HSuTTVvYH1pTew89Rtpeu84Ht3nQEFTYhAX3Ypa_xJs/edit?usp=sharing\n" +
            maybe_extra_debug
            # TODO: Help text about how to use our runtime tests to fix this
            # problem
        )

    def _update_var_to_range(self, symbol, vr):
        lower, upper = vr.lower, vr.upper

        # If we have a size-like unbacked SymInt, refuse to refine the range to be
        # less than two.  This is because when we intersect this range
        # with [2, inf] for size oblivious tests, the range would be
        # unsatisfiable.  In other words, once you have a size-like
        # unbacked SymInt, we can never learn that it is exactly zero or one,
        # because we would now give inconsistent results for all size
        # oblivous tests!
        if upper < 2 and symbol in self.size_like:
            upper = 2

        # Updates the range and the guards corresponding to each bound of the symbol.
        if symbol not in self.var_to_range:
            self.var_to_range[symbol] = ValueRanges(lower, upper)
        else:
            self.var_to_range[symbol] &= ValueRanges(lower, upper)

    def _set_replacement(self, a: "sympy.Symbol", tgt: "sympy.Expr", msg: str) -> None:
        """
        Adds or updates a replacement for a symbol.
        Use this instead of `self.replacements[a] = tgt`.
        """

        # Precondition: a == tgt
        assert isinstance(a, sympy.Symbol)

        # Handles nested tensor symbolic variables which don't have
        # var_to_range bounds
        tgt_bound = None
        if a in self.var_to_range:
            src_bound = self.var_to_range[a]

            # If you have x in [2, maxint], then 2*x in [4, 2*maxint].
            # But we don't really care that the max bound says we can
            # go beyond the maximum integer size, because we aren't
            # using bigints anyway.  Arguably, ValueRanges should know
            # to do this truncation automaticaly (to avoid doing
            # bigint compute in range analysis), but right now it doesn't
            # so we need to get rid of some unnecessary precision.
            int_range = ValueRanges(-sys.maxsize - 1, sys.maxsize - 1)

            def issubset(x, y):
                return (x & int_range).issubset(y & int_range)

            # First, refine the value range of a based on the computed value range
            # of tgt.  This is always OK to do, even if we decide not to do the
            # substitution in the end.  This might be a no-op, if a already has
            # a tighter bound
            tgt_bound = self.bound_sympy(tgt)
            self._update_var_to_range(a, tgt_bound)

            # Next, check if we can update the range of free symbols in tgt
            # based on the range in a. But only do it if:
            #  - the source bound non-trivially improves over what we get out of
            #    the existing bounds.
            #  - the replacement is univariate and we can invert the tgt expression
            if not issubset(tgt_bound, src_bound) and len(tgt.free_symbols) == 1:
                b = next(iter(tgt.free_symbols))
                # Try to invert the equality
                r = try_solve(sympy.Eq(a, tgt), b, floordiv_inequality=False)
                if r is not None:
                    b_bound = self.bound_sympy(r[1])
                    self._update_var_to_range(b, b_bound)
                    tgt_bound = self.bound_sympy(tgt)
                    assert issubset(tgt_bound, src_bound)

            # TODO: Should we propagate size-like-ness?
            #
            # Pros: if u0 is size-like, intuitively u0 == u1 should cause u1
            # to become size-like.
            #
            # Cons: if u0 is size-like, what about u0 - 1 == u1?  You CAN'T
            # propagate in this case, because what if u0 == 0, then u1 is negative
            # and clearly isn't a size.  So, at minimum, any f(x) whose value
            # range isn't [0, inf] given x in [0, inf] cannot propagate
            # size-like-ness.  But there are many situations where you could
            # imagine u1 is going to be size-like and actually you just didn't
            # have a refined enough value range on u0.  Since even innocuous
            # looking arithmetic operations can destroy size-like-ness, it's
            # best to not propagate it at all and force the user to annotate it
            # as necessary.
            #
            # Compromise: we preserve size-like-ness only for exact equality
            # and nothing else.
            if a in self.size_like and isinstance(tgt, sympy.Symbol):
                self.size_like.add(tgt)
            elif isinstance(tgt, sympy.Symbol) and tgt in self.size_like:
                self.size_like.add(a)

            # Now, decide if we will do the substitution.
            #
            #  - If the source has a non-trivial range, only substitute if
            #    we preserve this range.  Note that we may have propagated
            #    the src_range to free variables in tgt when tgt is univariate
            #    and we could find an inverse, which helps us achieve this.
            #    This ensures we never "forget" about user defined ranges,
            #    even if they end up being defined on composite formulas
            #    like s0 + s1.
            #
            #  - If the variable is unbacked, only substitute if the substitution
            #    would preserve the bounds also under size-like-ness conditions.

            if not issubset(tgt_bound, src_bound):
                self.log.debug("skipped set_replacement %s = %s (%s) [%s not subset of %s]", a, tgt, msg, tgt_bound, src_bound)
                return
            elif a in self.size_like:
                tgt_bound_so = self.bound_sympy(tgt, size_oblivious=True)
                src_bound_so = self.bound_sympy(a, size_oblivious=True)
                if not issubset(tgt_bound_so, src_bound_so):
                    self.log.debug("skipped set_replacement %s = %s (%s) "
                                   "[%s not subset of %s (size-oblivious conditions)]", a, tgt, msg, tgt_bound_so, src_bound_so)
                    return

        if config.print_specializations and isinstance(tgt, (sympy.Integer, sympy.Float)):
            # specializing to a constant, which is likely unexpected

            # NOTE(avik): It is possible that we try logging the same specialization multiple times, e.g.,
            # when adding a to self.replacements, and again when simplifying an expression containing a.
            # Thus to avoid duplication, checking whether a is in self.replacements isn't enough; if it is,
            # it must not already map to `tgt`. Fortunately this check is cheap because `tgt` is a constant.
            if a not in self.replacements or tgt != self.replacements[a]:
                self.log.warning("Specializing %s to %s", self.var_to_sources[a][0].name(), tgt)
                self.log.debug("SPECIALIZATION", stack_info=True)
        log.info("set_replacement %s = %s (%s) %s", a, tgt, msg, tgt_bound)
        self.replacements[a] = tgt
        self._update_version_counter()

        # When specializing 'a == tgt', the equality should be also conveyed to
        # Z3, in case an expression uses 'a'.
        self._add_target_expr(sympy.Eq(a, tgt))

    def _add_divisible(self, expr: "sympy.Expr"):
        self.divisible.add(expr)
        self._update_version_counter()

    @_lru_cache
    @record_shapeenv_event()
    def _find(self, a: "sympy.Symbol") -> "sympy.Expr":
        """
        Implements a DSU-like algorithm to find the variable that represents a
        Also handles transitive non-identity replacements.

        a: b + c
        c: d
        """
        if a not in self.replacements:
            return a
        res = self.replacements[a]
        cur_replace = {s: self._find(s) for s in res.free_symbols}
        self._set_replacement(a, self.replacements[a].xreplace(cur_replace), "find")
        return self.replacements[a]

    @lru_cache(256)
    def _maybe_guard_rel(self, expr: "sympy.Rel") -> None:
        """
        The relational guard is guarded to be true.  Use this information to
        simplify shapes (i.e. a == b or a % 5 == 0)
        """
        assert isinstance(expr, sympy.Rel)

        # A good example of what goes wrong if you don't do this is
        # python test/functorch/test_aotdispatch.py -k
        # test_aot_autograd_symbolic_module_exhaustive_nn_LazyConv3d_cpu_float32
        if isinstance(expr, sympy.Ne):
            return

        free = list(expr.free_symbols)

        assert len(free) > 0, f"The expression should not be static by this point: {expr}"
        # In case of really gnarly expression, we don't blow up
        if len(free) > 5:
            return

        # Prioritize unbacked symints for solving by ordering them last.
        # Prefer to simplify out lexicographically higher symbols (i.e. simplify out s4 over s3).
        #   (NB: this unfortunately isn't strictly equivalent to simplifying out newer symbols)
        # Prefer to simplify out symbols with ephemeral sources.
        def _smart_symbol_sort(x):
            has_only_ephemeral_sources = (
                x in self.var_to_sources and all(s.is_ephemeral() for s in self.var_to_sources[x])
            )
            size = self.size_hint(x, allow_none=True) or sys.maxsize
            name = x.name
            # 1 puts ephemeral sourced symbols first when sorting in reverse
            return (1 if has_only_ephemeral_sources else 0, size, name)

        free = sorted(free, key=_smart_symbol_sort, reverse=True)  # type: ignore[attr-defined]
        lhs = expr.lhs
        rhs = expr.rhs

        self._refine_ranges(expr)

        # The rest of this stuff is for equality only
        if not isinstance(expr, sympy.Eq):
            return

        if not expr.has(Mod):
            try:
                floor_div_atoms = lhs.atoms(FloorDiv).union(rhs.atoms(FloorDiv))
                if len(floor_div_atoms) > 0 and any(a.divisor != 1 for a in floor_div_atoms):
                    raise NotImplementedError
                # short-circuit when no solving is needed

                if isinstance(lhs, sympy.Symbol) and free_unbacked_symbols(lhs):
                    self._set_replacement(lhs, self._find(rhs), "trivial_lhs")
                elif isinstance(rhs, sympy.Symbol) and free_unbacked_symbols(rhs):
                    self._set_replacement(rhs, self._find(lhs), "trivial_rhs")
                else:
                    r = try_solve(expr, free[0], floordiv_inequality=False)
                    if r is not None and all(t.is_integer for t in sympy.preorder_traversal(r[1])):
                        new_var = self._find(r[1])
                        ok = False
                        if self.is_unbacked_symint(free[0]):
                            # If you have i0 + i1 + i2 = s0, don't substitute i2 =
                            # s0 - i0 - i1.  Arguably this should be OK but the
                            # runtime assert machinery is very delicate right now
                            # so this causes things to fail e.g.,
                            # test_split_unbacked_sizes
                            ok = len(free_unbacked_symbols(new_var)) <= 1
                            msg = "solve_unbacked"
                        else:
                            # Never substitute backed with unbacked
                            ok = len(free_unbacked_symbols(new_var)) == 0
                            msg = "solve_backed"
                        if ok:
                            self._set_replacement(cast(sympy.Symbol, free[0]), new_var, msg)
            except NotImplementedError:
                pass
        if expr.has(Mod):
            mod_expr = next(iter(expr.atoms(Mod)))
            try:
                r = try_solve(expr, mod_expr, floordiv_inequality=False)
                if r is not None and r[1] == 0:
                    self._add_divisible(mod_expr)
                    # This is a little bit of extra logic to make things like
                    # torch.empty(i0, q).view(c, -1, q) work out
                    p, q = mod_expr.args
                    if isinstance(q, sympy.Number) and isinstance(p, sympy.Mul) and len(p.args) == 2:
                        c, i0 = p.args
                        # Given Mod(c * i0, q) == 0
                        if (
                            isinstance(c, sympy.Number) and
                            isinstance(i0, sympy.Symbol) and
                            self.is_unbacked_symint(i0)
                        ):
                            # We have Mod(i0, q / c) == 0, which means we can
                            # rewrite i0 as (q / gcd(q, c)) * i1
                            d = q / sympy.gcd(q, c)
                            i1 = self.create_unbacked_symint().node.expr
                            # Propagate the value ranges.  It doesn't really
                            # matter if we use truediv or floordiv, because we
                            # have established divisibility.
                            self._update_var_to_range(i1, SymPyValueRangeAnalysis.truediv(
                                self.var_to_range[i0], ValueRanges.wrap(d)
                            ))
                            # Propagate size-like-ness
                            if i0 in self.size_like:
                                self.size_like.add(i1)
                            self._set_replacement(i0, d * i1, "divisibility")

            except NotImplementedError:
                pass
        return

    # See: Note - On 0/1 specialization
    # NB: sys.maxsize is NOT allowed for sizes, because we use MAX_INT
    # as a sentinel sometimes.  Your sizevar isn't going to be
    # anywhere near the max 64-bit integer anyway.
    def _default_value_range(self) -> ValueRanges:
        lower = 2 if self.specialize_zero_one else 0
        return ValueRanges(lower, sys.maxsize - 1)

    def _default_unspecified_value_range(self) -> ValueRanges:
        return ValueRanges(-sys.maxsize - 1, sys.maxsize)

    @_lru_cache
    def _simplify_floor_div(self, expr):
        floor_divs = tuple(expr.atoms(FloorDiv))
        # we expect floor_divs to be exact,
        # and thus add the guards for the exact floordivs,
        # even if tracing doesn't require them otherwise
        for fd in reversed(floor_divs):
            base, divisor = fd.args
            mod_expr = Mod(base, divisor)
            eq_expr = sympy.Eq(mod_expr, 0)
            # add necessary mod guards
            self.evaluate_expr(eq_expr)
        # This is called when we do a floordiv in SymNode to avoid expression
        # blow up, but be sure not to eliminate unbacked SymInts in case this
        # expression is for a deferred runtime assert
        return self.simplify(expr, resolve_unbacked=False)

    # We're about to add a guard/runtime assert, check if the ShapeEnv is frozen
    # and if so issue a warning
    def _check_frozen(self, expr, concrete_val):
        if self.frozen:
            self.counter["ignored_backward_guard"] += 1
            signpost_event(
                "dynamic",
                "evaluate_expr_frozen",
                {
                    **self.co_fields,
                    "ignored_guard": f"{expr} == {concrete_val}",
                    # no version = original state (this signpost is expected)
                    # version 2 = dynamic backwards is eagerly compiled
                    "version": 2,
                },
            )
            log.warning("Ignored guard %s == %s, this could result in accuracy problems", expr, concrete_val, stack_info=True)


    def _get_stack_summary(self, is_debug: bool = False):
        fsummary = None
        frame = inspect.currentframe()
        try:
            while frame is not None:
                if frame.f_code.co_filename not in uninteresting_files():
                    fsummary = traceback.FrameSummary(
                        frame.f_code.co_filename,
                        frame.f_lineno,
                        frame.f_code.co_name,
                    )
                    break
                frame = frame.f_back
        finally:
            del frame

        # NB: this stack is truncated, but it's fine because the main
        # stack_info will give you the rest of the info you need
        maybe_user_loc = ""
        user_tb = TracingContext.extract_stack()
        if user_tb:
            maybe_user_loc = " at " + format_frame(user_tb[-1])

        maybe_extra_debug = ""
        if is_debug and user_tb:
            maybe_extra_debug = (
                '\nUser Stack (most recent call last):\n' +
                '  (snipped, see stack below for prefix)\n' +
                ''.join(traceback.format_list(user_tb))
            )
        if is_debug and config.extended_debug_cpp:
            cpp_stack = CapturedTraceback.extract(cpp=True)
            maybe_extra_debug += "\nC++ stack trace:\n" + ''.join(cpp_stack.format())
        elif is_debug:
            maybe_extra_debug += (
                "\nFor C++ stack trace, run with "
                "TORCHDYNAMO_EXTENDED_DEBUG_CPP=1"
            )

        return fsummary, maybe_user_loc, maybe_extra_debug

    def _log_guard(self, prefix: str, g, forcing_spec: bool):
        if self.log.isEnabledFor(logging.INFO):
            str_g = str(g)
            is_debug = config.extended_debug_guard_added is not None and str_g == config.extended_debug_guard_added
            fsummary, maybe_user_loc, maybe_extra_debug = self._get_stack_summary(is_debug)
            maybe_more_info = ""
            if not is_debug:
                maybe_more_info = (
                    ", for more info run with "
                    f"TORCHDYNAMO_EXTENDED_DEBUG_GUARD_ADDED=\"{str_g}\""
                )
            self.log.info(
                "%s %s [guard added]%s (%s)%s%s",
                prefix if not forcing_spec else f"{prefix} (forcing_spec)",
                str_g,
                maybe_user_loc,
                format_frame(fsummary),
                maybe_more_info,
                maybe_extra_debug,
                stack_info=is_debug,
            )

    @lru_cache(256)
    @record_shapeenv_event(save_tracked_fakes=True)
    def evaluate_expr(self, orig_expr: "sympy.Expr", hint=None, fx_node=None,
                      expect_rational=True, size_oblivious: bool = False, *, forcing_spec: bool = False):
        """
        Given an expression, evaluates it, adding guards if necessary
        """

        # TODO: split conjunctions and evaluate them separately

        # Don't track this one
        @functools.lru_cache(None)
        def compute_concrete_val():
            if hint is None:
                return self.size_hint(orig_expr)
            else:
                return sympy.sympify(hint)

        # Check if:
        #   1. 'translation_validation' is set
        #   2. the corresponding 'fx_node' is not 'None'
        #   3. the guard should not be suppressed
        #
        # If all of the above check, we create an FX node representing the
        # actual expression to be guarded.
        node = None
        fresh = False
        if (
                self._translation_validation_enabled
                and fx_node is not None
                and not self._suppress_guards_tls()
                and not size_oblivious
        ):
            concrete_val = compute_concrete_val()
            if concrete_val is sympy.true:
                node, fresh = self._create_fx_call_function(torch._assert, (fx_node,))
            elif concrete_val is sympy.false:
                neg, _ = self._create_fx_call_function(operator.not_, (fx_node,))
                node, fresh = self._create_fx_call_function(torch._assert, (neg,))
            else:
                eql, _ = self._create_fx_call_function(operator.eq, (fx_node, concrete_val))
                node, fresh = self._create_fx_call_function(torch._assert, (eql,))

            assert node is not None
            # If this is a fresh node, we have to remember the event index that
            # corresponds to this assertion node.
            # Reason: so that, given an assertion node, we can replay the ShapeEnv
            # events until the point where this assertion node was freshly created.
            if fresh:
                self._add_fx_node_metadata(node)

        # After creating the FX node corresponding to orig_expr, we must make sure that
        # no error will be raised until the end of this function.
        #
        # Reason: the translation validation may become invalid otherwise.
        #
        # If an error is raised before the end of this function, we remove the FX node
        # inserted, and re-raise the error.
        guard = None
        tb = None

        try:
            if orig_expr.is_number:
                self.log.debug("eval %s [trivial]", orig_expr)
                if hint is not None:
                    assert orig_expr == hint, f"{orig_expr} != {hint}"
                return orig_expr

            expr = orig_expr

            static_expr = self._maybe_evaluate_static(expr,
                                                      expect_rational=expect_rational,
                                                      size_oblivious=size_oblivious)
            if static_expr is not None:
                self.log.debug("eval %s == %s [statically known]", orig_expr, static_expr)
                if hint is not None:
                    assert static_expr == hint, f"{static_expr} != {hint}"
                return static_expr

            if not (expr.free_symbols <= self.var_to_val.keys()):
                # TODO: dedupe this with _maybe_evaluate_static
                # Attempt to eliminate the unbacked SymInt
                new_expr = self._maybe_evaluate_static(expr, unbacked_only=True)
                if not (new_expr.free_symbols <= self.var_to_val.keys()):
                    size_oblivious_result = None
                    if not size_oblivious:
                        size_oblivious_result = self._maybe_evaluate_static(
                            expr,
                            expect_rational=expect_rational,
                            size_oblivious=True
                        )

                    raise self._make_data_dependent_error(
                        expr.xreplace(self.var_to_val),
                        expr,
                        size_oblivious_result=size_oblivious_result
                    )
                expr = new_expr

            concrete_val = compute_concrete_val()
            self._check_frozen(expr, concrete_val)

            if (
                    config.inject_EVALUATE_EXPR_flip_equality_TESTING_ONLY
                    and isinstance(hint, bool)
                    and isinstance(expr, (sympy.Eq, sympy.Ne))
            ):
                expr = sympy.Not(expr)

            # Turn this into a boolean expression, no longer need to consult
            # concrete_val
            suppress_maybe_guard_rel = False
            if concrete_val is sympy.true:
                g = expr
            elif concrete_val is sympy.false:
                g = sympy.Not(expr)
            else:
                # WARNING: we cannot actually do simplifications on guards
                # on floating point values, because Sympy generally does not
                # think expressions on integers can ever be equal to floating
                # point (e.g., sympy.Eq(s0/6, 0.5) evaluates to False).  Without
                # very clear algebraic laws that hold for floating point, such
                # simplifications are error prone anyway, so be sure not to
                # maybe_guard_rel in those cases.
                if not isinstance(concrete_val, sympy.Integer):
                    suppress_maybe_guard_rel = True
                g = sympy.Eq(expr, concrete_val)  # type: ignore[arg-type]

            if isinstance(g, sympy.Rel):
                # TODO: If we successfully eliminate a symbol via equality, it
                # is not actually necessary to save a guard for the equality,
                # as we will implicitly generate a guard when we match that
                # input against the symbol.  Probably the easiest way to
                # implement this is to have maybe_guard_rel return a bool
                # saying if it "subsumed" the guard (and therefore the guard
                # is no longer necessary)
                self._maybe_guard_rel(g)

            if not self._suppress_guards_tls():
                stack = CapturedTraceback.extract(skip=1)
                guard = ShapeGuard(g, stack)
                # TODO: deal with duplicate guards somehow
                self.guards.append(guard)
        except Exception:
            if fresh:
                self._remove_fx_node(node)
            raise
        else:
            if not self._suppress_guards_tls():
                assert guard is not None

                self._log_guard("eval", g, forcing_spec=forcing_spec)

                for s in g.free_symbols:
                    self.symbol_guard_counter[s] += 1
                    # Forcing_spec to avoid infinite recursion
                    if (
                        not forcing_spec and
                        config.symbol_guard_limit_before_specialize is not None and
                        self.symbol_guard_counter[s] > config.symbol_guard_limit_before_specialize
                    ):
                        # Force specialization
                        self.log.info(
                            "symbol_guard_limit_before_specialize=%s exceeded on %s",
                            config.symbol_guard_limit_before_specialize,
                            s
                        )
                        self.evaluate_expr(s, forcing_spec=True)
            else:
                self.log.debug("eval %s [guard suppressed]", g)

        return concrete_val

    def cleanup(self):
        """
        Break reference cycles.

        This destroys the stacks. If you really want to keep them, we
        just need some way to break references on code objects.
        """
        for g in self.guards:
            g.stack.cleanup()
        for s in self.var_to_stack.values():
            s.cleanup()
        for ras in self.deferred_runtime_asserts.values():
            for ra in ras:
                ra.stack.cleanup()

    @record_shapeenv_event(save_tracked_fakes=True)
    def defer_runtime_assert(self, orig_expr: "sympy.Expr", msg, fx_node=None):
        """Create an assert that is checked at runtime

        Args:
            orig_expr (sympy.Expr): Boolean expression to assert is true
            msg (str): Message to display on assertion failure
            fx_node (Optional, torch.fx.Node): node in ``self.graph`` corresponding
                to the expression, if applicable

        """
        expr = orig_expr

        # TODO: split conjunctions and evaluate them separately

        static_expr = self._maybe_evaluate_static(expr)
        if static_expr is not None:
            self.log.debug("runtime_assert %s == %s [statically known]", orig_expr, static_expr)
            return static_expr

        # Attempt to eliminate the unbacked SymInt
        new_expr = self._maybe_evaluate_static(expr, unbacked_only=True)
        if not self.prefer_deferred_runtime_asserts_over_guards and new_expr.free_symbols <= self.var_to_val.keys():
            # Do a normal guard
            return self.evaluate_expr(new_expr, fx_node=fx_node)
        # NB: Don't use new_expr as expr; it could contain gunk like shape0
        # which we don't want to guard on

        # OK, we're definitely doing a runtime assert now
        if (
            self._translation_validation_enabled
            and fx_node is not None
            and not self._suppress_guards_tls()
        ):
            node, fresh = self._create_fx_call_function(torch._assert, (fx_node,))
            assert node is not None
            if fresh:
                self._add_fx_node_metadata(node)

        self._check_frozen(expr, sympy.true)

        # eliminate symbols on equality tests / refine ranges
        if isinstance(expr, sympy.Rel):
            self._maybe_guard_rel(expr)

        if not self._suppress_guards_tls():
            # canonicalise to remove equations that are trivially equal
            orig_expr = expr
            expr = canonicalize_bool_expr(expr)
            stack = CapturedTraceback.extract(skip=1)
            ra = RuntimeAssert(expr, msg, stack)
            # TODO: Do this in a way that is less janky than int(s.name[1:])
            cands = sorted([s for s in expr.free_symbols if s.name.startswith("u")], key=lambda s: int(s.name[1:]))
            # Is None when prefer_deferred_runtime_asserts_over_guards=True
            # and the guard in question has no unbacked SymInts in front
            ix = cands[-1] if cands else None
            self.deferred_runtime_asserts.setdefault(ix, []).append(ra)
            self.num_deferred_runtime_asserts += 1
            self._update_version_counter()
            self._log_guard("runtime_assert", orig_expr, forcing_spec=False)
        else:
            self.log.debug("runtime_assert %s [guard suppressed]", expr)

        return True

    # Refines the ranges of the variables present in 'guard'.
    #
    # This function tries to refine the range of the variables inside
    # 'guard' by reasoning about it. Specifically, when 'guard' is a
    # 'sympy.Relational' operation.
    #
    # It does mainly 3 things:
    #   1. Tries to isolate a variable in the left-hand side
    #   2. Compute the value range of the right-hand side
    #   3. Update the value range of the variable, if better
    def _refine_ranges(self, expr: sympy.Expr) -> None:
        expr = self.simplify(expr)

        for symbol in expr.free_symbols:
            assert isinstance(symbol, sympy.Symbol)

            if isinstance(self.var_to_val.get(symbol, None), SingletonInt):
                # Skip var_to_range logic for SingletonInt which is only used
                # for jagged layout NestedTensors today
                continue

            r = try_solve(expr, symbol)

            if r is None or not (symbol.is_integer and r[1].is_integer):
                # Range refinement only supports integer symbols for now.
                # There are lots of SymPy bugs when it comes to comparing
                # reals and integers, so we skip that for now.
                continue

            r_expr, rhs = r
            vr = self.var_to_range[symbol]
            lower, upper = vr.lower, vr.upper

            rhs_vr = bound_sympy(rhs, self.var_to_range)
            _assert_bound_is_rational(rhs, rhs_vr)

            # Let's suppose that we have a preexisting range for x [0, 100].
            # Now, we issue a guard x > y, where the range for y is [50, 150].
            # Then, lower = 0, rhs_vr.lower = 50 and therefore refinement can happen,
            # refining x to [51, 100], since x must be greater than y, but the lowest
            # y could be is 50.
            #
            # sympy.Eq may update both lower and upper bounds.
            # sympy.G{t,e} may update the lower bound, only.
            # sympy.L{t,e} may update the upper bound, only.
            if lower < rhs_vr.lower and isinstance(r_expr, (sympy.Eq, sympy.Ge, sympy.Gt)):
                # Strictly greater relations allow us to refine a bit more, since
                # x < y implies that the lower bound for x is: y + 1.
                lower = rhs_vr.lower + int(isinstance(r_expr, sympy.Gt))
            if upper > rhs_vr.upper and isinstance(r_expr, (sympy.Eq, sympy.Le, sympy.Lt)):
                upper = rhs_vr.upper - int(isinstance(r_expr, sympy.Lt))

            # Do nothing if the new value range is no better than what we already have.
            if vr == ValueRanges(lower, upper):
                continue

<<<<<<< HEAD
            self._update_var_to_range(symbol, ValueRanges(lower, upper))

=======
            # Updates the range and the guards corresponding to each bound of the symbol.
            self._update_var_to_range(symbol, ValueRanges(lower, upper))
>>>>>>> 13394384
            # Clears the cache, since this update can change the result.
            self._maybe_evaluate_static.cache_clear()

def _is_int(expr):
    return isinstance(expr, SymInt) and expr.node.expr.is_number

# WARNING: This is legacy, DO NOT USE
def _is_dim_dynamic(t, d):
    return hasattr(t, "_dynamo_dynamic_indices") and d in t._dynamo_dynamic_indices<|MERGE_RESOLUTION|>--- conflicted
+++ resolved
@@ -257,18 +257,11 @@
         # gives us a compound expression and I'm not sure it
         # simplifies right now)
         for i, j in zip(old.shape, new.shape):
-<<<<<<< HEAD
             rename_unbacked_to(i, j)
-    elif isinstance(new, scalar_types):
-        assert isinstance(old, scalar_types)
-        rename_unbacked_to(old, new)
-=======
-            torch._check(i == j, lambda: f"{old.shape} != {new.shape} (old != new)")
     # NB: bool is subclass of int
     elif isinstance(new, scalar_types) and not isinstance(new, bool):
         assert isinstance(old, scalar_types) and not isinstance(old, bool), f"{old} != {new}"
-        torch._check(old == new, lambda: f"{old} != {new} (old != new)")
->>>>>>> 13394384
+        rename_unbacked_to(old, new)
 
 def canonicalize_bool_expr(expr: SympyBoolean) -> SympyBoolean:
     r""" Canonicalize a boolean expression by transforming it into a lt / le
@@ -4593,13 +4586,8 @@
             if vr == ValueRanges(lower, upper):
                 continue
 
-<<<<<<< HEAD
-            self._update_var_to_range(symbol, ValueRanges(lower, upper))
-
-=======
             # Updates the range and the guards corresponding to each bound of the symbol.
             self._update_var_to_range(symbol, ValueRanges(lower, upper))
->>>>>>> 13394384
             # Clears the cache, since this update can change the result.
             self._maybe_evaluate_static.cache_clear()
 
