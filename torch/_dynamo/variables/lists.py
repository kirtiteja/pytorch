--- conflicted
+++ resolved
@@ -701,159 +701,4 @@
 
 
 class TupleIteratorVariable(ListIteratorVariable):
-<<<<<<< HEAD
-    pass
-=======
-    pass
-
-
-class SetVariable(VariableTracker):
-    @dataclasses.dataclass
-    class SetElement:
-        vt: VariableTracker
-        underlying_value: Any
-
-        def __hash__(self) -> int:
-            return hash(self.underlying_value)
-
-        def __eq__(self, other: object) -> bool:
-            if not isinstance(other, SetVariable.SetElement):
-                return False
-            if isinstance(self.vt, variables.TensorVariable):
-                return self.underlying_value is other.underlying_value
-            else:
-                return self.underlying_value == other.underlying_value
-
-    def __init__(
-        self,
-        items: List[VariableTracker],
-        recursively_contains=None,
-        regen_guards=True,
-        **kwargs,
-    ):
-        super().__init__(recursively_contains=recursively_contains, **kwargs)
-        # Note - Set is still backed by a list, because we want set behavior over the contents,
-        assert isinstance(items, list)
-        assert all(isinstance(x, VariableTracker) for x in items)
-
-        self.items = []
-        self._add(items)
-
-        # Sometimes, we know that we have passed in the guards from the items in the set
-        if regen_guards:
-            self.guards.update(VariableTracker.propagate(items)["guards"])
-
-    def as_proxy(self):
-        return [x.as_proxy() for x in self.items]
-
-    def python_type(self):
-        return set
-
-    def reconstruct(self, codegen):
-        codegen.load_import_from("builtins", "set")
-        codegen.foreach(self.items)
-        return [
-            create_instruction("BUILD_SET", arg=len(self.items))
-        ] + create_call_function(1, True)
-
-    # Note - this is only used for producing a set
-    def _as_set_element(self, vt):
-        from .base import VariableTracker
-        from .tensor import TensorVariable
-
-        assert isinstance(vt, VariableTracker)
-
-        if isinstance(vt, TensorVariable):
-            tensor_node = vt.as_proxy().node
-            return SetVariable.SetElement(vt, tensor_node)
-        if isinstance(vt, ConstantVariable):
-            return SetVariable.SetElement(vt, vt.value)
-
-        unimplemented(f"Sets with {type(vt)} NYI")
-
-    @property
-    def _underlying_items(self):
-        underlying_items = set()
-        for current_item in self.items:
-            assert (
-                current_item not in underlying_items
-            ), "Items modeling set invariant violated"
-            underlying_items.add(self._as_set_element(current_item))
-        return underlying_items
-
-    def _add(self, item):
-        underlying_items = self._underlying_items
-
-        if isinstance(item, (list, set)):
-            items_to_add = item
-        else:
-            items_to_add = [item]
-
-        for item_to_add in items_to_add:
-            set_element = self._as_set_element(item_to_add)
-            if set_element not in underlying_items:
-                underlying_items.add(set_element)
-                self.items.append(set_element.vt)
-            else:
-                for e in underlying_items:
-                    if hash(set_element) == hash(e):
-                        alias_guard = make_dupe_guard(
-                            e.vt.source, set_element.vt.source
-                        )
-                        if alias_guard:
-                            e.vt = e.vt.add_guards(
-                                {e.vt.source.make_guard(alias_guard)}
-                            )
-
-        return self.items
-
-    def call_method(
-        self,
-        tx,
-        name,
-        args: List[VariableTracker],
-        kwargs: Dict[str, VariableTracker],
-    ) -> "VariableTracker":
-        options = VariableTracker.propagate(self, args, kwargs.values())
-        # Somewhat duplicative of CommonListMethodsVariable - but better than to violate substitution
-        # principles and end up with things like direct item access attempts on a set, or
-        # getitem sources.
-        if name == "add" and args and self.mutable_local:
-            assert not kwargs
-            item = args[0]
-            result = SetVariable(
-                self._add(item),
-                mutable_local=self.mutable_local,
-                regen_guards=False,
-                **options,
-            )
-            tx.replace_all(self, result)
-            return ConstantVariable.create(None)
-        elif name == "pop" and self.mutable_local:
-            assert not kwargs
-            assert not args
-            items = list(self.items)
-            result = items.pop()
-            tx.replace_all(
-                self,
-                SetVariable(items, regen_guards=False, **options),
-            )
-            return result
-        elif name == "__len__":
-            return ConstantVariable.create(len(self.items)).add_options(options)
-        elif name == "__contains__":
-            assert len(args) == 1
-            assert not kwargs
-            return _listlike_contains_helper(self.items, args[0], tx, options)
-        else:
-            return super().call_method(tx, name, args, kwargs)
-
-    def getitem_const(self, arg: VariableTracker):
-        raise RuntimeError("Illegal to getitem on a set")
-
-    def as_python_constant(self):
-        return self.python_type()([x.as_python_constant() for x in self.items])
-
-    def unpack_var_sequence(self, tx):
-        return [x.add_options(self) for x in self.items]
->>>>>>> cf1b494a
+    pass