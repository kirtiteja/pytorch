--- conflicted
+++ resolved
@@ -453,13 +453,7 @@
         return self.proxy
 
     def evaluate_expr(self, output_graph):
-<<<<<<< HEAD
-        return guard_scalar(self.dyn_shape)
-=======
-        if not isinstance(self.sym_num, torch.SymInt):
-            return self.sym_num
-        return output_graph.shape_env.evaluate_expr(self.sym_num.node.expr)
->>>>>>> 3a5a7624
+        return guard_scalar(self.sym_num)
 
     def call_method(
         self,
