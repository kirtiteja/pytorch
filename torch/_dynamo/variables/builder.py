--- conflicted
+++ resolved
@@ -1556,12 +1556,7 @@
         torch.seed,
         operator.mod,
         torch._functorch.vmap._validate_and_get_batch_size,
-<<<<<<< HEAD
         torch._C._functorch.count_jvp_interpreters,
-=======
-        torch._C._functorch._grad_increment_nesting,
-        torch._C._functorch._grad_decrement_nesting,
->>>>>>> 81dbc487
         # some mac builds are missing torch.distributed.get_rank()
         getattr(torch.distributed, "get_rank", _missing),
         getattr(torch.distributed, "get_world_size", _missing),
