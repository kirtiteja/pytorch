# mypy: ignore-errors

import abc
import collections
import contextlib
import dataclasses
import enum
import functools
import inspect
import itertools
import logging
import operator
import re
import sys
import types
from typing import List, NamedTuple, Optional, Union

from torch.utils._sympy.value_ranges import ValueRanges

try:
    import numpy as np
except ModuleNotFoundError:
    np = None

import torch

from torch import SymInt
from torch._guards import GuardSource, TracingContext
from torch._ops import HigherOrderOperator
from torch._streambase import _EventBase, _StreamBase
from torch._subclasses.fake_tensor import FakeTensor, is_fake, maybe_get_fake_mode
from torch._subclasses.meta_utils import is_sparse_any
from torch.fx.experimental._backward_state import BackwardState
from torch.fx.experimental.symbolic_shapes import (
    _constrain_range_for_size,
    DimDynamic,
    RelaxedUnspecConstraint,
    StatefulSymbolicContext,
    SubclassSymbolicContext,
    SymbolicContext,
)
from torch.fx.immutable_collections import immutable_dict, immutable_list
from torch.utils._python_dispatch import is_traceable_wrapper_subclass
from torch.utils.weak import TensorWeakRef
from .. import config, mutation_guard, replay_record, trace_rules

from ..device_interface import get_registered_device_interfaces
from ..exc import InternalTorchDynamoError, unimplemented
from ..guards import GuardBuilder, install_guard, make_dupe_guard
from ..side_effects import SideEffects
from ..source import (
    AttrSource,
    ConstantSource,
    ConstDictKeySource,
    ConvertIntSource,
    GetItemSource,
    GradSource,
    is_constant_source,
    is_from_defaults,
    is_from_optimizer_source,
    LocalSource,
    NumpyTensorSource,
    OptimizerSource,
    RandomValueSource,
    Source,
    TupleIteratorGetItemSource,
)
from ..trace_rules import is_callable_allowed, is_numpy
from ..utils import (
    build_checkpoint_variable,
    clone_input,
    common_constant_types,
    get_fake_value,
    get_static_address_type,
    is_function_or_wrapper,
    is_namedtuple,
    is_typing,
    is_utils_checkpoint,
    istype,
    odict_values,
    tensor_always_has_static_shape,
    tuple_iterator,
    tuple_iterator_getitem,
    tuple_iterator_len,
    unwrap_with_attr_name_if_wrapper,
    wrap_fake_exception,
)

from .base import MutableLocal, typestr, VariableTracker, VariableTrackerMeta
from .constant import ConstantVariable, EnumVariable
from .ctx_manager import (
    AutocastModeVariable,
    EventVariable,
    NullContextVariable,
    PreserveVersionContextVariable,
    StreamContextVariable,
    StreamVariable,
)
from .dicts import (
    ConstDictVariable,
    DataClassVariable,
    DefaultDictVariable,
    HFPretrainedConfigVariable,
    PythonSysModulesVariable,
    SetVariable,
)
from .distributed import (
    DeviceMeshVariable,
    PlacementClassVariable,
    PlacementVariable,
    ProcessGroupVariable,
    WorldMetaClassVariable,
)
from .functions import (
    CollectiveFunctionRewriteVariable,
    FunctoolsPartialVariable,
    TritonKernelVariable,
    UserMethodVariable,
)
from .higher_order_ops import TorchHigherOrderOperatorVariable
from .iter import ItertoolsVariable
from .lazy import LazyVariableTracker
from .lists import (
    BaseListVariable,
    ListVariable,
    NamedTupleVariable,
    RangeVariable,
    RestrictedListSubclassVariable,
    SizeVariable,
    SliceVariable,
    TupleIteratorVariable,
    TupleVariable,
)
from .misc import (
    AutogradFunctionContextVariable,
    AutogradFunctionVariable,
    ComptimeVariable,
    DebuggingVariable,
    GetAttrVariable,
    GetSetDescriptorVariable,
    InspectSignatureVariable,
    LambdaVariable,
    MethodWrapperVariable,
    NumpyVariable,
    PythonModuleVariable,
    SavedTensorBox,
    TypingVariable,
)
from .nn_module import FSDPManagedNNModuleVariable, UnspecializedNNModuleVariable
from .optimizer import OptimizerVariable

from .sdpa import SDPAParamsVariable
from .tensor import (
    NumpyNdarrayVariable,
    SymNodeVariable,
    TensorSubclassVariable,
    TensorVariable,
    UnspecializedPythonVariable,
)
from .torch import TorchCtxManagerClassVariable, TorchInGraphFunctionVariable
from .torch_function import build_torch_function_fn, TensorWithTFOverrideVariable
from .user_defined import (
    KeyedJaggedTensorVariable,
    UserDefinedClassVariable,
    UserDefinedObjectVariable,
)


log = logging.getLogger(__name__)


DimList = List


class _missing:
    pass


@dataclasses.dataclass
class GraphArg:
    source: Source
    # TODO: storing a SymInt here but not a FakeTensor is a pretty strange
    # thing to do.  Probably should have example (which stores an int) and
    # fake_example
    _example: Union[TensorWeakRef, torch.SymInt]
    is_unspecialized: bool
    fake_tensor: Optional[torch._subclasses.fake_tensor.FakeTensor]
    # UnspecializedPythonVariable often masquerades as a tensor.
    # We MUST NOT generate shape guard code
    # that actually tries to access tensor properties on these values.
    # is_tensor lets us tell if this graph arg actually is a tensor
    # or not.
    is_tensor: bool = True
    # Sometimes, the Tensor we pass to example is freshly allocated (smh).
    # Then we cannot only keep a weak reference to it.  This lets you
    # stash a strong reference too.
    example_strong_ref: Optional[torch.Tensor] = None

    @property
    def example(self):
        if isinstance(self._example, TensorWeakRef):
            r = self._example()
            assert r is not None
            return r
        else:
            return self._example

    def __post_init__(self):
        if isinstance(self._example, torch.Tensor):
            self._example = TensorWeakRef(self._example)
            assert is_fake(self.fake_tensor)

    def reconstruct(self, codegen):
        self.source.reconstruct(codegen)

    def erase(self):
        self._example = None
        self.example_strong_ref = None

    def __eq__(self, other):
        return self.source.name() == other.source.name()


class BackwardStateGraphArg(GraphArg):
    def __init__(self):
        super().__init__(
            source=None,
            _example=BackwardState(),
            is_unspecialized=False,
            fake_tensor=None,
            is_tensor=False,
        )

    def reconstruct(self, codegen):
        assert codegen.tx.output.backward_state_var
        codegen.load_import_from(BackwardState.__module__, "BackwardState")
        codegen.call_function(0, True)
        codegen.dup_top()
        codegen.store(codegen.tx.output.backward_state_var)


@dataclasses.dataclass
class FrameStateSizeEntry:
    scalar: Optional[int]
    size: Optional[List[int]]


class VariableBuilder:
    """Wrap a python value in a VariableTracker() instance"""

    def __init__(
        self,
        tx,
        source: Source,
    ):
        assert (
            source is not None
        ), "Consider SourcelessBuilder for ephemeral objects, usually objects created locally."
        assert TracingContext.try_get() is not None, "Expected active TracingContext"
        super().__init__()
        self.tx = tx
        self.source = source
        self.name = source.name()

    def __call__(self, value):
        if value in self.tx.output.side_effects:
            side_effect_result = self.tx.output.side_effects[value]
            dup_guard = make_dupe_guard(self.source, side_effect_result.source)
            if dup_guard:
                self.install_guards(dup_guard)
            return side_effect_result

        cached_vt = self.tx.output.variable_tracker_cache.lookup(value, self.source)
        if cached_vt:
            return cached_vt

        vt = self._wrap(value)
        vt.source = self.source
        if self._can_lift_attrs_to_inputs(vt):
            vt = self.tx.output.side_effects.track_object_existing(value, vt)

        self.tx.output.variable_tracker_cache.add(value, self.source, vt)
        return vt

    def _can_lift_attrs_to_inputs(self, vt):
        if type(vt) in [
            TensorVariable,
            TensorWithTFOverrideVariable,
            UserDefinedObjectVariable,
            NumpyNdarrayVariable,
        ]:
            return True
        return False

    @staticmethod
    @functools.lru_cache(None)
    def _common_constants():
        return {
            # We zero-one specialize shapes, so specialize these constants
            # too
            0,
            1,
            # NB: There used to be more constants here, but honestly it was
            # pretty confusing.  Note we specialize floats by default, and
            # DON'T specialize ints by default.  This all only matters with
            # dynamic_shapes
        }

    def get_source(self):
        return self.source

    def install_guards(self, *guards):
        source = self.get_source()
        if (
            isinstance(source, ConstantSource)
            or source.guard_source() == GuardSource.CONSTANT
        ):
            return None
        install_guard(*[source.make_guard(guard) for guard in guards], skip=1)
        return {}

    def set_source_and_track_mutable(self, value, var):
        assert isinstance(var, VariableTracker)
        var.source = self.source
        return self.tx.output.side_effects.track_mutable(value, var)

    @classmethod
    @functools.lru_cache(None)
    def _type_dispatch(cls):
        # NB: Careful not to close over self to avoid ref cycle from lru_cache
        entries = [
            (
                (
                    torch.Tensor,
                    torch.nn.Parameter,
                    torch._subclasses.FakeTensor,
                    torch._subclasses.functional_tensor.FunctionalTensor,
                ),
                cls.wrap_tensor,
            ),
            (
                (tuple, list, odict_values, collections.deque, torch.Size),
                cls.wrap_listlike,
            ),
            (tuple_iterator, cls.wrap_tuple_iterator),
            ((slice, range), cls.wrap_slice_range),
            (tuple(common_constant_types), cls.wrap_literal),
        ]

        if config.trace_numpy and np:
            entries.append((np.ndarray, cls.wrap_numpy_ndarray))

        result = {}
        for ts, fn in entries:
            for t in ts if isinstance(ts, tuple) else (ts,):
                assert t not in result
                result[t] = fn

        return result

    @classmethod
    @functools.lru_cache(None)
    def _id_dispatch(cls):
        from ..comptime import comptime

        entries = [
            (
                inspect.signature,
                lambda self, value: LambdaVariable(
                    InspectSignatureVariable.create,
                    source=self.source,
                    **self.install_guards(GuardBuilder.CLOSURE_MATCH),
                ),
            ),
            (comptime, lambda self, value: ComptimeVariable()),
            (
                dataclasses.fields,
                lambda self, value: LambdaVariable(
                    _dataclasses_fields_lambda,
                    source=self.source,
                    **self.install_guards(GuardBuilder.FUNCTION_MATCH),
                ),
            ),
        ]

        result = {}
        for ts, fn in entries:
            for t in ts if isinstance(ts, (tuple, list)) else (ts,):
                assert t not in result
                result[id(t)] = fn

        return result

    def _wrap(self, value):
        # import here to avoid circular dependencies
        from torch.utils._triton import has_triton

        if has_triton():
            from triton.runtime.autotuner import Autotuner
            from triton.runtime.jit import JITFunction
        else:

            class JITFunction:
                pass

            class Autotuner:
                pass

        # Handle exact type() match
        type_dispatch = self._type_dispatch().get(type(value))
        if type_dispatch is not None:
            return type_dispatch(self, value)

        # Handle exact id() match
        id_dispatch = self._id_dispatch().get(id(value))
        if id_dispatch is not None:
            return id_dispatch(self, value)

        # Note - There are some nested values where types mismatch!
        # We want to get those out and wrap those.
        value = inspect.getattr_static(value, "_torchdynamo_inline", value)

        # Everything else (NB: order matters!)
        if is_traceable_wrapper_subclass(value) or istype(
            value, config.traceable_tensor_subclasses
        ):
            return self.wrap_tensor(value)
        elif is_namedtuple(value):
            return self.wrap_listlike(value)

        elif value is torch.utils._pytree.SUPPORTED_NODES:
            # For SUPPORTED_NODES, we guard on the dictionary version (PEP509)
            # under the assumption that the values themselves don't change.
            self.install_guards(GuardBuilder.DICT_VERSION)
            result = {
                ConstantVariable.create(k): UserDefinedObjectVariable(
                    v,
                    source=GetItemSource(
                        self.get_source(), ConstDictKeySource(self.get_source(), i)
                    ),
                )
                for i, (k, v) in enumerate(value.items())
            }
            return ConstDictVariable(result, type(value))
        elif value is sys.modules:
            self.install_guards(GuardBuilder.FUNCTION_MATCH)
            return PythonSysModulesVariable(source=self.source)
        elif istype(value, (dict, collections.defaultdict, collections.OrderedDict)):
            if not value and self.get_source().is_nn_module():
                # It is faster to guard on 'false' property than to guard
                # on actual dict keys, but we can't do this fast guard in general because
                # it omits a crucial type check that ensures the value is actually still a dict at runtime.

                # Why is this OK for (specialized) nnmodules? We set up a setattr hook
                # to check for module property mutations, which does a reasonable,
                # but not completely secure job ensuring a property wasn't changed.
                self.install_guards(GuardBuilder.BOOL_FALSE)
            else:
                self.install_guards(GuardBuilder.DICT_LENGTH)

            # Optimisation for the common case strings, ints, etc
            all_const = all(ConstantVariable.is_literal(k) for k in value.keys())
            if all_const:
                self.install_guards(GuardBuilder.DICT_CONST_KEYS)

            # We need all the keys to be hashable. We do this within the
            # _HashableTracker class in dicts.py
            def build_key_value(i, k, v):
                if all_const:
                    key = ConstantVariable.create(k)
                    source_key = k
                else:
                    source_key = ConstDictKeySource(self.get_source(), i)
                    key = LazyVariableTracker.create(k, source_key)

                source_value = GetItemSource(self.get_source(), source_key)
                value = LazyVariableTracker.create(v, source_value)

                return key, value

            result = dict(
                build_key_value(i, k, v) for i, (k, v) in enumerate(value.items())
            )

            if istype(value, collections.defaultdict):
                factory_source = AttrSource(self.source, "default_factory")
                result = DefaultDictVariable(
                    result,
                    type(value),
                    default_factory=VariableBuilder(self.tx, factory_source)(
                        value.default_factory
                    ),
                    source=self.source,
                )
            else:
                result = ConstDictVariable(result, type(value), source=self.source)

            return self.set_source_and_track_mutable(value, result)
        elif isinstance(value, torch.nn.Module):
            return self.wrap_module(value)
        elif ConstantVariable.is_literal(value):  # non-atomic literals
            return self.wrap_literal(value)
        elif istype(value, frozenset) and (
            ConstantVariable.is_literal(x) for x in value
        ):
            # For frozenset, we can guard by object ID instead of value
            # equality, this allows us to handle non-literal values
            self.install_guards(GuardBuilder.ID_MATCH)
            return ConstantVariable.create(value=value, source=self.source)
        elif isinstance(value, enum.Enum):
            self.install_guards(GuardBuilder.ID_MATCH)
            return EnumVariable(value=value, source=self.source)
        elif DebuggingVariable.is_reorderable_logging_function(value):
            # Put this above builtin_callable so that print() can be handled
            # along with other builtin debugging functions
            self.install_guards(GuardBuilder.BUILTIN_MATCH)
            return DebuggingVariable(value, source=self.source)
        elif is_utils_checkpoint(value):
            return build_checkpoint_variable(source=self.source)
        elif isinstance(value, functools.partial):
            func_src = AttrSource(self.get_source(), "func")
            func_obj = VariableBuilder(self.tx, func_src)(value.func)

            args = []
            args_source = AttrSource(self.get_source(), "args")
            for i, arg in enumerate(value.args):
                args.append(
                    VariableBuilder(self.tx, GetItemSource(args_source, i))(arg)
                )

            keywords = {}
            keywords_source = AttrSource(self.get_source(), "keywords")
            for k, v in value.keywords.items():
                if not ConstantVariable.is_literal(k):
                    unimplemented("functools.partial with non-literal keyword")
                keywords[k] = VariableBuilder(
                    self.tx, GetItemSource(keywords_source, k)
                )(v)

            install_guard(
                self.get_source().make_guard(GuardBuilder.TYPE_MATCH),
                keywords_source.make_guard(GuardBuilder.DICT_KEYS),
                args_source.make_guard(GuardBuilder.SEQUENCE_LENGTH),
            )
            return FunctoolsPartialVariable(func_obj, args, keywords)
        elif is_typing(value):
            # typing.List, typing.Mapping, etc.
            self.install_guards(GuardBuilder.ID_MATCH)
            return TypingVariable(
                value,
                source=self.source,
            )
        elif np is not None and isinstance(value, np.generic):
            # numpy array scalars: convert to 0D arrays
            return self.wrap_numpy_ndarray(np.asarray(value))
        elif is_numpy(value):
            assert np
            self.install_guards(
                GuardBuilder.FUNCTION_MATCH
                if callable(value)
                else GuardBuilder.TYPE_MATCH
            )
            return NumpyVariable(value, source=self.source)
        # NB: These can't be put in type_dispatch, they have to run later
        elif CollectiveFunctionRewriteVariable.can_rewrite(value):
            self.install_guards(GuardBuilder.FUNCTION_MATCH)
            return CollectiveFunctionRewriteVariable.create(
                self.tx,
                value,
                source=self.source,
            )
        elif istype(value, torch.autograd.function.FunctionMeta):
            self.install_guards(GuardBuilder.FUNCTION_MATCH)
            return AutogradFunctionVariable(
                value,
                source=self.source,
            )
        elif isinstance(value, torch.autograd.function.FunctionCtx):
            saved_tensors_source = AttrSource(self.source, "saved_tensors")
            install_guard(
                self.source.make_guard(GuardBuilder.TYPE_MATCH),
                saved_tensors_source.make_guard(GuardBuilder.SEQUENCE_LENGTH),
            )
            saved_tensors = [
                VariableBuilder(self.tx, GetItemSource(saved_tensors_source, n))(v)
                for n, v in enumerate(value.saved_tensors)
            ]
            return self.tx.output.side_effects.track_object_existing(
                value,
                AutogradFunctionContextVariable(
                    value,
                    source=self.source,
                    saved_tensors=SavedTensorBox(saved_tensors),
                ),
            )
        elif (
            isinstance(value, types.MethodType)
            and istype(
                getattr(value, "__self__", None), torch.autograd.function.FunctionMeta
            )
            and getattr(value, "__name__", "") == "apply"
            and value == getattr(value.__self__, "apply", None)
        ):
            # handle aliased autograd function `apply` calls
            self.install_guards(GuardBuilder.FUNCTION_MATCH)
            return GetAttrVariable(
                AutogradFunctionVariable(
                    value.__self__, source=AttrSource(self.source, member="__self__")
                ),
                "apply",
            )
        elif callable(value) and trace_rules.lookup_callable(value) is not None:
            if is_callable_allowed(value):
                self.tx.output.has_user_defined_allowed_in_graph = True
            return trace_rules.lookup_callable(value).create_with_source(
                value, source=self.source
            )
        elif np and isinstance(value, np.number):
            return self.wrap_unspecialized_primitive(value)
        elif DataClassVariable.is_matching_object(value):
            self.install_guards(GuardBuilder.TYPE_MATCH)
            return DataClassVariable.wrap(self, value)
        elif HFPretrainedConfigVariable.is_matching_object(value):
            self.install_guards(GuardBuilder.TYPE_MATCH)
            return HFPretrainedConfigVariable(value)
        elif isinstance(value, HigherOrderOperator):
            self.install_guards(GuardBuilder.TYPE_MATCH, GuardBuilder.NAME_MATCH)
            return TorchHigherOrderOperatorVariable.make(value, source=self.source)
        elif isinstance(value, torch.cuda.StreamContext):
            self.install_guards(GuardBuilder.ID_MATCH)
            stream_source = AttrSource(self.source, "stream")
            stream_var = VariableBuilder(self.tx, stream_source)(value.stream)
            return StreamContextVariable.create(self.tx, stream_var)
        elif isinstance(value, _StreamBase):
            self.install_guards(GuardBuilder.ID_MATCH)
            stream_proxy = self.tx.output.create_proxy(
                "call_function",
                torch.cuda.Stream,
                (),
                {
                    "stream_id": value.stream_id,
                    "device_index": value.device_index,
                    "device_type": value.device_type,
                },
            )
            stream_proxy.node.meta["example_value"] = value
            return StreamVariable(
                stream_proxy,
                value,
                value.device,
                source=self.source,
            )
        elif isinstance(value, (torch._C._SDPAParams)):
            self.install_guards(GuardBuilder.TYPE_MATCH)
            return SDPAParamsVariable.create(self.tx, value, self.source)
        elif isinstance(value, _EventBase):
            self.install_guards(GuardBuilder.ID_MATCH)
            return EventVariable(
                None,
                value,
                source=self.source,
            )
        elif (
            isinstance(value, torch._C._TensorMeta)
            and value in config.traceable_tensor_subclasses
        ):
            return TensorSubclassVariable(value, source=self.source)
        elif (
            istype(value, contextlib.nullcontext)
            and inspect.getattr_static(value, "enter_result", None) is None
        ):
            self.install_guards(GuardBuilder.TYPE_MATCH)
            return NullContextVariable(source=self.source)
        elif KeyedJaggedTensorVariable.is_matching_object(value):
            self.install_guards(GuardBuilder.TYPE_MATCH)
            result = KeyedJaggedTensorVariable(value, source=self.source)
            # TODO: this doing it manually is bad
            return self.tx.output.side_effects.track_object_existing(value, result)
        elif isinstance(value, torch.optim.Optimizer):
<<<<<<< HEAD
            self.install_guards(GuardBuilder.TYPE_MATCH)
=======
            self.install_guards(GuardBuilder.ID_MATCH)
>>>>>>> b279034e
            self.source = OptimizerSource(self.source)
            return OptimizerVariable(value, source=self.source)
        elif WorldMetaClassVariable.is_group_member_type(value):
            return WorldMetaClassVariable(value, source=self.source)
        elif ProcessGroupVariable.is_process_group(value):
            self.install_guards(GuardBuilder.ID_MATCH)
            return ProcessGroupVariable(value, source=self.source)
        elif DeviceMeshVariable.is_device_mesh(value):
            # TODO: see if we need to add custom guard instead of a simple ID_MATCH
            self.install_guards(GuardBuilder.ID_MATCH)
            return DeviceMeshVariable(value, source=self.source)
        elif PlacementClassVariable.is_placement_type(value):
            # TODO: see if we need to add custom guard instead of a simple ID_MATCH
            self.install_guards(GuardBuilder.ID_MATCH)
            return PlacementClassVariable(value, source=self.source)
        elif PlacementVariable.is_placement(value):
            # TODO: see if we need to add custom guard instead of a simple ID_MATCH
            self.install_guards(GuardBuilder.ID_MATCH)
            return PlacementVariable(
                value,
                source=self.source,
            )
        elif istype(value, type) and value in itertools.__dict__.values():
            self.install_guards(GuardBuilder.FUNCTION_MATCH)
            return ItertoolsVariable(value, source=self.source)
        elif isinstance(value, torch.SymBool):
            # Note: the idea here is to re-use the infra we've built for SymInt by simulating the
            # user provided SymBool with a SymInt in dynamo.

            # Concretely,
            # 1. We create a SymInt in dynamo's shape_env, whose source is constructed as ConvertIntSource(self.source).
            # so that guards on the SymInts can be effectively applied on the original SymBool in user program.
            # 2. We create a SymBool based on the SymInt in dynamo's ShapeEnv. Because the original user program
            # depends on the value being a SymBool. This allows dynamo to interpret the user's program correctly.

            value_hint = value.node.require_hint()
            new_source = ConvertIntSource(self.source)

            new_symint = self.tx.output.shape_env.create_unspecified_symint_and_symbol(
                int(value_hint),
                new_source,
                dynamic_dim=DimDynamic.DYNAMIC,
            )

            sym_node_proxy = self.tx.output.root_tracer.create_graph_input(
                re.sub(r"[^a-zA-Z0-9]+", "_", self.name),
                type(new_symint),
                source=new_source,
            )

            sym_node_proxy.node.meta["grapharg"] = GraphArg(
                new_source,
                new_symint,
                False,
                None,
                is_tensor=False,
                example_strong_ref=new_symint,
            )
            self.tx.output.bound_symbols.add(new_symint.node.expr)
            self.tx.output.tracked_fakes.append(
                TrackedFake(new_symint, new_source, None)
            )
            return SymNodeVariable(
                sym_node_proxy,
                new_symint == 1,
            )
        elif isinstance(value, (JITFunction, Autotuner)):
            self.install_guards(GuardBuilder.ID_MATCH)
            return TritonKernelVariable(
                value,
                None,  # No kernel idx provided
                None,  # No grid provided
                source=self.source,
            )
        elif isinstance(value, torch.amp.autocast_mode.autocast):
            self.install_guards(GuardBuilder.ID_MATCH)
            return AutocastModeVariable(
                target_values=[
                    value.device,
                    value.fast_dtype,
                    value._enabled,
                    value._cache_enabled,
                ],
                source=self.source,
            )
        elif TorchCtxManagerClassVariable.is_matching_cls(value):
            self.install_guards(GuardBuilder.FUNCTION_MATCH)
            return TorchCtxManagerClassVariable(value, source=self.source)
        elif is_function_or_wrapper(value):
            value, attr_name = unwrap_with_attr_name_if_wrapper(value)
            # For these wrappers, Dynamo points to the wrapped function,
            # so source needs to be updated as well.
            if attr_name is not None:
                self.source = AttrSource(self.source, attr_name)
            return trace_rules.lookup(value).create_with_source(
                value, source=self.source
            )
        # Don't use istype, since some python modules are not subclasses of types.ModuleType directly.
        # E.g, type(torch.ops) -> <class 'torch._ops._Ops'>,
        # type(torch.backends.cudnn) -> <class 'torch.backends.cudnn.CudnnModule'>
        elif isinstance(value, (types.ModuleType, replay_record.DummyModule)):
            self.install_guards(GuardBuilder.FUNCTION_MATCH)
            return PythonModuleVariable(
                value,
                source=self.source,
            )
        elif isinstance(value, types.MethodType) and isinstance(
            value.__self__, (torch.nn.Module, torch.utils._pytree.TreeSpec)
        ):
            # don't let MethodTypes fall through to UserDefinedObject,
            # which doesn't support 'CALL_FUNCTION'

            # TODO(whc): Why do we limit this to methods on NNModules?
            # I don't have a good reason for this, but it preserves the existing behavior
            # for MBartForConditionalGeneration, which generates many graph breaks and OOMs otherwise.
            # I suspect we probably want to relax this check and dig deeper there.

            # In order to construct a MethodVariable in Dynamo, we start with an actual method obj from python,
            # but need to separately wrap its underlying `__func__` and its `self` argument.  We wrap `self` here
            # and then `__func__` gets wrapped inside UserMethodVariable.
            self_obj = VariableBuilder(
                self.tx, source=AttrSource(self.source, "__self__")
            )(value.__self__)
            assert self_obj and isinstance(
                self_obj, VariableTracker
            ), "Failed to produce a valid self obj"
            self.install_guards(GuardBuilder.FUNCTION_MATCH)
            return UserMethodVariable(
                value.__func__,
                self_obj,
                source=self.source,
            )
        elif isinstance(value, types.GetSetDescriptorType):
            self.install_guards(GuardBuilder.FUNCTION_MATCH)
            return GetSetDescriptorVariable(value)
        elif isinstance(value, types.MethodWrapperType):
            self.install_guards(GuardBuilder.FUNCTION_MATCH)
            return MethodWrapperVariable(value)
        elif issubclass(type(value), type):
            if value in (torch.utils.hooks.BackwardHook, torch.nn.Parameter):
                # TODO(jansel): combine this case with the one above
                return trace_rules.lookup(value).create_with_source(
                    value, source=self.source
                )
            if value is torch.autograd._unsafe_preserve_version_counter:
                self.install_guards(GuardBuilder.FUNCTION_MATCH)
                return PreserveVersionContextVariable.constructor(self.tx)
            # This is a userdefined class, so install an ID_MATCH even if its a
            # global variable.
            self.install_guards(GuardBuilder.ID_MATCH)
            return UserDefinedClassVariable(
                value,
                source=self.source,
            )
        elif RestrictedListSubclassVariable.is_matching_cls(type(value)):
            self.install_guards(GuardBuilder.SEQUENCE_LENGTH)
            return self.set_source_and_track_mutable(
                value,
                RestrictedListSubclassVariable(
                    [
                        LazyVariableTracker.create(
                            value=value[i], source=GetItemSource(self.source, i)
                        )
                        for i in range(len(value))
                    ],
                    user_cls=type(value),
                    user_cls_source=AttrSource(self.source, "__class__"),
                ),
            )
        else:
            self.install_guards(GuardBuilder.TYPE_MATCH)
            result = UserDefinedObjectVariable(value, source=self.source)
            if not SideEffects.cls_supports_mutation_side_effects(type(value)):
                # don't allow STORE_ATTR mutation with custom __setattr__
                return result
            return self.tx.output.side_effects.track_object_existing(value, result)

    def wrap_listlike(self, value: Union[tuple, list, odict_values, NamedTuple]):
        if config.specialize_int and type(value) is torch.Size:
            self.install_guards(GuardBuilder.CONSTANT_MATCH)
            return ConstantVariable.create(value=value)
        # One can index a tensor with a list/tuple. Therefore, we need to
        # have a stricter match.
        self.install_guards(GuardBuilder.SEQUENCE_LENGTH)

        for item in value:
            if item is value:
                unimplemented("list elements are pointing to the list itself")

        output = [
            LazyVariableTracker.create(item, source=GetItemSource(self.get_source(), i))
            for i, item in enumerate(value)
        ]

        result = BaseListVariable.cls_for_instance(value)(
            output, mutable_local=MutableLocal()
        )
        if istype(value, list):
            return self.set_source_and_track_mutable(value, result)
        return result

    def wrap_tuple_iterator(self, value: tuple_iterator):
        self.install_guards(GuardBuilder.TUPLE_ITERATOR_LEN)
        output = [
            VariableBuilder(self.tx, TupleIteratorGetItemSource(self.get_source(), i))(
                tuple_iterator_getitem(value, i)
            )
            for i in range(tuple_iterator_len(value))
        ]
        result = TupleIteratorVariable(
            output, mutable_local=MutableLocal(), source=self.source
        )

        return self.set_source_and_track_mutable(value, result)

    def wrap_slice_range(self, value: Union[slice, range]):
        items = [
            VariableBuilder(self.tx, AttrSource(self.get_source(), k))(
                getattr(value, k)
            )
            for k in ("start", "stop", "step")
        ]
        self.install_guards(GuardBuilder.TYPE_MATCH)
        if isinstance(value, slice):
            return SliceVariable(items, source=self.source)
        else:
            return RangeVariable(items, source=self.source)

    def wrap_module(self, value: torch.nn.Module):
        from ..eval_frame import OptimizedModule

        if istype(value, OptimizedModule):
            self.install_guards(GuardBuilder.TYPE_MATCH)
            self.source = AttrSource(self.source, "_orig_mod")
            return self.wrap_module(value._orig_mod)

        if (
            isinstance(value, (torch.nn.RNN, torch.nn.GRU, torch.nn.LSTM))
            and not config.allow_rnn
        ):
            unimplemented("TorchDynamo purposely graph breaks on RNN, GRU, LSTMs")
        if mutation_guard.is_dynamic_nn_module(value):
            # created dynamically, don't specialize on it
            self.install_guards(GuardBuilder.TYPE_MATCH)
            result = UnspecializedNNModuleVariable(value, source=self.source)
            if not SideEffects.cls_supports_mutation_side_effects(type(value)):
                # don't allow STORE_ATTR mutation with custom __setattr__
                return result
            return self.tx.output.side_effects.track_object_existing(value, result)
        elif issubclass(
            value.__class__, torch.nn.parallel.distributed.DistributedDataParallel
        ):
            self.install_guards(GuardBuilder.TYPE_MATCH)
            return UnspecializedNNModuleVariable(value)
        elif getattr(value, "_is_fsdp_managed_module", False):
            # See note [Dynamo treats FSDP wrapped modules as UnspecializedNNModule]
            # in fully_sharded_data_parallel.py for more information

            # we can't do this assert inside FSDP constructor,
            # since we don't know yet whether dynamo will be used
            assert getattr(
                value, "_fsdp_use_orig_params", False
            ), "Dynamo only supports FSDP with use_orig_params=True"

            # Note on FSDP guarding
            # 1. We expect FSDP wrapping mutates an nn module irreversably (no way to de-wrap).
            # 2. Eager FSDP already assumes (requires, but without enforcement) that users don't mutate their
            #    model parameters/structure after FSDP wrapping, because FSDP wouldn't notice or update its FlatParams.
            #
            # Due to (1), once we enter this path we expect not to go back nor have to guard on type
            # or _is_fsdp_managed_module.
            #
            # TODO(whc) We could add a guard on the opposite case, where a user compiled/ran
            # pre-FSDP-wrapped model, then wrapped, to ensure that we recompile with the FSDP handling.
            #
            # Due to (2), we skip guards on inner contents of fsdp_managed modules, by using FSDPNNModuleSource as the
            # guard source.  This behavior is gated on config.skip_fsdp_guards.
            #
            # ID_MATCH is required to disambiguate cases as simple as a unit test that constructs 2 models and wraps
            # them differently with different FSDP configs.  (test_dynamo_distributed.py -k test_fsdp_aot_eager)
            self.install_guards(GuardBuilder.TYPE_MATCH, GuardBuilder.ID_MATCH)
            return FSDPManagedNNModuleVariable(value, source=self.get_source())
        else:
            return self.tx.output.register_attr_or_module(
                value,
                self.name,
                source=self.get_source(),
                # Guards are added inside register_attr_or_module
            )

    def wrap_literal(self, value):
        unspec = not config.specialize_int
        if unspec and type(value) is int:
            # unspecializing int by default, but still
            # specialize for the following conditions
            if not TracingContext.get().force_unspec_int_unbacked_size_like and (
                value in self._common_constants()
                # Assume integers from global variables want to be specialized
                or not self.source.guard_source().is_local()
                # Assume that integers that came from NN modules want to be
                # specialized (as we don't expect users to be changing the
                # NN modules on the fly)
                or self.source.guard_source().is_nn_module()
                or is_from_defaults(self.source)
            ):
                self.install_guards(GuardBuilder.CONSTANT_MATCH)
                return ConstantVariable.create(value=value, source=self.source)
            else:
                return self.wrap_unspecialized_primitive(value)
        else:
            self.install_guards(GuardBuilder.CONSTANT_MATCH)
            return ConstantVariable.create(value=value)

    def assert_not_wrapped_by_this_graph(self, value: torch.Tensor):
        if is_fake(value) and maybe_get_fake_mode(value) is self.tx.fake_mode:
            raise InternalTorchDynamoError(
                "Cannot wrap a Tensor that has already been",
                "wrapped by this instance of Dynamo",
            )

    def wrap_tensor(self, value: torch.Tensor):
        source = self.get_source()

        # We cannot already be tracking the tensor, which implies
        # it would have already been wrapped
        assert value not in self.tx.output.side_effects

        if (
            source.guard_source().is_nn_module()
            or get_static_address_type(value) is not None
        ) and not source.guard_source().is_fsdp_module():
            self.assert_not_wrapped_by_this_graph(value)
            return self.tx.output.register_attr_or_module(
                value, self.name, source=source
            )

        if is_constant_source(source):
            self.assert_not_wrapped_by_this_graph(value)
            return self.tx.output.register_attr_or_module(
                value,
                re.sub(r"[^a-zA-Z0-9]+", "_", self.name),
                source=source,
                # Guards are added inside register_attr_or_module
            )

        if type(value) in config.traceable_tensor_subclasses:
            # Ordinarily, we would fakeify a tensor so that it can get dynamic
            # shapes and be computed on without triggering actual operations.
            # However, how can we fakeify a tensor subclass?  Ordinary
            # inheritance (nor multiple inheritance) won't work work.
            #
            # Instead, our plan is to *manually simulate* the tensor subclass
            # inheriting from a fake tensor with dynamo.  This means our
            # data representation for a tensor subclass will be a fake tensor
            # + tensor subclass type + any extra data the subclass may have
            # been storing on the tensor.  Because all Python accesses are
            # mediated through TensorWithTFOverrideVariable, we can ensure
            # that we dispatch differently, e.g., according to
            # __torch_function__
            #
            # To simplify things for now, the __dict__ tracking bits haven't
            # been implemented yet, but they can be added into this design at
            # a later point in time.
            subclass_type = type(value)
        else:
            assert type(value) in (
                torch.Tensor,
                torch.nn.Parameter,
                torch._subclasses.fake_tensor.FakeTensor,
                torch._subclasses.functional_tensor.FunctionalTensor,
            ) or is_traceable_wrapper_subclass(value), type(value)
            subclass_type = None

        # NB: this just says we accessed a tensor from the same source again
        # (e.g., a tensor lives in a global foo, and we LOAD_GLOBAL it twice).
        # This is distinct from two distinct sources mapping to the same
        # Tensor (per id())!  No guard is necessary here.  See below for the
        # other case.
        is_duplicate_tensor = source in self.tx.output.input_source_to_var
        if is_duplicate_tensor:
            return self.tx.output.input_source_to_var[source]

        # By this point, we should have deduplicated all tensors
        self.assert_not_wrapped_by_this_graph(value)

        # tx.output has multiple tracers if we're introspecting HigherOrderOperator.
        # When we've discovered an untracked tensor, then we actually need
        # to get Dynamo to track the tensor (which is what this function does)
        # and put it as a graph input on the root tracer. Later on,
        # if the input is actually used in the body of the HigherOrderOperator,
        # then the relevant SubgraphTracer will lift it to being an input of
        # the subgraph.
        # See NOTE [HigherOrderOperator tracing design] for more details.

        tensor_proxy = self.tx.output.root_tracer.create_graph_input(
            re.sub(r"[^a-zA-Z0-9]+", "_", self.name), type(value), source=source
        )
        options = {}
        if type(value) in config.traceable_tensor_subclasses:
            options["torch_function_fn"] = build_torch_function_fn(
                self.tx, value, self.source
            )
            self.install_guards(GuardBuilder.TYPE_MATCH)

        if (
            isinstance(value, torch.Tensor)
            and value.is_nested
            and not isinstance(value, torch.nested._internal.nested_tensor.NestedTensor)
        ):
            unimplemented("torch.compile does not support strided NestedTensor")

        if is_sparse_any(value):
            unimplemented(
                f"torch.compile does not support sparse Tensor with {value.layout} layout"
            )

        tensor_variable = wrap_fx_proxy(
            tx=self.tx,
            proxy=tensor_proxy,
            example_value=value,
            subclass_type=subclass_type,
            source=source,
            **options,
        )

        guard_type = GuardBuilder.TENSOR_MATCH

        if isinstance(source, GradSource) and is_from_optimizer_source(source):
            guard_type = GuardBuilder.NOT_NONE_MATCH

        self.install_guards(
            functools.partial(
                guard_type,
                value=value
                if isinstance(source, NumpyTensorSource)
                else TensorWeakRef(value),
            )
        )

        # We install TYPE_MATCH guards for traceable wrapper subclass object,
        # and recursively install corresponding guard for each inner attribute.
        if is_traceable_wrapper_subclass(value):
            self.install_guards(GuardBuilder.TYPE_MATCH)
            attrs, _ = value.__tensor_flatten__()
            for attr in attrs:
                inner_value = getattr(value, attr)
                inner_source = AttrSource(self.source, attr)
                LazyVariableTracker.realize_all(
                    VariableBuilder(self.tx, inner_source)(inner_value)
                )

        self.tx.output.input_source_to_var[source] = tensor_variable
        assert "tensor_dict" not in tensor_proxy.node.meta
        tensor_proxy.node.meta["tensor_dict"] = value.__dict__.copy()

        # Note: this information is conveyed via subclass_type now
        fake_tensor_value = tensor_variable.proxy.node.meta["example_value"]
        if maybe_get_fake_mode(fake_tensor_value) is not self.tx.fake_mode:
            raise InternalTorchDynamoError("Wrapped Tensor must be this graph's fake")

        grapharg = GraphArg(source, value, False, fake_tensor_value)
        tensor_proxy.node.meta["grapharg"] = grapharg
        self.tx.output.add_symbol_bindings(grapharg)
        return tensor_variable

    def wrap_numpy_ndarray(self, value):
        assert np is not None
        assert isinstance(value, np.ndarray)

        source = NumpyTensorSource(self.get_source())

        from torch._numpy import _util

        readonly = not value.flags.writeable
        if readonly:
            try:
                value.flags.writeable = True
            except ValueError:
                # One can not easily make nditer elements writable,
                # but warning is not the end of the world
                assert isinstance(value.base, np.nditer)
                pass

        try:
            tensor_value = _util._try_convert_to_tensor(value)
            if readonly:
                from torch._prims_common import clone_preserve_strides

                tensor_value = clone_preserve_strides(tensor_value)
        except NotImplementedError as e:
            # failed to convert to tensor, graph break
            unimplemented(str(e))

        # We do this because we want the full behavior of guarding the numpy ndarray as if it were
        # a tensor. It's a little annoying to make a VT to throw out, but there's so many side effects here
        # that there's not another great way to do this atm.
        # This creates the right graphargs, as well as registration for guards in tensor names and shape env.
        LazyVariableTracker.realize_all(VariableBuilder(self.tx, source)(tensor_value))
        proxy = self.tx.output.root_tracer.create_graph_input(
            re.sub(r"[^a-zA-Z0-9]+", "_", self.name), type(tensor_value), source=source
        )
        options = {"source": source}
        numpy_ndarray_variable = wrap_fx_proxy_cls(
            target_cls=NumpyNdarrayVariable,
            tx=self.tx,
            proxy=proxy,
            example_value=tensor_value,
            **options,
        )

        self.tx.output.input_source_to_var[source] = numpy_ndarray_variable
        example_value = numpy_ndarray_variable.proxy.node.meta["example_value"]

        # is_unspecialized should be true because we are wrapping a np.ndarray as argument input, and it needs to be
        # converted to a tensor.
        grapharg = GraphArg(
            source,
            tensor_value,
            is_unspecialized=True,
            fake_tensor=example_value,
            is_tensor=True,
            example_strong_ref=tensor_value,
        )
        proxy.node.meta["grapharg"] = grapharg

        return numpy_ndarray_variable

    def wrap_unspecialized_primitive(self, value):
        if self.name in self.tx.output.unspec_variable_map:
            return self.tx.output.unspec_variable_map[self.name]
        else:
            shape_env = self.tx.output.shape_env
            if TracingContext.get().force_unspec_int_unbacked_size_like and isinstance(
                value, int
            ):
                wrapped_value = shape_env.create_unbacked_symint()
                _constrain_range_for_size(wrapped_value)
                self.tx.output.bound_symbols.add(wrapped_value.node.expr)
                self.tx.output.tracked_fakes.append(
                    TrackedFake(wrapped_value, self.source, None)
                )

            # NB: We do not do float.  For motivation, see
            # https://docs.google.com/document/d/1INSCdYu1PxXcr43HrD82OudeEuS-qxQe1yZmLg2wy6A/edit
            # but the general idea is that we generate kernels that can
            # take unspecialized floats and use them in sizevar computation
            elif (
                isinstance(value, int)
                and not is_constant_source(self.get_source())
                and not isinstance(self.get_source(), RandomValueSource)
            ):
                if torch._dynamo.config.specialize_int:
                    # If specialize_int is False, also return
                    # a constant (but this should have been handled
                    # in the caller, TBH)
                    self.install_guards(GuardBuilder.CONSTANT_MATCH)
                    return ConstantVariable.create(value=value, source=self.source)

                name = self.source.name()
                if name not in self.tx.output.frame_state:
                    # Note - this essentially means that if this name gets reused as a tensor,
                    # it will start fully dynamic. That should always be a safe option, and not awfully inefficient.
                    # Alternatively, if we want to improve pef here, we can add a third state of unset, but I am not
                    # sure that is necessary for now.
                    frame_state_entry = FrameStateSizeEntry(scalar=value, size=None)
                else:
                    frame_state_entry = self.tx.output.frame_state[name]
                    if frame_state_entry.scalar != value:
                        log.debug(
                            "automatic dynamic int %s val %s != %s",
                            name,
                            value,
                            frame_state_entry.scalar,
                        )
                        frame_state_entry.scalar = None
                self.tx.output.frame_state[name] = frame_state_entry

                # TODO: This should be dynamic, as we in general do not
                # know if bare integers are actually going to be sizevars
                # and it is inappropriate to eagerly duck size them with
                # real sizevars
                if (
                    config.automatic_dynamic_shapes and frame_state_entry.scalar is None
                ) or not config.assume_static_by_default:
                    dynamic_dim = DimDynamic.DYNAMIC
                else:  # assume_static_by_default
                    # TODO: dynamic_dim = DimDynamic.STATIC should work but
                    # for some reason it doesn't
                    self.install_guards(GuardBuilder.CONSTANT_MATCH)
                    return ConstantVariable.create(value=value)

                wrapped_value = shape_env.create_unspecified_symint_and_symbol(
                    value,
                    source=self.source,
                    dynamic_dim=dynamic_dim,
                )
                self.tx.output.bound_symbols.add(wrapped_value.node.expr)

                self.tx.output.tracked_fakes.append(
                    TrackedFake(wrapped_value, self.source, None)
                )
            else:
                wrapped_value = torch.tensor(value)
            if not isinstance(self.get_source(), RandomValueSource):
                install_guard(self.get_source().make_guard(GuardBuilder.TYPE_MATCH))
            options = {"source": self.get_source()}
            if isinstance(wrapped_value, torch.Tensor):
                options.update({"raw_value": value})

            proxy = self.tx.output.root_tracer.create_graph_input(
                re.sub(r"[^a-zA-Z0-9]+", "_", self.name),
                type(wrapped_value),
                source=self.get_source(),
            )

            unspec_var = wrap_fx_proxy_cls(
                UnspecializedPythonVariable,
                tx=self.tx,
                proxy=proxy,
                example_value=wrapped_value,
                **options,
            )
            self.tx.output.unspec_variable_map[self.name] = unspec_var
            if not is_constant_source(self.get_source()):
                if self.tx.export and not isinstance(self.get_source(), LocalSource):
                    raise AssertionError(
                        "Dynamo attempts to add additional input during export: value={}, source={}".format(
                            wrapped_value, self.get_source()
                        )
                    )
                fake_tensor_value = None
                if isinstance(unspec_var, ConstantVariable):
                    example_value = unspec_var.value
                else:
                    example_value = unspec_var.proxy.node.meta["example_value"]
                if is_fake(example_value):
                    fake_tensor_value = example_value
                    assert fake_tensor_value.fake_mode is self.tx.fake_mode, (
                        f"fake mode ({fake_tensor_value.fake_mode}) from fake tensor metadata doesn't match mode"
                        "({self.tx.fake_mode}) from InstructionTranslator"
                    )

                proxy.node.meta["grapharg"] = GraphArg(
                    self.get_source(),
                    wrapped_value,
                    isinstance(wrapped_value, torch.Tensor),
                    fake_tensor_value,
                    is_tensor=False,
                    example_strong_ref=wrapped_value,
                )
            return unspec_var


def _dataclasses_fields_lambda(obj):
    if isinstance(obj, UserDefinedObjectVariable):
        value = obj.value
    elif isinstance(obj, DataClassVariable):
        value = obj.user_cls
    else:
        unimplemented(f"Dataclass fields handling fails for type {obj}")
    items = []
    for field in dataclasses.fields(value):
        source = None
        if obj.source:
            source = GetItemSource(
                AttrSource(obj.source, "__dataclass_fields__"), field.name
            )
        items.append(UserDefinedObjectVariable(field, source=source))
    return TupleVariable(items)


def wrap_fx_proxy(
    tx, proxy, example_value=None, subclass_type=None, **options
) -> VariableTracker:
    kwargs = {
        "tx": tx,
        "proxy": proxy,
        "example_value": example_value,
        "subclass_type": subclass_type,
        **options,
    }
    if subclass_type is None:
        return wrap_fx_proxy_cls(target_cls=TensorVariable, **kwargs)
    else:
        result = wrap_fx_proxy_cls(target_cls=TensorWithTFOverrideVariable, **kwargs)
        result.install_global(tx)
        return result


# Note: Unfortunate split due to some gross classes existing that subclass TensorVariable
# Should be compositional instead
#
# This is a horribly complicated function that does too many things, to
# explain what it does, let's first talk about the classic usage wrap_fx_proxy
# for a TensorVariable.  There are two primary modes of use:
#
#   1. Wrapping a pre-existing Tensor.  In this case, example_value is set
#      to the pre-existing Tensor.  (Note that this example_value will NOT
#      be the final example_value we put into node.meta['example_value'],
#      instead it is converted into a fake tensor using
#      wrap_to_fake_tensor_and_record and registered as a graph input.)
#
#   2. "Wrapping" the result of some Tensor operation Dynamo traced over. In
#      this case, example_value is None (and we are going to figure it out
#      ourselves using FakeTensors, via get_fake_value, which will run
#      the operation represented by the (singular!) FX node referenced by
#      the passed in proxy.)
#
# The expectation is you end up with a Tensor output, and everything is
# straightforwardly traced into the graph.
#
# In all cases, the returned `TensorVariable` subclass will have an `example_value`
# and that `example_value` must be a `FakeTensor` produced by the currently running
# instance of Dynamo.
#
# Upon closer inspection, you may notice that there are a slurry of non-Tensor
# output cases.  What gives?  Well, we sometimes trace operations into the
# graph that don't involve tensors.
#
#   * Some operators return tuples; we need to recursively handle their
#     contents
#
#   * Some operators have side effects that will affect subsequent AOTAutograd
#     tracing but don't otherwise return anything.
#
#   * Some operators return symbolic ints/floats/bools which can go in the
#     graph and be traced (but only if they're actually symbolic!  If they're
#     static you don't want to put them in the graph, which means you
#     shouldn't call this function.)
#
# The common theme is that you only use this function WHEN YOU ARE TRACING
# SOMETHING INTO THE GRAPH.  This is sort of obvious, because you can't call
# this function without a proxy.
def wrap_fx_proxy_cls(
    target_cls, tx, proxy, example_value=None, subclass_type=None, **options
):
    from ..symbolic_convert import InstructionTranslatorBase

    assert isinstance(tx, InstructionTranslatorBase)
    if "guards" in options and options["guards"] is not None:
        tx.output.guards.update(options["guards"])

    assert "example_value" not in proxy.node.meta, f"{proxy.node.meta['example_value']}"

    initial_example_value = example_value

    def _clone_input(value):
        if isinstance(value, torch.Tensor):
            # tensor subclasses will not be converted to FakeTensors and need to be cloned
            if not (
                isinstance(value, FakeTensor)
                or (
                    # Is functional tensor fakeified by this instance of Dynamo
                    torch._is_functional_tensor(value)
                    and maybe_get_fake_mode(value) is tx.fake_mode
                )
                or value.is_nested
            ):
                # NB: ensure strides are preserved
                value = clone_input(value)

        return value

    # with preserve_rng_state():
    if example_value is None:
        # only allow_non_graph_fake in this instance because we handle the non-fake
        # cases properly below.
        example_value = get_fake_value(proxy.node, tx, allow_non_graph_fake=True)

    # Handle recursive calls here
    elif maybe_get_fake_mode(example_value) is tx.fake_mode:
        pass

    elif isinstance(example_value, torch.Tensor):
        if tx.export:
            # The legacy behavior for real value cache with subclasses was
            # to perform a clone WITHOUT preserving the subclass.  It's
            # not entirely clear this is what you actually want though.
            with torch._C.DisableTorchFunctionSubclass():
                proxy.tracer.real_value_cache[proxy.node] = _clone_input(example_value)
        # NB: If we're ignoring subclass, then the expectation is you will
        # take the returned TensorVariable and wrap it into a more
        # accurate TensorVariable that is able to track subclass-ness;
        # otherwise this is wrong!
        kwargs = {
            "is_tensor": target_cls in (TensorVariable, TensorWithTFOverrideVariable),
        }
        assert "source" in options and options["source"] is not None
        kwargs["source"] = options["source"]
        example_value = wrap_to_fake_tensor_and_record(example_value, tx=tx, **kwargs)
    if isinstance(example_value, torch.Tensor) and (
        maybe_get_fake_mode(example_value) is not tx.fake_mode
    ):
        raise InternalTorchDynamoError(
            "`example_value` needs to be a `FakeTensor`"
            f"wrapped by this instance of Dynamo. Found: {example_value}"
        )

    if isinstance(example_value, torch.Tensor):
        is_parameter = isinstance(example_value, torch.nn.Parameter)

        # NB: In most (all?) cases, this does not actually do a clone.
        # (WARNING: this means that if we mutate metadata on the fake
        # tensor, the stored example value will update too!)
        example_value = _clone_input(example_value)
        proxy.node.meta["example_value"] = example_value
        specialized_props = target_cls.specialize(example_value)
        # TODO: not sure about this fake mode test
        if (
            isinstance(example_value, torch._subclasses.fake_tensor.FakeTensor)
            and example_value.fake_mode is tx.fake_mode
        ):
            tensor_type = subclass_type if subclass_type else torch.Tensor
            specialized_props["class_type"] = (
                torch.nn.Parameter if is_parameter else tensor_type
            )

        options.update(specialized_props)
        return target_cls(proxy, **options)
    elif (
        hasattr(proxy.node.target, "__name__")
        and proxy.node.target.__name__ == "set_state"
        and isinstance(proxy.node.target.__self__, torch._C.Generator)
        or proxy.node.target == torch.random.set_rng_state
    ):
        return TorchInGraphFunctionVariable(proxy.node.target)
    elif (
        proxy.node.target == torch._C._DisableFuncTorch
        or proxy.node.target == torch.cuda._is_in_bad_fork
    ):
        return UserDefinedObjectVariable(example_value)
    elif istype(example_value, torch.Size) and all(
        isinstance(x, int) for x in example_value
    ):
        sizes = [ConstantVariable.create(x) for x in example_value]
        return SizeVariable(sizes, **options)
    elif isinstance(example_value, (tuple, list)):
        proxy.node.meta["example_value"] = example_value
        unpacked = []
        for i, val in enumerate(example_value):
            if val is None:
                # nn.MultiheadAttention() can return None, see issue #175
                unpacked.append(
                    ConstantVariable.create(None, **options),
                )
            else:
                proxy_i = proxy.tracer.create_proxy(
                    kind="call_function",
                    target=operator.getitem,
                    args=(proxy, i),
                    kwargs={},
                )

                if "source" in options:
                    source = options["source"]
                    options_i = options.copy()
                    options_i["source"] = GetItemSource(
                        base=source, index=i, index_is_slice=False
                    )
                else:
                    # use the same options object as parent
                    options_i = options

                # WARNING: this assumes the same target_cls as this tuple/list call
                unpacked.append(
                    wrap_fx_proxy_cls(
                        target_cls=target_cls,
                        tx=tx,
                        proxy=proxy_i,
                        example_value=val,
                        **options_i,
                    )
                )
        if isinstance(example_value, torch.Size):
            # NB: Keep the old proxy around.  See SizeVariable for an
            # explanation why
            return SizeVariable(unpacked, proxy, **options)
        elif istype(example_value, tuple):
            return TupleVariable(unpacked, **options)
        elif istype(example_value, (list, immutable_list)):
            return ListVariable(unpacked, mutable_local=MutableLocal(), **options)
        else:
            assert example_value.__class__.__module__ == "torch.return_types" or hasattr(
                example_value, "_fields"
            ), f"expected {example_value.__class__.__module__} == torch.return_types or named tuple but got {type(example_value)}"
            return NamedTupleVariable(unpacked, example_value.__class__, **options)
    elif example_value is None or proxy.node.target is torch.manual_seed:
        return ConstantVariable.create(None, **options)
    elif isinstance(example_value, (torch.SymInt, torch.SymFloat, torch.SymBool)):
        proxy.node.meta["example_value"] = example_value
        return SymNodeVariable(proxy, example_value, **options)
    elif (
        inspect.isclass(proxy.node.target)
        and issubclass(proxy.node.target, _StreamBase)
    ) or proxy.node.target in [
        device_interface.current_stream
        for _, device_interface in get_registered_device_interfaces()
    ]:
        proxy.node.meta["example_value"] = example_value
        return StreamVariable(proxy, example_value, example_value.device, **options)
    elif (
        inspect.isclass(proxy.node.target) and issubclass(proxy.node.target, _EventBase)
    ) or proxy.node.target in [
        device_interface.Event
        for _, device_interface in get_registered_device_interfaces()
    ]:
        proxy.node.meta["example_value"] = example_value
        return EventVariable(proxy, example_value, **options)
    elif proxy.node.target == "query" and proxy.node.op == "call_method":
        proxy.node.meta["example_value"] = example_value
        return ConstantVariable(example_value, **options)
    elif (
        example_value is not None
        and isinstance(example_value, _EventBase)
        and proxy.node.target == "record_event"
        and proxy.node.op == "call_method"
    ):
        proxy.node.meta["example_value"] = example_value
        return EventVariable(proxy, example_value, **options)
    elif isinstance(example_value, int) and proxy.node.target in [
        torch.sym_int,
        getattr,
        operator.getitem,
        torch._utils._element_size,
        torch.seed,
        operator.mod,
        torch._functorch.vmap._validate_and_get_batch_size,
        # some mac builds are missing torch.distributed.get_rank()
        getattr(torch.distributed, "get_rank", _missing),
        getattr(torch.distributed, "get_world_size", _missing),
        # This always wants to be in the graph, even if the constraint
        # results in a constant int
        torch._constrain_as_value,
        torch._constrain_as_size,
    ]:
        proxy.node.meta["example_value"] = example_value
        return ConstantVariable.create(example_value, **options)
    elif isinstance(example_value, torch.backends.cuda.SDPAParams):
        from .sdpa import SDPAParamsVariable

        proxy.node.meta["example_value"] = example_value
        return SDPAParamsVariable(proxy, **options)
    elif isinstance(example_value, bool) and proxy.node.target in [
        torch.backends.cuda.can_use_flash_attention,
        torch.backends.cuda.can_use_efficient_attention,
    ]:
        proxy.node.meta["example_value"] = example_value
        return ConstantVariable.create(example_value, **options)
    else:
        unimplemented(
            "torch.* op returned non-Tensor "
            + f"{typestr(example_value)} {proxy.node.op} {proxy.node.target}"
        )


# Tracks the sources of all fake tensors we wrap in Dynamo.
# Used by shape guard computation.
@dataclasses.dataclass
class TrackedFake:
    fake: Union[FakeTensor, SymInt]
    source: Source
    # Is None when fake is SymInt
    symbolic_context: Optional[SymbolicContext]

    def __hash__(self) -> int:
        return hash((self.fake, self.source.name()))

    def __eq__(self, other: object) -> bool:
        if isinstance(other, TrackedFake):
            return self.fake is other.fake and self.source.name() == other.source.name()
        return False


# Performs automatic dynamic dim determination.
# Returns a SymbolicContext
def _automatic_dynamic(
    e, tx, source, static_shapes, outer_only=False
) -> SymbolicContext:
    # strided NT not supported
    if e.is_nested and not isinstance(
        e, torch.nested._internal.nested_tensor.NestedTensor
    ):
        unimplemented("torch.compile does not support strided NestedTensor")

    name = source.name()
    prior_policy = tx.output.tracing_context.tensor_to_context.get(e, None)
    shape_env_to_source_to_symbol_cache = (
        prior_policy.shape_env_to_source_to_symbol_cache if prior_policy else None
    )

    # Get base context if the tensor is a view
    view_base_context: Optional[SymbolicContext] = None
    if e._is_view():
        base_source = AttrSource(source, "_base")
        view_base_context = _automatic_dynamic(e._base, tx, base_source, static_shapes)

    if is_traceable_wrapper_subclass(e) and not outer_only:
        # Get symbolic context for outer tensor
        outer_context = _automatic_dynamic(
            e, tx, source, static_shapes, outer_only=True
        )

        # Get symbolic contexts for inner tensors
        attrs, _ = type(e).__tensor_flatten__(e)
        inner_contexts = {}  # mapping from attr -> symbolic context
        for attr in attrs:
            inner_tensor = getattr(e, attr)
            inner_source = AttrSource(source, attr)
            inner_context = _automatic_dynamic(
                inner_tensor, tx, inner_source, static_shapes
            )
            inner_contexts[attr] = inner_context

        return SubclassSymbolicContext(
            dynamic_sizes=outer_context.dynamic_sizes,
            constraint_sizes=outer_context.constraint_sizes,
            view_base_context=view_base_context,
            tensor_source=outer_context.tensor_source,
            shape_env_to_source_to_symbol_cache=outer_context.shape_env_to_source_to_symbol_cache,
            inner_contexts=inner_contexts,
        )

    if static_shapes:
        return StatefulSymbolicContext(
            dynamic_sizes=[DimDynamic.STATIC] * e.dim(),
            constraint_sizes=[None] * e.dim(),
            view_base_context=view_base_context,
            tensor_source=source,
            shape_env_to_source_to_symbol_cache=shape_env_to_source_to_symbol_cache,
        )

    # We preserve the dynamism of inputs. For example, when users call
    # make_fx(torch.cond, tracing_mode="symbolic")(*args), inputs have SymInt sizes.
    from torch.fx.experimental.symbolic_shapes import is_nested_int

    if any(isinstance(s, SymInt) and not is_nested_int(s) for s in e.size()):
        return StatefulSymbolicContext(
            dynamic_sizes=[
                DimDynamic.DYNAMIC if isinstance(s, SymInt) else DimDynamic.STATIC
                for s in e.size()
            ],
            constraint_sizes=[None] * e.dim(),
            view_base_context=view_base_context,
            tensor_source=source,
            shape_env_to_source_to_symbol_cache=shape_env_to_source_to_symbol_cache,
        )

    # Prep for automatic dynamic
    frame_state_entry = None
    if name not in tx.output.frame_state:
        # If there is no entry for this source, add the tensor to frame state with its current static size.
        # E.g., {} -> {"x": [2, 4]}
        frame_state_entry = FrameStateSizeEntry(None, None)
        frame_state_entry.size = list(e.size())
    else:
        frame_state_entry = tx.output.frame_state[name]
        if frame_state_entry.size is not None:
            if e.ndim != len(frame_state_entry.size):
                # If there is already an entry, and the dim mismatches, replace the frame state entry with None.
                # E.g. {"x": [2, 3, 4]} -> {"x": None}
                log.debug(
                    "automatic dynamic %s dim %s != %s",
                    name,
                    e.ndim,
                    frame_state_entry.size,
                )
                frame_state_entry.size = None
            else:
                # If there is already an entry, and the dim matches, for every size in the frame state which
                # disagrees with the current static size, replace it with None. E.g., {"x": [2, 3]} -> {"x": [2, None]}
                for i, dim in enumerate(frame_state_entry.size):
                    if dim is not None and e.size()[i] != dim:
                        log.debug(
                            "automatic dynamic %s size(%s) %s != %s",
                            name,
                            i,
                            e.size(i),
                            dim,
                        )
                        frame_state_entry.size[i] = None

    # TODO: index export_constraints ahead of time so we don't have to
    # do a linear scan every time here
    t_id = id(e)
    dim2constraint = {}

    def update_dim2constraint(dim, constraint_range, debug_name):
        if dim in dim2constraint:
            from torch.fx.experimental.symbolic_shapes import StrictMinMaxConstraint

            old_constraint_range, old_debug_name = dim2constraint[dim]
            new_constraint_range = StrictMinMaxConstraint(
                vr=constraint_range.vr & old_constraint_range.vr,
                warn_only=False,
            )
            # It is possible for (non-None) old_debug_name and debug_name to be different
            # but this will only happen the corresponding Dims can be derived equal.
            new_debug_name = old_debug_name or debug_name
            dim2constraint[dim] = new_constraint_range, new_debug_name
        else:
            dim2constraint[dim] = constraint_range, debug_name

    if tx.output.export_constraints:
        for constraint in tx.output.export_constraints:
            if constraint.t_id == t_id:
                update_dim2constraint(
                    constraint.dim, constraint.constraint_range, constraint.debug_name
                )
            if constraint.shared is not None and constraint.shared.t_id == t_id:
                # We process constraint ranges for each shared dimension separately
                # so that we can directly check range constraint violations on them
                # without looking up which other shared dimensions have this info.
                # In other words, for this t_id, we will have processed all of its
                # constraint ranges, no matter where / how they were specified, by
                # by the end of this loop.
                update_dim2constraint(
                    constraint.shared.dim,
                    constraint.constraint_range,
                    constraint.debug_name,
                )

    dynamic_dims = []
    constraint_dims = []
    for i in range(e.dim()):
        # NB: mark dynamic has precedence over static
        marked_dynamic = i in getattr(e, "_dynamo_dynamic_indices", set())
        marked_weak_dynamic = i in getattr(e, "_dynamo_weak_dynamic_indices", set())
        marked_static = i in getattr(e, "_dynamo_static_indices", set())

        # NB: both static and dynamic have precedence over
        automatic_dynamic = config.automatic_dynamic_shapes and (
            frame_state_entry.size is None or frame_state_entry.size[i] is None
        )

        # Reflect the user directive in the frame_state
        # For dynamic, apply None always
        if frame_state_entry.size and marked_dynamic:
            log.debug("automatic dynamic %s marked dynamic", name)
            frame_state_entry.size[i] = None

        # We will process constraints first, as they will imply that we
        # have a dynamic dimension
        # Precedence: export constraints > eager constraints
        constraint = dim2constraint.get(i)
        if constraint is None:
            if marked_dynamic and not config.allow_ignore_mark_dynamic:
                if hasattr(e, "_dynamo_dynamic_range"):
                    dim_range = [
                        dr for dr in e._dynamo_dynamic_range if dr.dim == i
                    ].pop()
                    if dim_range.min is None and dim_range.max is None:
                        constraint_dim = RelaxedUnspecConstraint(warn_only=False)
                    else:
                        from torch.fx.experimental.symbolic_shapes import (
                            StrictMinMaxConstraint,
                        )

                        constraint_dim = StrictMinMaxConstraint(
                            vr=ValueRanges(lower=dim_range.min, upper=dim_range.max),
                            warn_only=False,
                        )
                else:
                    constraint_dim = RelaxedUnspecConstraint(warn_only=False)

            elif not marked_static and automatic_dynamic:
                constraint_dim = RelaxedUnspecConstraint(warn_only=True)
            else:
                constraint_dim = None
        else:
            constraint_dim, debug_name = constraint
            if debug_name is not None:
                dim_name = f"{name}.size()[{i}]"
                tx.output.shape_env.source_name_to_debug_name[dim_name] = debug_name
        constraint_dims.append(constraint_dim)

        # Now, figure out if the dim is dynamic/duck/static
        if (
            constraint_dim is not None
            or marked_dynamic
            or marked_weak_dynamic
            or is_nested_int(e.shape[i])
        ):
            # NB: We could assert static_shapes is False here, but it
            # seems better to allow the user to override symbolic_context in this
            # case
            dynamic = DimDynamic.DYNAMIC
        elif static_shapes or config.assume_static_by_default or marked_static:
            dynamic = DimDynamic.STATIC
        else:
            dynamic = DimDynamic.DUCK

        dynamic_dims.append(dynamic)

    tx.output.frame_state[name] = frame_state_entry

    return StatefulSymbolicContext(
        dynamic_sizes=dynamic_dims,
        constraint_sizes=constraint_dims,
        view_base_context=view_base_context,
        tensor_source=source,
        shape_env_to_source_to_symbol_cache=shape_env_to_source_to_symbol_cache,
    )


# See note [Tensor Fakification and Symbol Caching]
def wrap_to_fake_tensor_and_record(
    e, tx, *, source: Optional[Source], is_tensor: bool, parent_context=None
):
    if (
        type(e) in (torch.Tensor, torch.nn.Parameter, FakeTensor)
        or isinstance(e, torch.Tensor)
        or is_traceable_wrapper_subclass(e)
    ):
        assert source is not None
        static_shapes, reason = tensor_always_has_static_shape(
            e, is_tensor, guard_source=source.guard_source()
        )

        if not parent_context:
            symbolic_context = _automatic_dynamic(e, tx, source, static_shapes)
        else:
            # Parent contexts are passed in when we are recursively creating
            # fake tensors for subclasses. A better design would be not to create a
            # parent/child relationship, but to recursively call _automatic_dynamic
            # as we recursively call wrap_to_fake_tensor_and_record. This runs
            # into bugs around how meta_utils knows and works to create fake tensors
            # with tensor subclasses. Ideally, dynamo would drive both the recursive
            # wrap_to_fake_tensor_and_record and _automatic_dynamic policy creation.
            assert isinstance(source, AttrSource)
            inner_context_name = source.member
            symbolic_context = parent_context.inner_contexts[inner_context_name]

        log.debug(
            "wrap_to_fake %s %s %s %s",
            source.name(),
            tuple(e.shape),
            symbolic_context,
            type(e),
        )
        fake_e = wrap_fake_exception(
            lambda: tx.fake_mode.from_tensor(
                e,
                source=source,
                symbolic_context=symbolic_context,
            )
        )

        if is_traceable_wrapper_subclass(fake_e):
            attrs, _ = fake_e.__tensor_flatten__()
            for attr in attrs:
                fake_inner = getattr(fake_e, attr)
                inner = getattr(e, attr)
                inner_source = AttrSource(source, attr)
                wrap_to_fake_tensor_and_record(
                    inner,
                    tx,
                    source=inner_source,
                    is_tensor=isinstance(fake_inner, torch.Tensor),
                    parent_context=symbolic_context,
                )

        tx.output.tracing_context.tensor_to_context[e] = symbolic_context
        tx.output.input_source_to_sizes_strides[source] = {
            "size": fake_e.size(),
            "stride": fake_e.stride(),
        }

        if (
            is_tensor
            and not (static_shapes and source.is_nn_module())
            and not is_constant_source(source)
        ):
            tx.output.tracked_fakes.append(
                TrackedFake(fake_e, source, symbolic_context)
            )
            tx.output.tracked_fakes_id_to_source[id(e)].append(source)

        return fake_e
    else:
        return e


class SourcelessBuilder:
    """
    Like builder, but stateless and does not require a source. Useful for simple type->VT objects, or objects
    that are being created/evaporated during inlining (ex: consider a locally made list of tensors we then iterate over
    .), such a list should not show up as an artifact from inputs, nor in reconstruction, nor in the graph. However,
    there may be reasons to represent it as a ListVariable internally.

    NOTE - Objects produced here are born UNGUARDED due to the nature of sources!

    NOTE - This class is very new! It will have some rough edges, but it was created to stem the bleeding of giant
    if/else type->VariableTracker trees that were cropping up all over dynamo.
    """

    def __init__(self):
        raise AssertionError("Use SourcelessBuilder.create()")

    @staticmethod
    def create(tx, value) -> VariableTracker:
        fast_handler = SourcelessBuilder._type_handlers.get(type(value))
        if fast_handler:
            return fast_handler(tx, value)

        if isinstance(value, VariableTracker):
            # This is always valid to call, and useful for recursive calls.
            return value
        elif isinstance(value, dataclasses._HAS_DEFAULT_FACTORY_CLASS):
            return UserDefinedObjectVariable(value)
        elif ConstantVariable.is_literal(value):
            return ConstantVariable.create(value)
        elif callable(value) and trace_rules.lookup_callable(value) is not None:
            if is_callable_allowed(value):
                tx.output.has_user_defined_allowed_in_graph = True
            return trace_rules.lookup_callable(value)(value)
        elif is_function_or_wrapper(value):
            return trace_rules.lookup(value)(value)
        elif isinstance(value, enum.Enum):
            return EnumVariable(value)
        elif isinstance(value, (type, abc.ABCMeta)):
            return UserDefinedClassVariable(value)
        elif isinstance(value, types.MethodWrapperType):
            return MethodWrapperVariable(value)
        elif PlacementVariable.is_placement(value):
            return PlacementVariable(value)
        elif DeviceMeshVariable.is_device_mesh(value):
            return DeviceMeshVariable(value)
        unimplemented(f"Unexpected type in sourceless builder {type(value)}")

    @staticmethod
    def wrap_constant_literal(value):
        assert ConstantVariable.is_literal(value)
        return ConstantVariable.create(value=value)

    @staticmethod
    def make_type_handlers():
        create = SourcelessBuilder.create
        handlers = {}
        for t in common_constant_types:
            handlers[t] = lambda tx, value: ConstantVariable(value)
        handlers[set] = lambda tx, value: SetVariable(
            [create(tx, x) for x in value], mutable_local=MutableLocal()
        )
        handlers[dict] = lambda tx, value: ConstDictVariable(
            {create(tx, k): create(tx, v) for k, v in value.items()},
            mutable_local=MutableLocal(),
        )
        handlers[list] = lambda tx, value: ListVariable(
            [create(tx, x) for x in value], mutable_local=MutableLocal()
        )
        handlers[tuple] = lambda tx, value: TupleVariable(
            [create(tx, x) for x in value]
        )
        handlers[torch.Size] = lambda tx, value: SizeVariable(
            [create(tx, x) for x in value]
        )
        handlers[immutable_dict] = handlers[dict]
        handlers[immutable_list] = handlers[list]

        def passthrough(tx, value):
            return value

        for cls in VariableTrackerMeta.all_subclasses:
            handlers[cls] = passthrough
        return handlers


SourcelessBuilder._type_handlers = SourcelessBuilder.make_type_handlers()<|MERGE_RESOLUTION|>--- conflicted
+++ resolved
@@ -677,11 +677,7 @@
             # TODO: this doing it manually is bad
             return self.tx.output.side_effects.track_object_existing(value, result)
         elif isinstance(value, torch.optim.Optimizer):
-<<<<<<< HEAD
-            self.install_guards(GuardBuilder.TYPE_MATCH)
-=======
             self.install_guards(GuardBuilder.ID_MATCH)
->>>>>>> b279034e
             self.source = OptimizerSource(self.source)
             return OptimizerVariable(value, source=self.source)
         elif WorldMetaClassVariable.is_group_member_type(value):
