import functools
import inspect
import itertools
import types
from contextlib import contextmanager, nullcontext
from typing import Dict, List

import torch.nn

from .. import skipfiles, variables
from ..allowed_functions import is_allowed
from ..exc import unimplemented, UnspecializeRestartAnalysis, Unsupported
from ..guards import GuardBuilder, install_guard
from ..mutation_guard import GenerationTracker
from ..source import (
    AttrSource,
    FSDPNNModuleSource,
    GetItemSource,
    NNModuleSource,
    NotNNModuleSource,
)
from ..utils import (
    get_custom_getattr,
    get_fake_value,
    is_lazy_module,
    is_safe_constant,
    istensor,
    istype,
    nnmodule_has_hooks,
    object_has_getattribute,
    proxy_args_kwargs,
)
from .base import MutableLocal, typestr, VariableTracker
from .functions import invoke_and_store_as_constant
from .lists import SliceVariable
from .user_defined import UserDefinedObjectVariable


def initialize_lazy_module(tx, mod, args, kwargs):
    """
    Fairly coupled helper used by NNModuleVariable and UnspecializedNNModuleVariable.

    Used to cause lazy module to be initialized (and delete its init hook) before tracing. Especially
    useful now that 'allowed' modules graph-break on hooks, calling this first ensures there is no hook
    by the time we trace __call__ and thus no graph-break for lazy allowed modules.
    """
    assert len(kwargs) == 0

    if hasattr(mod, "_initialize_hook"):

        def convert_to_fake(x):
            if isinstance(x, torch.fx.Proxy):
                return get_fake_value(x.node, tx)
            else:
                return x

        input = [
            type(arg)([convert_to_fake(x) for x in arg])
            if isinstance(arg, (list, tuple))
            else convert_to_fake(arg)
            for arg in proxy_args_kwargs(args, {})[0]
        ]
        mod._infer_parameters(mod, input)


@contextmanager
def record_nn_module_stack(module_key: str, source, tx, mod: torch.nn.Module):
    fully_qualified_name = source.name()
    try:
        tx.nn_module_stack[module_key] = (fully_qualified_name, type(mod))
        yield
    finally:
        del tx.nn_module_stack[module_key]


class NNModuleVariable(VariableTracker):
<<<<<<< HEAD
    _nonvar_fields = {
        "module_type",
        "module_key",
        "module",
        *VariableTracker._nonvar_fields,
    }
=======
    _nonvar_fields = {"module_type", "module_key", *VariableTracker._nonvar_fields}
>>>>>>> 377092b0

    def __init__(self, module_type: type, module_key: str, **kwargs):
        super().__init__(**kwargs)
        self.module_type = module_type
        self.module_key = module_key
        assert self.source

    def python_type(self):
        return self.module_type

    def _wrap_submodule(self, tx, source, submod, *key_extra, **options):
        return

    def unpack_var_sequence(self, tx):
        # implement list/iter/tuple/etc calls
        base = tx.output.get_submodule(self.module_key)
        if isinstance(base, torch.nn.ModuleDict):
            result = []
            for name, submod in base.items():
                name_var = variables.ConstantVariable.create(name)
                tx.output.register_attr_or_module(
                    submod,
                    self.module_key,
                    name,
                    source=NNModuleSource(GetItemSource(self.source, name)),
                )
                result.append(name_var)
            return result

        assert isinstance(
            base, (torch.nn.ModuleList, torch.nn.ParameterList, torch.nn.Sequential)
        ), typestr(base)
        assert self.source
        result = []
        for idx, submod in enumerate(base):
            result.append(
                tx.output.register_attr_or_module(
                    submod,
                    self.module_key,
                    idx,
                    source=NNModuleSource(GetItemSource(self.source, idx)),
                )
            )
        return result

    def call_hasattr(self, tx, name: str) -> "VariableTracker":
        mod = tx.output.get_submodule(self.module_key)
        result = hasattr(mod, name)
        install_guard(
            NNModuleSource(AttrSource(self.source, name)).make_guard(
                GuardBuilder.HASATTR
            )
        )
        return variables.ConstantVariable.create(result)

    def is_training(self, tx):
        mod = tx.output.get_submodule(self.module_key)
        return getattr(mod, "training", False)

    def convert_to_unspecialized(self, tx):
        """Restart analysis treating this module as an UnspecializedNNModuleVariable"""
        mod = tx.output.get_submodule(self.module_key)
        GenerationTracker.tag(mod)

        # Mark the class dynamic unless its module initialization
        if tx.f_code.co_name != "__init__":
            GenerationTracker.mark_class_dynamic(type(mod))
        raise UnspecializeRestartAnalysis()

    def _custom_getattr_fallback(self, base, tx, name, options):
        """Check for a __getattr__ and handle it specially if it is implemented"""
        if object_has_getattribute(base):
            unimplemented("torch.nn.Module with a custom __getattribute__ defined")

        getattr_fn = get_custom_getattr(base)
        if getattr_fn is None:
            return None

        if not isinstance(getattr_fn, types.FunctionType):
            unimplemented("torch.nn.Module with a non-function custom __getattr__")

        return variables.UserMethodVariable(getattr_fn, self, **options).call_function(
            tx, [variables.ConstantVariable.create(name)], {}
        )

    def var_getattr(self, tx, name):
        from .builder import VariableBuilder

        if self.source:
            source = AttrSource(self.source, name)
        else:
            source = None

        base = tx.output.get_submodule(self.module_key)
        base_dict = object.__getattribute__(base, "__dict__")
        object_member = True
        all_class_attribute_names = set()
        for x in inspect.getmro(base.__class__):
            all_class_attribute_names.update(x.__dict__.keys())

        if not self.source:
            unimplemented("GETATTR with no source")

        if name in base_dict:
            subobj = base_dict[name]
        elif (
            "_modules" in base_dict
            and name in base_dict["_modules"]
            and name not in all_class_attribute_names
        ):
            subobj = base_dict["_modules"][name]
        elif "_parameters" in base_dict and name in base_dict["_parameters"]:
            subobj = base_dict["_parameters"][name]
        elif "_buffers" in base_dict and name in base_dict["_buffers"]:
            subobj = base_dict["_buffers"][name]
        else:
            try:
                subobj = inspect.getattr_static(base, name)
                object_member = False
            except AttributeError:
                # see if we can fallback to __getattr__, which is not checked by getattr_static
                result = self._custom_getattr_fallback(
                    base=base, tx=tx, name=name, options={"source": source}
                )
                if result is not None:
                    return result
                # if we can't find a __getattr__, just raise the AttributeError
                raise

        if name == "__class__" and not object_member:
            return variables.UserDefinedClassVariable(base.__class__, source=source)

        if object_member:
            return VariableBuilder(tx, NNModuleSource(source))(subobj)
        else:
            if istype(subobj, property):
                return variables.UserFunctionVariable(
                    subobj.fget,
                    source=source,
                ).call_function(tx, [(self)], {})
            elif istype(subobj, classmethod):
                return variables.UserMethodVariable(
                    subobj.__func__,
                    variables.UserDefinedObjectVariable(type(base)),
                    source=source,
                )
            elif istype(subobj, staticmethod):
                return variables.UserFunctionVariable(
                    subobj.__get__(base), source=source
                )
            elif istype(subobj, types.FunctionType):
                return variables.UserMethodVariable(subobj, self, source=source)
            elif is_safe_constant(subobj) or istensor(subobj):
                # Support possibly common cases of class members
                return VariableBuilder(tx, NNModuleSource(source))(subobj)
            else:
                unimplemented(f"class property {typestr(base)} {typestr(subobj)}")

        return variables.GetAttrVariable(self, name, source=source)

    def call_function(
        self,
        tx,
        args: "List[VariableTracker]",
        kwargs: "Dict[str, VariableTracker]",
    ) -> "VariableTracker":
        mod = tx.output.get_submodule(self.module_key)

        with record_nn_module_stack(self.module_key, self.source, tx, mod):
            is_lazy = is_lazy_module(mod)
            if (
                isinstance(mod, torch.nn.Sequential)
                and mod.__class__.forward is torch.nn.Sequential.forward
            ):
                if nnmodule_has_hooks(mod):
                    # We do not want to unroll sequential if it has hooks, since evaporating it
                    # will cause hooks to not fire!
                    # This terminates and restart the tracing process
                    self.convert_to_unspecialized(tx)

                # Unroll sequential
                assert (
                    not is_lazy
                ), "Expected lazy sequential isn't a valid combination?"
                assert not kwargs
                (arg,) = args
                # TODO: Use named_children when it supports remove_duplicate=False.
                for child_name, submod in mod._modules.items():
                    tx.call_function(
                        tx.output.register_attr_or_module(
                            submod,
                            self.module_key,
                            child_name,
                            source=NNModuleSource(AttrSource(self.source, child_name)),
                        ),
                        [arg],
                        {},
                    )
                    arg = tx.pop()
                return arg

            if is_lazy:
                # The module type will change after it is called
                if mod.cls_to_become is not None:
                    self.module_type = mod.cls_to_become

                # The pre-hook runs to initialize the module shapes, then deletes itself.  After this,
                # the module is more or less not lazy and can be treated as a normal module regardless of
                # is_allowed or other variations.
                initialize_lazy_module(tx, mod, args, kwargs)

            # If we are tracing the higher order op, we want Dynamo to step
            # inside the module call so that Dynamo can see the underlying
            # parameters and buffers and raise them as inputs to the graph.
            if tx.output.is_root_tracer() and is_allowed(mod.__class__):
                if nnmodule_has_hooks(
                    mod, check_forward_hooks=True, check_backward_hooks=True
                ):
                    # End of fn, this bubbles up and restarts tracing.
                    self.convert_to_unspecialized(tx)

                from .builder import wrap_fx_proxy

                return wrap_fx_proxy(
                    tx=tx,
                    proxy=tx.output.create_proxy(
                        "call_module",
                        self.module_key,
                        *proxy_args_kwargs(args, kwargs),
                    ),
                )
            else:
                assert self.source, (
                    "Must provide a valid source in order to inline, "
                    "since inlined function may have default args which must be guarded."
                )
                if isinstance(mod, torch.fx.GraphModule):
                    # TODO: do we want to support __call__ for GM's?
                    # If so at least some changes are needed, we don't allow inlining
                    # the call_wrapped currently, and maybe other issues too
                    fn = mod.forward
                else:
                    fn = mod._call_impl
                fn_source = AttrSource(self.source, "__call__")
                if istype(fn, types.MethodType):
                    fn = fn.__func__
                    fn_source = AttrSource(fn_source, "__func__")
                    args = [self] + args
                else:
                    assert istype(fn, types.FunctionType)
                return tx.inline_user_function_return(
                    variables.UserFunctionVariable(fn, source=fn_source),
                    args,
                    kwargs,
                )

    def call_method(
        self,
        tx,
        name,
        args: "List[VariableTracker]",
        kwargs: "Dict[str, VariableTracker]",
        constant=False,
    ) -> "VariableTracker":
        from . import ConstantVariable, ListIteratorVariable, TupleVariable

        key = self.module_key
        module = tx.output.get_submodule(key)

        def generic_call_method_helper(name):
            # Helper function to put a `call_method` node in FX graph,
            # with nn.Module as the first arg.
            mod_proxy = tx.output.create_proxy(
                "get_attr",
                self.module_key,
                tuple(),
                {},
            )
            mod_proxy.node.meta["example_value"] = module

            proxy_args, proxy_kwargs = proxy_args_kwargs(args, kwargs)

            from .builder import wrap_fx_proxy

            return wrap_fx_proxy(
                tx=tx,
                proxy=tx.output.create_proxy(
                    "call_method",
                    name,
                    args=(mod_proxy, *proxy_args),
                    kwargs=proxy_kwargs,
                ),
            )

        if name in ["_call_impl", "_wrapped_call_impl"]:
            # Example: `self.layer.__call__(x)`
            # This is used for explicit calling `__call__` in a forward function.
            # Dynamo inlines `__call__`, includes hooks.
            return self.call_function(tx, args, kwargs)
        elif name == "forward":
            # Example: `self.layer.forward(x)`
            # This is used for explicit calling `forward` in a forward function.
            # Dynamo puts `call_method` node in FX, doesn't trigger hooks.
            with record_nn_module_stack(self.module_key, self.source, tx, module):
                return generic_call_method_helper(name)

        if name == "_check_input_dim" and skipfiles.is_torch_inline_allowed(
            inspect.getfile(module.__class__._check_input_dim)
        ):
            return ConstantVariable.create(True)

        if name == "_get_item_by_idx":
            assert args[1].is_python_constant()
            assert isinstance(args[0], TupleVariable)
            mod_var = args[0].items[args[1].value]
            if isinstance(mod_var, UnspecializedNNModuleVariable):
                return mod_var
            key = mod_var.module_key
            submod = tx.output.get_submodule(key)
            return tx.output.register_attr_or_module(
                submod,
                key,
                key,
                source=NNModuleSource(GetItemSource(self.source, key)),
            )

        if constant:
            fn = getattr(module, name)
            name = f"{module.__class__.__name__}_{name}_result"
            return invoke_and_store_as_constant(tx, fn, name, args, kwargs)

        def assert_all_args_kwargs_const():
            if not all(
                x.is_python_constant() for x in itertools.chain(args, kwargs.values())
            ):
                raise unimplemented(f"non-const NNModule method {name}")

        def get_kwargs(*names):
            assert_all_args_kwargs_const()
            fn = getattr(module, name)
            bound_args = inspect.signature(fn).bind(
                *([x.as_python_constant() for x in args]),
                **{k: v.as_python_constant() for k, v in kwargs.items()},
            )
            bound_args.apply_defaults()
            bound_args = bound_args.arguments
            return {k: bound_args[k] for k in names}

        def wrap_values(items):
            result = []
            for name, submod in items:
                result.append(
                    tx.output.register_attr_or_module(
                        submod,
                        key,
                        name,
                        source=NNModuleSource(gen_source(self.source, name)),
                    )
                )
            return ListIteratorVariable(result, mutable_local=MutableLocal())

        def named_embed(name, obj):
            return TupleVariable(
                [
                    ConstantVariable.create(name),
                    tx.output.register_attr_or_module(
                        obj,
                        key,
                        name,
                        source=NNModuleSource(gen_source(self.source, name)),
                    ),
                ]
            )

        def gen_source(source, name):
            name_split = name.split(".")
            if name_split[0] == "":
                return source
            while len(name_split) > 0:
                x = name_split.pop(0)
                source = AttrSource(source, x)
            return source

        if name == "named_children":
            assert not (args or kwargs)
            result = []
            for name, submod in module.named_children():
                result.append(named_embed(name, submod))
            return ListIteratorVariable(result, mutable_local=MutableLocal())
        elif name == "named_parameters":
            result = []
            for name, param in module.named_parameters(
                **get_kwargs("prefix", "recurse")
            ):
                result.append(named_embed(name, param))
            return ListIteratorVariable(result, mutable_local=MutableLocal())
        elif name == "named_buffers":
            result = []
            for name, buffer in module.named_buffers(
                **get_kwargs("prefix", "recurse", "remove_duplicate")
            ):
                result.append(named_embed(name, buffer))
            return ListIteratorVariable(result, mutable_local=MutableLocal())
        elif name == "named_modules":
            result = []
            for name, submod in module.named_modules(
                **get_kwargs("memo", "prefix", "remove_duplicate")
            ):
                result.append(named_embed(name, submod))
            return ListIteratorVariable(result, mutable_local=MutableLocal())
        elif name == "children":
            assert not (args or kwargs)
            return wrap_values(module.named_children())
        elif name == "modules":
            return wrap_values(module.named_modules())
        elif name == "parameters":
            return wrap_values(module.named_parameters(**get_kwargs("recurse")))
        elif name == "buffers":
            return wrap_values(module.named_buffers(**get_kwargs("recurse")))
        elif name == "keys":
            assert not (args or kwargs)
            result = []
            for name in module.keys():
                result.append(ConstantVariable.create(name))
            return ListIteratorVariable(result, mutable_local=MutableLocal())
        elif name == "values":
            assert not (args or kwargs)
            return wrap_values(module.items())
        elif name == "items":
            assert not (args or kwargs)
            result = []
            for name, submod in module.items():
                result.append(named_embed(name, submod))
            return ListIteratorVariable(result, mutable_local=MutableLocal())
        elif name == "__len__":
            assert not (args or kwargs)
            return ConstantVariable.create(len(module))
        elif (
            name == "__contains__"
            and isinstance(module, (torch.nn.ModuleDict, torch.nn.ParameterDict))
            and args
            and args[0].is_python_constant()
        ):
            return ConstantVariable.create(
                args[0].as_python_constant() in module._modules
            )
        elif name == "__getitem__":
            assert not kwargs and len(args) == 1
            builtin_supported = (
                torch.nn.ModuleDict.__getitem__,
                torch.nn.ModuleList.__getitem__,
                torch.nn.ParameterDict.__getitem__,
                torch.nn.ParameterList.__getitem__,
                torch.nn.Sequential.__getitem__,
            )

            if type(module).__getitem__ not in builtin_supported:
                assert isinstance(args[0], variables.ConstantVariable), typestr(args[0])
                key = args[0].as_python_constant()
                assert isinstance(key, (str, int))
                fn = getattr(module, name).__func__

                assert isinstance(fn, types.FunctionType)

                src = AttrSource(AttrSource(self.source, name), "__func__")
                return tx.inline_user_function_return(
                    variables.UserFunctionVariable(fn, source=src),
                    [self] + list(args),
                    kwargs,
                )

            assert self.source

            if isinstance(args[0], SliceVariable):
                # Build a TupleVariable of NNModules
                result = []
                submods = []

                # Turn the slice into the list of integers
                keys = list(range(len(module)))[args[0].as_python_constant()]
                for idx, submod in enumerate(module[args[0].as_python_constant()]):
                    key = keys[idx]
                    src = NNModuleSource(GetItemSource(self.source, key))
                    result.append(
                        tx.output.register_attr_or_module(
                            submod,
                            key,
                            source=src,
                        )
                    )
                    submods.append(submod)

                new_module = torch.nn.Sequential(*submods)
                new_module_variable = tx.output.register_attr_or_module(
                    new_module,
                    f"{self}.__getitem__(slice)",
                    source=NNModuleSource(
                        GetItemSource(self.source, args[0].as_python_constant())
                    ),
                )
                return new_module_variable

            key = args[0].as_python_constant()
            submod = module[key]
            return tx.output.register_attr_or_module(
                submod,
                self.module_key,
                key,
                source=NNModuleSource(GetItemSource(self.source, key)),
            )
        elif (
            name == "_get_abs_string_index"
            or (
                isinstance(module, torch.nn.modules.conv._ConvNd)
                and name == "_conv_forward"
            )
            or (
                isinstance(module, torch.nn.modules.conv._ConvTransposeNd)
                and name == "_output_padding"
            )
        ):
            # Inline the function
            fn = getattr(module, name).__func__
            fn_source = AttrSource(AttrSource(self.source, name), "__func__")
            return tx.inline_user_function_return(
                variables.UserFunctionVariable(fn, source=fn_source),
                [self] + args,
                kwargs,
            )
        # A loose heuristic, but seems to be generally good before we drop into the
        # manual handling of inputs
        elif (
            name in module.__class__.__dict__
            and callable(module.__class__.__dict__[name])
            and all(
                isinstance(x, variables.TensorVariable)
                for x in itertools.chain(args, kwargs.values())
            )
        ):
            return generic_call_method_helper(name)
        else:
            return super().call_method(tx, name, args, kwargs)


class UnspecializedNNModuleVariable(UserDefinedObjectVariable):
    _nonvar_fields = {"value_type", *UserDefinedObjectVariable._nonvar_fields}

    """
    The above class will specialize on the id() of a module and place
    parameters on the torch.fx.GraphModule.  Giving one graph per
    module instance.  This version treats nn.Modules() like other user
    defined objects and will pass parameters into the FX graph as inputs.
    Giving one graph per module class.
    """

    def __init__(self, value, **kwargs):
        if type(value) is torch.jit._script.RecursiveScriptModule:
            raise Unsupported(
                "ScriptModules aren't supported in UnspecializedNNModuleVariable"
                " becuase their .forward function isn't a static member of their type"
            )
        if "value_type" in kwargs:
            lazy_value_to_become = getattr(kwargs["value_type"], "cls_to_become", None)
            if type(value) is lazy_value_to_become:
                # We may have cloned a variabletracker for a LazyModule earlier (e.g. tracking side-effects)
                # and then later we called and mutated the LazyModule into a MaterializedModule.
                # We do not do the mutation upon first seeing a LazyModule since we preserve eager semantics to only
                # mutate upon first call, but this requires we update multiple copies of the VariableTracker post-mutation.
                kwargs["value_type"] = type(value)

        super().__init__(value=value, **kwargs)

    @staticmethod
    @functools.lru_cache(None)
    def _nn_module_method_ids():
        return {
            id(x.__code__)
            for x in torch.nn.Module.__dict__.values()
            if hasattr(x, "__code__")
        }

    def unpack_var_sequence(self, tx):
        from .builder import VariableBuilder

        try:
            fn = inspect.getattr_static(self.value_type, "__iter__")
        except AttributeError as e:
            raise NotImplementedError from e

        if fn in (
            torch.nn.ModuleList.__iter__,
            torch.nn.ParameterList.__iter__,
            torch.nn.Sequential.__iter__,
        ):
            assert self.source
            return [
                VariableBuilder(tx, source=GetItemSource(self.source, idx))(item)
                for idx, item in enumerate(self.value)
            ]

        return super().unpack_var_sequence(tx)

    def call_function(
        self, tx, args: "List[VariableTracker]", kwargs: "Dict[str, VariableTracker]"
    ) -> "VariableTracker":
        mod = self.value
        # see comment on lazy module handling in NNModuleVariable.call_function for context
        if is_lazy_module(mod):
            if mod.cls_to_become is not None:
                self.value_type = mod.cls_to_become
            initialize_lazy_module(tx, mod, args, kwargs)
        name = "_call_impl"
        fn = getattr(self.value_type, name)
        if self.source:
            source = AttrSource(AttrSource(self.source, "__class__"), name)
        else:
            source = None

        ctx = (
            record_nn_module_stack(str(id(mod)), self.source, tx, mod)
            if self.source
            else nullcontext()
        )
        with ctx:
            return variables.UserFunctionVariable(fn, source=source).call_function(
                tx, [self] + list(args), kwargs
            )

    def call_method(
        self,
        tx,
        name,
        args: "List[VariableTracker]",
        kwargs: "Dict[str, VariableTracker]",
    ) -> "VariableTracker":
        from .builder import VariableBuilder

        if name in ["_call_impl", "_wrapped_call_impl"]:
            fn = getattr(self.value_type, name)
            if self.source:
                source = AttrSource(AttrSource(self.source, "__class__"), name)
            else:
                source = None

            return variables.UserFunctionVariable(fn, source=source).call_function(
                tx, [self] + list(args), kwargs
            )

        if name not in getattr(self.value, "__dict__", {}):
            try:
                method = inspect.getattr_static(type(self.value), name)
            except AttributeError:
                method = None

            if method is torch.nn.Module.parameters:
                assert not args or kwargs
                if tx.output.side_effects.has_pending_mutation(self):
                    unimplemented("Module.parameters() with pending mutation")
                install_guard(
                    self.source.make_guard(GuardBuilder.NN_MODULE_PARAM_NAMES)
                )
                items = []
                for name, value in self.value.named_parameters():
                    items.append(
                        VariableBuilder(tx, AttrSource(self.source, name))(value)
                    )
                return variables.ListIteratorVariable(
                    items, mutable_local=MutableLocal()
                )
            elif isinstance(method, staticmethod):
                source = AttrSource(
                    AttrSource(AttrSource(self.source, "__class__"), name), "__func__"
                )
                return tx.inline_user_function_return(
                    variables.UserFunctionVariable(method.__func__, source=source),
                    args,
                    kwargs,
                )

            if id(method.__code__) in self._nn_module_method_ids():
                unimplemented(f"UnspecializedNNModuleVariable missing {name}")

        return super().call_method(tx, name, args, kwargs)


class FSDPManagedNNModuleVariable(UnspecializedNNModuleVariable):
    """
    Tracing behavior: trace into submodules and treat them as Unspecialized, do not
    register parameters to the top-level, treat them as function inputs.

    Guards behavior: if 'skip_fsdp_guards', many guards that would be installed
    by a vanilla UnspecializedNNModuleVariable are simply dropped, on the basis
    that a user wrapping their model in FSDP(model) is already opting into a
    requirement to not modify internal model state, which would already break FSDP without
    compilation.
    """

    def __init__(self, value, **kwargs):
        source = kwargs.get("source", None)
        assert (
            source is not None
        ), "FSDPManagedNNModule depends on having an accurate source to control guarding."

        super().__init__(value=value, **kwargs)
        if torch._dynamo.config.skip_fsdp_guards:
            self.source = FSDPNNModuleSource(source)
        else:
            # this makes us behave like a usual UnspecializedNNModuleVariable for guarding purposes
            self.source = NotNNModuleSource(source)<|MERGE_RESOLUTION|>--- conflicted
+++ resolved
@@ -74,16 +74,7 @@
 
 
 class NNModuleVariable(VariableTracker):
-<<<<<<< HEAD
-    _nonvar_fields = {
-        "module_type",
-        "module_key",
-        "module",
-        *VariableTracker._nonvar_fields,
-    }
-=======
     _nonvar_fields = {"module_type", "module_key", *VariableTracker._nonvar_fields}
->>>>>>> 377092b0
 
     def __init__(self, module_type: type, module_key: str, **kwargs):
         super().__init__(**kwargs)
