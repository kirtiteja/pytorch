import collections
import contextlib
import copy
import dataclasses
import dis
import functools
import importlib
import inspect
import itertools
import linecache
import logging
import operator
import sys
import textwrap
import threading
import traceback
import types
import typing
import weakref
from typing import Any, Callable, Dict, List, NamedTuple, Optional, Set, Tuple, Type
from unittest.mock import patch

import torch
import torch._logging
from torch._guards import Checkpointable, tracing, TracingContext

from . import config, exc, logging as torchdynamo_logging, skipfiles, variables
from .bytecode_analysis import (
    get_indexof,
    JUMP_OPNAMES,
    livevars_analysis,
    propagate_line_nums,
)
from .bytecode_transformation import (
    cleaned_instructions,
    create_call_function,
    create_instruction,
    create_jump_absolute,
    Instruction,
    is_generator,
    unique_id,
)
from .code_context import code_context
from .codegen import PyCodegen
from .current_scope_id import current_scope_id
from .exc import ArgsMismatchError, BackendCompilerFailed, unimplemented, Unsupported
from .funcname_cache import get_funcname
from .guards import GuardBuilder, install_guard
from .output_graph import GraphCompileReason, OutputGraph, OutputGraphState
from .replay_record import DummyModule, ExecutionRecorder
from .resume_execution import ContinueExecutionCache, ReenterWith
from .source import (
    AttrSource,
    GetItemSource,
    GlobalSource,
    GlobalWeakRefSource,
    LocalSource,
    Source,
)
from .trace_rules import is_builtin_constant, is_forbidden
from .utils import (
    counters,
    get_fake_value,
    get_instruction_source_311,
    graph_break_dup_warning_checker,
    istype,
    LazyString,
    proxy_args_kwargs,
)
from .variables.base import (
    _is_top_level_scope,
    is_side_effect_safe,
    MutableLocal,
    typestr,
    VariableTracker,
)
from .variables.builder import VariableBuilder, wrap_fx_proxy
from .variables.builtin import BuiltinVariable
from .variables.constant import ConstantVariable
from .variables.ctx_manager import (
    ContextWrappingVariable,
    GenericContextWrappingVariable,
    WithExitFunctionVariable,
)
from .variables.dicts import ConstDictVariable, SetVariable
from .variables.functions import (
    BaseUserFunctionVariable,
    NestedUserFunctionVariable,
    UserFunctionVariable,
    UserMethodVariable,
)
from .variables.lists import (
    BaseListVariable,
    ListIteratorVariable,
    ListVariable,
    SliceVariable,
    TupleVariable,
)
from .variables.misc import (
    ClosureVariable,
    GetAttrVariable,
    InlinedClosureVariable,
    NullVariable,
    PythonModuleVariable,
    UnknownVariable,
)
from .variables.nn_module import NNModuleVariable
from .variables.tensor import (
    supported_const_comparison_ops,
    supported_tensor_comparison_ops,
    SymNodeVariable,
    TensorVariable,
)
from .variables.user_defined import (
    RemovableHandleVariable,
    UserDefinedClassVariable,
    UserDefinedObjectVariable,
    UserDefinedVariable,
)

log = logging.getLogger(__name__)
graph_break_log = torch._logging.getArtifactLogger(__name__, "graph_breaks")
trace_call_log = torch._logging.getArtifactLogger(__name__, "trace_call")
trace_source_log = torch._logging.getArtifactLogger(__name__, "trace_source")
tls = threading.local()


@dataclasses.dataclass
class SpeculationEntry:
    filename: str
    lineno: int
    instruction_pointer: int
    failed: bool = False
    reason: Optional[GraphCompileReason] = None

    def fail_and_restart_analysis(self):
        """
        Start tracing of the current frame over again, and don't take this branch.
        """
        self.failed = True
        raise exc.SpeculationRestartAnalysis()


@dataclasses.dataclass
class SpeculationLog:
    """
    SpeculationLog replaces the prior copy_graphstate/restore_graphstate
    checkpointing.  Rather than saving/restoring state, we restart the
    dynamo conversion process over from the beginning -- but when we
    hit the start of the speculation that failed, we instead generate
    a graph break.
    """

    entries: List[SpeculationEntry] = dataclasses.field(default_factory=list)
    index: int = 0

    def restart(self):
        self.index = 0

    def clear(self):
        self.entries.clear()
        self.index = 0

    def next(self, filename: str, lineno: int, instruction_pointer) -> SpeculationEntry:
        """
        Lookup or create a SpeculationEntry() that is shared across
        RestartAnalysis calls.  Args are used only for debug checks.
        """
        if len(self.entries) == self.index:
            self.entries.append(SpeculationEntry(filename, lineno, instruction_pointer))
        entry = self.entries[self.index]
        self.index += 1
        assert (
            entry.instruction_pointer == instruction_pointer
            and entry.filename == filename
            and entry.lineno == lineno
        ), textwrap.dedent(
            f"""
            SpecuationLog diverged at {self.index} of {len(self.entries)}:
            - Run1: {entry.filename}:{entry.lineno} (ip={entry.instruction_pointer})
            - Run2: {filename}:{lineno} (ip={instruction_pointer})
            Please submit a bug report.
            """
        )
        return entry


@functools.lru_cache(None)
def _step_logger():
    return torchdynamo_logging.get_step_logger(log)


@dataclasses.dataclass
class BlockStackEntry:
    target: Instruction
    stack_index: Optional[int] = None
    with_context: Optional[ContextWrappingVariable] = None

    def can_restore(self):
        return self.with_context is not None

    def resume_fn(self):
        assert self.stack_index is not None
        if self.with_context and self.with_context.target_values:
            return ReenterWith(self.stack_index, tuple(self.with_context.target_values))
        else:
            return ReenterWith(self.stack_index)

    def exit(self, tx):
        assert self.with_context is not None
        return self.with_context.exit(tx)


class InstructionTranslatorGraphState(NamedTuple):
    output: OutputGraphState
    symbolic_locals: Dict[str, VariableTracker]
    stack: List[VariableTracker]
    block_stack: List[BlockStackEntry]
    instruction_pointer: Optional[int]
    current_instruction: Instruction
    next_instruction: Optional[Instruction]
    lineno: int

    def diff(self, other: "InstructionTranslatorGraphState") -> Optional[str]:
        for k in self._fields:
            if k == "output":
                return self.output.diff(other.output, prefix=f"{k}.")
            sv = getattr(self, k)
            ov = getattr(other, k)
            if sv != ov:
                return f"{k} mismatch: {sv} != {ov}"
        return None


def stack_op(fn: typing.Callable[..., object]):
    nargs = len(inspect.signature(fn).parameters)
    fn_var = BuiltinVariable(fn)

    @functools.wraps(fn)
    def impl(self: "InstructionTranslatorBase", inst: Instruction):
        self.push(fn_var.call_function(self, self.popn(nargs), {}))

    return impl


def _detect_and_normalize_assert_statement(
    self: "InstructionTranslatorBase",
    truth_fn: typing.Callable[[object], bool],
    push: bool,
):
    # Detect if this jump instruction is assert and normalize the assert
    # by pushing dummy error message when nothing is given.
    #
    # Python 3.9 assertion is in following format:
    # 18 POP_JUMP_IF_TRUE       28
    # 20 LOAD_ASSERTION_ERROR
    # 22 LOAD_CONST               3 ('Assert message') -> optional instruction
    # 24 CALL_FUNCTION            1                    -> optional instruction
    # 26 RAISE_VARARGS
    #
    # Python 3.8 assertion is in following format:
    # 18 POP_JUMP_IF_TRUE       28
    # 20 LOAD_GLOBAL              0 (Assertion type)
    # 22 LOAD_CONST               3 ('Assert message') -> optional instruction
    # 24 CALL_FUNCTION            1                    -> optional instruction
    # 26 RAISE_VARARGS            1

    if (truth_fn is not operator.truth) or push:
        return False

    assert isinstance(self.instruction_pointer, int)
    current_instruction_pointer = self.instruction_pointer
    inst = self.instructions[current_instruction_pointer]
    # Detect LOAD_ASSERTION_ERROR or LOAD_GLOBAL 0
    if sys.version_info < (3, 9):
        if inst.opname != "LOAD_GLOBAL" or inst.argval != "AssertionError":
            return False
    else:
        if inst.opname != "LOAD_ASSERTION_ERROR":
            return False

    current_instruction_pointer += 1

    # Use dummy error message if its hard to extract
    error_msg = "assertion error"

    inst = self.instructions[current_instruction_pointer]
    # DETECT RAISE_VARARGS or LOAD CONST
    if inst.opname == "LOAD_CONST":
        if not isinstance(inst.argval, str):
            return False
        error_msg = inst.argval

        # if it is LOAD_CONSTANT, it must be followed by CALL_FUNCTION
        # (PRECALL for Python 3.11+)
        current_instruction_pointer += 1
        inst = self.instructions[current_instruction_pointer]
        if inst.opname not in ("CALL_FUNCTION", "PRECALL"):
            return False

        # for Python 3.11+, PRECALL should be followed by CALL, then RAISE_VARARGS
        # for Python < 3.11, CALL_FUNCTION should be followed by RAISE_VARARGS
        current_instruction_pointer += 1
        if inst.opname == "PRECALL":
            current_instruction_pointer += 1
        inst = self.instructions[current_instruction_pointer]

    if inst.opname != "RAISE_VARARGS":
        return False

    self.push(ConstantVariable.create(error_msg))

    return True


def generic_jump(truth_fn: typing.Callable[[object], bool], push: bool):
    def inner(self: "InstructionTranslatorBase", inst: Instruction):
        value: VariableTracker = self.pop()
        if (
            config.rewrite_assert_with_torch_assert
            and _detect_and_normalize_assert_statement(self, truth_fn, push)
        ):
            error_msg: VariableTracker = self.pop()
            # Skip over things like `assert True`
            if value.is_python_constant() and bool(value.as_python_constant()):
                self.jump(inst)
                return

            # TODO maybe should respect DtoH sync intention of users later??
            # Manually insert torch._assert_async instead of python assert and jump over
            # assert related instructions as we don't need them anymore.

            # if we see Tensor as assert statement, no need to call scalar_tensor
            if isinstance(value, TensorVariable):
                self.output.create_proxy(
                    "call_function",
                    torch._assert_async,
                    *proxy_args_kwargs((value, error_msg), {}),
                )
                self.jump(inst)
                return

            scalar_to_tensor_proxy = self.output.create_proxy(
                "call_function", torch.scalar_tensor, *proxy_args_kwargs((value,), {})
            )

            scalar_to_tensor = wrap_fx_proxy(
                self,
                scalar_to_tensor_proxy,
                example_value=get_fake_value(scalar_to_tensor_proxy.node, self),
            )

            self.output.create_proxy(
                "call_function",
                torch._assert_async,
                *proxy_args_kwargs((scalar_to_tensor, error_msg), {}),
            )
            self.jump(inst)
            return

        if value.is_python_constant():
            if truth_fn(value.as_python_constant()):
                push and self.push(value)
                self.jump(inst)
        elif (
            isinstance(value, (TensorVariable)) and self.should_compile_partial_graph()
        ):
            # compile a partial subgraph prefix then jump into user code
            if self.has_backedge():
                msg = (
                    "Skipping frame because there is a graph break in a for/while loop\n"
                    f"{self.frame_summary()}"
                )
                log.info(msg)
                raise exc.SkipFrame(msg)

            self.push(value)
            log.debug("generic_jump triggered compile")
            self.output.compile_subgraph(
                self,
                reason=GraphCompileReason(
                    f"generic_jump {typestr(value)}", [self.frame_summary()]
                ),
            )
            self.pop()

            if_next = self.create_call_resume_at(self.next_instruction)
            push and self.push(value)
            if_jump = self.create_call_resume_at(inst.target)

            self.output.add_output_instructions(
                [create_instruction(inst.opname, target=if_jump[0])] + if_next + if_jump
            )
        elif isinstance(value, NNModuleVariable):
            # Equivalent of "self.nn_module is not None"
            mod = self.output.get_submodule(value.module_key)
            if truth_fn(mod):
                push and self.push(value)
                self.jump(inst)
        elif isinstance(value, UserDefinedObjectVariable):
            x = value.var_getattr(self, "__bool__")
            # if __bool__ is missing, trying __len__ to infer a truth value.
            if isinstance(x, GetAttrVariable):
                x = value.var_getattr(self, "__len__")

            # __bool__ or __len__ is function
            if isinstance(x, UserMethodVariable):
                result = x.call_function(self, [], {})
                if isinstance(result, ConstantVariable) and isinstance(
                    result.value, (bool, int)
                ):
                    if truth_fn(result.value):
                        push and self.push(value)
                        self.jump(inst)
                else:
                    unimplemented(
                        "generic_jump on UserDefined with __bool__ returning non-constant"
                    )
            # __bool__ or __len__ is non-function or not existed in the user defined object
            else:
                if truth_fn(True):
                    push and self.push(value)
                    self.jump(inst)
        elif not isinstance(value, TensorVariable) and value.has_unpack_var_sequence(
            self
        ):
            if truth_fn(len(value.unpack_var_sequence(self))):
                push and self.push(value)
                self.jump(inst)
        elif isinstance(value, SymNodeVariable):
            eval_result = value.evaluate_expr(self.output)
            if truth_fn(eval_result):
                push and self.push(value)
                self.jump(inst)
        else:
            from .source import is_constant_source

            if value.source is not None and is_constant_source(value.source):
                if truth_fn(value.get_real_value()):  # type: ignore[attr-defined]
                    push and self.push(value)
                    self.jump(inst)
            else:
                # TODO link the torch.cond doc later
                raise exc.UserError(
                    exc.UserErrorType.DYNAMIC_CONTROL_FLOW,
                    "Dynamic control flow is not supported at the moment. Please use "
                    "functorch.experimental.control_flow.cond to explicitly capture the control flow.",
                    case_name="cond_operands",
                )

    return inner


explain = False


def break_graph_if_unsupported(*, push):
    def decorator(inner_fn):
        @functools.wraps(inner_fn)
        def wrapper(self: "InstructionTranslatorBase", inst: Instruction):
            speculation = self.speculate()
            if speculation.failed:
                assert speculation.reason is not None
                return handle_graph_break(self, inst, speculation.reason)
            try:
                TracingContext.set_current_loc(
                    self.f_code.co_filename, self.lineno, self.f_code.co_name
                )
                return inner_fn(self, inst)
            except Unsupported as excp:
                if self.generic_context_manager_depth > 0:
                    # We don't support graph break under GenericContextWrappingVariable,
                    # If there is, we roll back to the checkpoint and fall back.
                    excp.remove_from_stats()
                    unimplemented("Graph break under GenericContextWrappingVariable")

                if isinstance(excp, exc.UncapturedHigherOrderOpError):
                    raise

                if not self.should_compile_partial_graph():
                    raise

                log.debug("break_graph_if_unsupported triggered compile", exc_info=True)

                user_stack = excp.real_stack
                # TODO: Also report the traceback from the parent frame
                user_stack_formatted = "".join(traceback.format_list(user_stack))
                frame_loc = (user_stack[-1].filename, user_stack[-1].lineno)
                # torch._dynamo.explain() formats this a little nicer, and presents a slightly
                # more actionable user code pointer
                if (
                    graph_break_log.isEnabledFor(logging.DEBUG)
                    and not explain
                    and graph_break_dup_warning_checker.add(frame_loc)
                ):
                    graph_break_log.debug(
                        "Graph break: %s from user code at:\n%s",
                        excp,
                        user_stack_formatted,
                    )

                if self.has_backedge():
                    msg = (
                        "Skipping frame because there is a graph break in a for/while loop\n"
                        f"{self.frame_summary()}"
                    )
                    log.info(msg)
                    raise exc.SkipFrame(msg) from excp

                excp.remove_from_stats()
                excp.add_to_stats("graph_break")
                speculation.reason = GraphCompileReason(excp.msg, user_stack)
            speculation.fail_and_restart_analysis()

        def handle_graph_break(
            self: "InstructionTranslatorBase",
            inst: Instruction,
            reason: GraphCompileReason,
        ):
            self.output.compile_subgraph(self, reason=reason)
            cg = PyCodegen(self)
            cleanup: List[Instruction] = []
            # Reconstruct the context variables in the block stack
            for b in self.block_stack:
                assert b.with_context is not None
                self.output.add_output_instructions(
                    [
                        *b.with_context.reconstruct(cg),
                        *b.resume_fn().try_except(cg.code_options, cleanup),
                    ]
                )

            if sys.version_info >= (3, 11) and inst.opname == "CALL":
                kw_names = (
                    self.kw_names.as_python_constant()
                    if self.kw_names is not None
                    else ()
                )
                if len(kw_names) > 0:
                    self.output.add_output_instructions(
                        [create_instruction("KW_NAMES", argval=kw_names)]
                    )
                self.output.add_output_instructions(
                    create_call_function(inst.arg, False)
                )
            else:
                # copy instruction, but without exception table data
                assert inst.target is None
                inst_copy = copy.copy(inst)
                inst_copy.exn_tab_entry = None
                self.output.add_output_instructions([inst_copy])

            self.output.add_output_instructions(cleanup)

            if sys.version_info >= (3, 11) and inst.opname == "CALL":
                # stack effect for PRECALL + CALL is split between the two instructions
                stack_effect = dis.stack_effect(
                    dis.opmap["PRECALL"], inst.arg
                ) + dis.stack_effect(dis.opmap["CALL"], inst.arg)
            else:
                stack_effect = dis.stack_effect(inst.opcode, inst.arg)
            self.popn(push - stack_effect)

            for _ in range(push):
                self.push(UnknownVariable())
            self.output.add_output_instructions(
                self.create_call_resume_at(self.next_instruction)
            )

        return wrapper

    return decorator


class InstructionTranslatorBase(Checkpointable[InstructionTranslatorGraphState]):
    output: OutputGraph
    symbolic_locals: Dict[str, VariableTracker]
    symbolic_globals: Dict[str, VariableTracker]
    stack: List[VariableTracker]
    instruction_pointer: Optional[int]
    current_instruction: Instruction
    next_instruction: Optional[Instruction]
    block_stack: List[BlockStackEntry]
    lineno: int
    kw_names: Optional[ConstantVariable]
    accept_prefix_inst: bool
    prefix_insts: List[Instruction]
    inline_depth: int
    inconsistent_side_effects: bool
    current_speculation: Optional[SpeculationEntry]
    random_calls: List[
        Tuple[Callable[..., object], Tuple[object, ...], Dict[str, object]]
    ]

    def mark_inconsistent_side_effects(self):
        """
        InstructionTranslator has encountered instructions which may cause
        dynamo to see a different version of history from eager
        See: https://github.com/pytorch/pytorch/issues/110765
        """
        self.inconsistent_side_effects = True

    def has_backedge(self):
        cur_offset = self.current_instruction.offset
        assert self.instruction_pointer is not None
        for inst in self.instructions[self.instruction_pointer :]:
            if inst.opname in JUMP_OPNAMES:
                jump_offset = inst.argval
                if jump_offset < cur_offset:
                    return True
        return False

    def cell_and_freevars(self):
        if not hasattr(self, "_cell_and_freevars"):
            self._cell_and_freevars = tuple(
                self.code_options["co_cellvars"] or []
            ) + tuple(self.code_options["co_freevars"] or [])
        return self._cell_and_freevars

    def prune_dead_locals(self):
        reads = livevars_analysis(self.instructions, self.current_instruction)
        # implicit use by super()
        # reads = reads | {"__class__"}
        # output variables?
        reads = reads | set(self.cell_and_freevars())
        self.symbolic_locals = {
            k: v for k, v in self.symbolic_locals.items() if k in reads
        }
        self.output.side_effects.prune_dead_object_new(self)

    def call_function(
        self,
        fn: VariableTracker,
        args: List[VariableTracker],
        kwargs: Dict[str, VariableTracker],
    ):
        assert isinstance(fn, VariableTracker)
        assert isinstance(args, list)
        assert isinstance(kwargs, dict)
        assert all(
            isinstance(x, VariableTracker)
            for x in itertools.chain(args, kwargs.values())
        )
        inner_fn = None
        if hasattr(fn, "value"):
            inner_fn = fn.value
        if hasattr(fn, "fn"):
            inner_fn = fn.fn
        if inner_fn and callable(inner_fn) and is_forbidden(inner_fn):
            raise AssertionError(f"Attempt to trace forbidden callable {inner_fn}")
        self.push(fn.call_function(self, args, kwargs))

    def inline_user_function_return(self, fn, args, kwargs):
        """
        A call to some user defined function by inlining it.
        """
        return InliningInstructionTranslator.inline_call(self, fn, args, kwargs)

    def get_line_of_code_header(self, lineno=None):
        if lineno is None:
            lineno = self.lineno
        inline_depth_str = (
            f" (inline depth: {self.inline_depth})" if self.inline_depth > 0 else ""
        )
        funcname = get_funcname(self.f_code.co_filename, lineno)
        funcname_str = "" if funcname is None else f" ({funcname})"
        return f"{self.f_code.co_filename}:{lineno} in {self.f_code.co_name}{funcname_str}{inline_depth_str}"

    def get_log_starts_line_log_str(self):
        log_str = f"TRACE starts_line {self.get_line_of_code_header()}\n"
        line = linecache.getline(self.f_code.co_filename, self.lineno).rstrip()
        log_str += f"    {line}"
        return log_str

    def log_starts_line(self):
        trace_source_log.debug("%s", LazyString(self.get_log_starts_line_log_str))

    def step(self):
        """Process exactly one instruction, return False we should exit"""
        assert isinstance(self.instruction_pointer, int)
        inst = self.instructions[self.instruction_pointer]
        self.current_instruction = inst
        self.instruction_pointer += 1
        if self.instruction_pointer < len(self.instructions):
            self.next_instruction = self.instructions[self.instruction_pointer]
        else:
            self.instruction_pointer = None
            self.next_instruction = None
        if inst.starts_line and self.lineno != inst.starts_line:
            self.lineno = inst.starts_line
            self.log_starts_line()

        if (
            len(self.stack) == 0
            and self.should_compile_partial_graph()
            and self.is_non_empty_graph()
        ):
            self.current_speculation = self.speculate()
            if self.current_speculation.failed:
                return self.step_graph_break(inst)

        log.debug("TRACE %s %s %s", inst.opname, inst.argval, self.stack)

        # 3.11 no longer uses a block stack, but we still keep track of one
        # so that we know which contexts are currently active.
        # For our purposes, all exception table entries with the same target
        # are considered to be part of the same "block".
        if sys.version_info >= (3, 11):
            entry = inst.exn_tab_entry
            if not (
                # still in the same block
                self.block_stack
                and entry
                and self.block_stack[-1].target is entry.target
            ):
                if not entry:
                    # no longer in any block
                    # It is possible for NOPs to be between two instructions
                    # in the same block, but the NOPs are not covered by an
                    # exception table entry. In this case, assume that we
                    # are still in the same block.
                    if self.block_stack and inst.opname != "NOP":
                        # If we really escape from a block and the current
                        # instruction is not in another block, then there
                        # should be no other nested blocks that we are in.
                        assert len(self.block_stack) == 1
                        self.block_stack.pop()
                elif (
                    # current instruction is in the previous block
                    len(self.block_stack) > 1
                    and self.block_stack[-2].target is entry.target
                ):
                    # exit the current block
                    self.block_stack.pop()
                else:
                    # current instruction is in a new block
                    # push block to stack - note, BEFORE_WITH blocks won't
                    # be pushed here since BEFORE_WITH pushes the block, and
                    # the current instruction would be counted as being in that block.
                    self.block_stack.append(
                        BlockStackEntry(entry.target, len(self.stack))
                    )

        try:
            if not hasattr(self, inst.opname):
                unimplemented(f"missing: {inst.opname}")
            TracingContext.set_current_loc(
                self.f_code.co_filename, self.lineno, self.f_code.co_name
            )
            getattr(self, inst.opname)(inst)

            return inst.opname != "RETURN_VALUE"
        except Unsupported:
            if self.current_speculation is None:
                log.debug("empty checkpoint")
                raise
            log.debug("step triggered compile", exc_info=True)

        self.current_speculation.fail_and_restart_analysis()

    def step_graph_break(self, continue_inst):
        # generate code from checkpoint
        assert not self.output.output_instructions
        assert self.current_speculation is not None
        self.output.compile_subgraph(
            self,
            partial_convert=True,
            reason=GraphCompileReason("step_unsupported", [self.frame_summary()]),
        )
        self.output.add_output_instructions(
            [create_jump_absolute(continue_inst)] + self.instructions
        )

    def run_ctx_mgr(self):
        # NB: Don't push the top level frame summary; set_current_loc will
        # take care of it.  However, DO make sure we attach real_stack to
        # exceptions
        return TracingContext.current_frame(None)

    def run(self):
        with self.run_ctx_mgr():
            try:
                self.output.push_tx(self)
                while (
                    self.instruction_pointer is not None
                    and not self.output.should_exit
                    and self.step()
                ):
                    pass
            except BackendCompilerFailed:
                raise
            except Exception as e:
                if config.replay_record_enabled:
                    e.exec_record = self.exec_recorder.get_record()  # type: ignore[attr-defined]
                raise
            finally:
                self.output.pop_tx()
                # Cleanup the outputGraph to delete the held tensors. We perform the
                # cleanup only for InstructionTranslator and not
                # InliningInstructionTranslator. The InliningInstructionTranslator
                # mutates the output object and is restored to original state if
                # there was an exception.
                if isinstance(self, InstructionTranslator):
                    self.output.cleanup()

    def push(self, val: Optional[VariableTracker]):
        assert val is None or isinstance(
            val, VariableTracker
        ), f"push expects VariableTracker, got {typestr(val)}"
        self.stack.append(val)  # type: ignore[arg-type]

    def push_many(self, vals: List[VariableTracker]):
        for val in vals:
            self.push(val)

    def pop(self) -> VariableTracker:
        return self.stack.pop()

    def popn(self, n: int) -> List[VariableTracker]:
        assert n >= 0
        return list(reversed([self.pop() for _ in range(n)]))

    def LOAD_FAST(self, inst):
        name = inst.argval
        if name in self.f_locals and config.replay_record_enabled:
            self.exec_recorder.add_local_var(name, self.f_locals[name])

        if name.startswith(".") and name not in self.symbolic_locals:
            # This happens in dict/list comprehensions
            name = name.replace(".", "implicit")
        assert name not in self.cell_and_freevars()
        if name not in self.symbolic_locals:
            unimplemented("undefined LOAD_FAST")
        self.push(self.symbolic_locals[name])
        if name.startswith("___stack"):
            self.symbolic_locals.pop(name)

    def LOAD_DEREF(self, inst):
        assert inst.argval in self.cell_and_freevars()

        if inst.argval in self.f_locals and config.replay_record_enabled:
            self.exec_recorder.add_local_var(inst.argval, self.f_locals[inst.argval])

        if inst.argval not in self.symbolic_locals:
            unimplemented(f"undefined LOAD_DEREF {inst.argval}")
        self.push(self.symbolic_locals[inst.argval])

    def STORE_FAST(self, inst):
        loaded_vt = self.pop()
        name = inst.argval
        # Only rename at the top-level scope, this is to avoid the confusion between
        # mutating a variable vs renaming it (e.g. a = b) during speculating a higher order op,
        # where mutation is prohibited and it's difficult to differentiate it with renaming.
        if _is_top_level_scope(current_scope_id()):
            loaded_vt = loaded_vt.rename(self, name)
        self.symbolic_locals[name] = loaded_vt

    def DELETE_FAST(self, inst):
        del self.symbolic_locals[inst.argval]

    STORE_DEREF = STORE_FAST

    def LOAD_CLOSURE(self, inst):
        self.push(ClosureVariable(name=inst.argval))

    def LOAD_CONST(self, inst):
        # For empty tuples, create empty TupleVariable
        if isinstance(inst.argval, tuple) and not inst.argval:
            self.push(TupleVariable([]))
        else:
            self.push(ConstantVariable.create(value=inst.argval))

    def get_global_source(self, name):
        source: Source
        if self.output.global_scope is self.f_globals:
            source = GlobalSource(name)
        else:
            if "__name__" in self.f_globals:
                source = AttrSource(
                    self.import_source(self.f_globals["__name__"]), name
                )
            else:
                mangled_name = self.output.install_global_by_id(
                    "___unnamed_scope", self.f_globals
                )
                source = GetItemSource(GlobalSource(mangled_name), name)
        return source

    def LOAD_GLOBAL(self, inst):
        if sys.version_info >= (3, 11):
            if inst.arg % 2:
                self.PUSH_NULL(inst)

        name = inst.argval

        if config.replay_record_enabled:
            if name in self.f_globals:
                self.exec_recorder.add_global_var(name, self.f_globals[name])
            else:
                assert name in self.f_builtins
                self.exec_recorder.builtins[name] = self.f_builtins[name]

        if inst.argval == "AssertionError":
            unimplemented("assert with non-string message")

        if name in self.symbolic_globals:
            variable = self.output.side_effects[self.symbolic_globals[name]]
            self.push(self.output.side_effects.load_global(variable, name))
            return

        try:
            value = self.f_globals[name]
        except KeyError:
            return self.load_builtin(inst)

        source = self.get_global_source(name)
        self.push(VariableBuilder(self, source)(value))

    def STORE_GLOBAL(self, inst):
        value = self.pop()
        name = inst.argval
        source = self.get_global_source(name)
        if name not in self.symbolic_globals:
            self.symbolic_globals[name] = object()  # type: ignore[assignment]  # sentinel object
        variable = self.output.side_effects.track_global_existing(
            source, self.symbolic_globals[name]
        )
        if isinstance(value, RemovableHandleVariable):
            unimplemented("Storing handles in globals - NYI")
        self.output.side_effects.store_global(variable, name, value)

    def import_source(self, module_name):
        """Create an alias to a module for use in guards"""
        if "torch_package" in module_name:
            value = torch.package.package_importer._package_imported_modules[
                module_name
            ]
            alias = (
                module_name.replace(">", "_").replace("<", "_").replace(".", "_dot_")
            )
        else:
            value = importlib.import_module(module_name)
            alias = f"__import_{module_name.replace('.', '_dot_')}"
        f_globals = self.output.global_scope
        assert alias not in f_globals or f_globals[alias] is value
        f_globals[alias] = value
        self.output.update_co_names(alias)
        return GlobalSource(alias)

    def resolve_name(self, name, package, level):
        """
        Copied from the Cpython implementation of __import__
        Resolve a relative module name to an absolute one.
        https://github.com/python/cpython/blob/5a094f0255eea1db58fb2cf14c200971e64ec36e/Lib/importlib/_bootstrap.py#L902
        """
        bits = package.rsplit(".", level - 1)
        if len(bits) < level:
            raise ImportError("attempted relative import beyond top-level package")
        base = bits[0]
        return f"{base}.{name}" if name else base

    def calc_package(self):
        """
        Copied from the Cpython implementation of __import__
        https://github.com/python/cpython/blob/5a094f0255eea1db58fb2cf14c200971e64ec36e/Lib/importlib/_bootstrap.py#L1090
        """
        package = self.f_globals.get("__package__")
        spec = self.f_globals.get("__spec__")
        if package is not None:
            if spec is not None and package != spec.parent:
                log.warning(
                    "__package__ != __spec__.parent (%r != %r)",
                    package,
                    spec.parent,
                    stacklevel=3,
                )
            return package
        elif spec is not None:
            return spec.parent
        else:
            log.warning(
                "can't resolve package from __spec__ or __package__, "
                "falling back on __name__ and __path__",
                stacklevel=3,
            )
            package = self.f_globals["__name__"]
            if "__path__" not in self.f_globals:
                package = package.rpartition(".")[0]
        return package

    def IMPORT_NAME(self, inst):
        level, fromlist = self.popn(2)
        level = level.as_python_constant()
        fromlist = fromlist.as_python_constant()
        module_name = inst.argval

        # Are we replaying? if so, load recorded module
        recorded_name = (
            f"{ExecutionRecorder.LOCAL_MOD_PREFIX}_{level}_{fromlist}_{module_name}"
        )
        if recorded_name in self.f_globals:
            value = self.f_globals[recorded_name]
            source = GlobalSource(recorded_name)
        else:
            value = __import__(
                module_name,
                fromlist=fromlist,
                level=level,
                globals=self.f_globals,
            )

            if level != 0:
                pkg = self.calc_package()
                module_name = self.resolve_name(module_name, pkg, level)

            # For __import__, when the name variable is of the form package.module,
            # normally, the top-level package (the name up till the first dot) is
            # returned, not the module named by module_name. However, when a
            # non-empty fromlist argument is given, the module named by name is
            # returned. Therefore, we set the source correctly here.
            if not fromlist:
                top_level_module_name = module_name.partition(".")[0]
                source = self.import_source(top_level_module_name)
            else:
                source = self.import_source(module_name)

        if config.replay_record_enabled:
            self.exec_recorder.add_local_mod(recorded_name, value)

        if istype(value, (types.ModuleType, DummyModule)):
            self.push(PythonModuleVariable(value, source=source))
        else:
            unimplemented(f"IMPORT_NAME {typestr(value)}")

    def IMPORT_FROM(self, inst):
        self.DUP_TOP(inst)
        self.LOAD_ATTR(inst)

    def load_builtin(self, inst):
        if inst.argval not in self.f_builtins:
            raise NameError(f"name '{inst.argval}' is not defined")
        val = self.f_builtins[inst.argval]

        if callable(val):
            self.push(VariableBuilder(self, GlobalSource(inst.argval))(val))
        else:
            assert is_builtin_constant(val)
            self.push(ConstantVariable.create(value=val))

    def jump(self, inst):
        self.instruction_pointer = self.indexof[inst.target]

    JUMP_FORWARD = jump
    JUMP_ABSOLUTE = jump

    POP_JUMP_IF_FALSE = generic_jump(operator.not_, False)
    POP_JUMP_IF_TRUE = generic_jump(operator.truth, False)
    JUMP_IF_FALSE_OR_POP = generic_jump(operator.not_, True)
    JUMP_IF_TRUE_OR_POP = generic_jump(operator.truth, True)

    def SETUP_LOOP(self, inst):
        # only exists in python<=3.7
        self.block_stack.append(BlockStackEntry(inst.target))

    def SETUP_EXCEPT(self, inst):
        # only exists in python<=3.7
        self.block_stack.append(BlockStackEntry(inst.target))

    def POP_BLOCK(self, inst):
        self.block_stack.pop()

    def SETUP_WITH(self, inst):
        self.setup_or_before_with(inst)

    def SETUP_FINALLY(self, inst):
        self.block_stack.append(BlockStackEntry(inst.target))

    def BEGIN_FINALLY(self, inst):
        self.push(None)

    def WITH_CLEANUP_START(self, inst):
        exit, exc = self.popn(2)
        assert exc is None
        self.push(exc)
        self.push(exit.call_function(self, [ConstantVariable.create(None)] * 3, {}))

    def WITH_CLEANUP_FINISH(self, inst):
        self.popn(2)
        self.push(None)

    def CALL_FINALLY(self, inst):
        """
        pushes the address of the next instruction onto the stack and increments
        bytecode counter by delta
        """
        # Python 3.8 only
        assert self.next_instruction is not None
        addr = self.indexof[self.next_instruction]
        self.push(ConstantVariable.create(addr))
        self.instruction_pointer = self.indexof[inst.target]

    def END_FINALLY(self, inst):
        # Python 3.8 only
        # https://docs.python.org/3.8/library/dis.html#opcode-END_FINALLY
        tos = self.pop()
        if isinstance(tos, ConstantVariable):
            self.instruction_pointer = tos.as_python_constant()
        else:
            pass

    def POP_FINALLY(self, inst):
        # Python 3.8 only
        preserve_tos = inst.argval
        if preserve_tos:
            tos = self.pop()
        _ = self.pop()
        if preserve_tos:
            self.push(tos)  # type: ignore[possibly-undefined]

    def FOR_ITER(self, inst):
        it = self.pop().realize()
        if isinstance(it, (variables.ListIteratorVariable, variables.IteratorVariable)):
            try:
                val, next_iter = it.next_variables(self)
                self.push(next_iter)
                self.push(val)
            except StopIteration:
                self.jump(inst)
        else:
            unimplemented(f"FOR_ITER {typestr(it)}")

    def COMPARE_OP(self, inst):
        left, right = self.popn(2)
        op = inst.argval
        supported_any = dict(
            itertools.chain(
                supported_tensor_comparison_ops.items(),
                supported_const_comparison_ops.items(),
            )
        )
        if (
            isinstance(
                left,
                (
                    TensorVariable,
                    SymNodeVariable,
                    NNModuleVariable,
                    BaseListVariable,
                    UserDefinedVariable,
                    BaseUserFunctionVariable,
                    ConstDictVariable,
                ),
            )
            and isinstance(right, ConstantVariable)
            and right.value is None
            and op in supported_const_comparison_ops
        ):
            # <non-None> is None
            self.push(
                ConstantVariable.create(
                    supported_const_comparison_ops[op](object(), right.value)
                )
            )

        elif (
            left.is_python_constant()
            and right.is_python_constant()
            and op in supported_any
        ):
            # constant fold
            self.push(
                ConstantVariable.create(
                    supported_any[op](
                        left.as_python_constant(), right.as_python_constant()
                    ),
                )
            )
        elif op in ("in", "not in"):
            self.push(right.call_method(self, "__contains__", [left], {}))
            if op == "not in":
                self.UNARY_NOT(inst)
        else:
            self.push(
                BuiltinVariable(supported_any[op]).call_function(
                    self, [left, right], {}
                )
            )

    def GET_ITER(self, inst):
        self.call_function(BuiltinVariable(iter), [self.pop()], {})

    @break_graph_if_unsupported(push=1)
    def CALL_FUNCTION(self, inst):
        args = self.popn(inst.argval)
        fn = self.pop()
        self.call_function(fn, args, {})

    @break_graph_if_unsupported(push=1)
    def CALL_FUNCTION_EX(self, inst):
        kwargsvars: VariableTracker
        if inst.argval == 0:
            kwargsvars = ConstDictVariable({})
            argsvars = self.pop()
        elif inst.argval == 1:
            kwargsvars = self.pop()
            argsvars = self.pop()
        else:
            unimplemented("CALL_FUNCTION_EX")
        fn = self.pop()
        if sys.version_info >= (3, 11):
            null = self.pop()
            assert isinstance(null, NullVariable)

        if (
            isinstance(fn, GetAttrVariable)
            and isinstance(fn.obj, TensorVariable)
            and fn.name == "view"
            and isinstance(argsvars, (ConstantVariable, TensorVariable))
        ):
            # Hack to handle special case in some bert models.  Converts
            # x.view(*shape) into x.view(shape), which is correct for view()
            # but not generally.  See test_transpose_for_scores().
            argsvars = TupleVariable([argsvars])

        if not isinstance(
            argsvars, BaseListVariable
        ) and argsvars.has_unpack_var_sequence(self):
            argsvars = TupleVariable(argsvars.unpack_var_sequence(self))

        if not isinstance(argsvars, BaseListVariable) or not isinstance(
            kwargsvars, ConstDictVariable
        ):
            unimplemented(f"non-static call {typestr(argsvars)} {typestr(kwargsvars)}")

        # Map to a dictionary of str -> VariableTracker
        kwargsvars = kwargsvars.keys_as_python_constant()
        self.call_function(fn, argsvars.items, kwargsvars)

    @break_graph_if_unsupported(push=1)
    def CALL_FUNCTION_KW(self, inst):
        argnames = self.pop()
        args = self.popn(inst.argval)
        fn = self.pop()
        assert isinstance(argnames, TupleVariable) and argnames.is_python_constant()
        argnames = argnames.as_python_constant()
        args, kwargs_list = args[: -len(argnames)], args[-len(argnames) :]
        kwargs = dict(zip(argnames, kwargs_list))
        assert len(kwargs) == len(argnames)
        self.call_function(fn, args, kwargs)

    def LOAD_METHOD_SUPER(self, inst):
        self.CALL_FUNCTION(dataclasses.replace(inst, argval=2))
        arg = inst.argval[0]
        argval = self.code_options["co_names"][arg]
        if sys.version_info < (3, 11):
            self.LOAD_ATTR(dataclasses.replace(inst, argval=argval))
        else:
            self.LOAD_METHOD(dataclasses.replace(inst, argval=argval))

    def LOAD_ATTR_SUPER(self, inst):
        self.CALL_FUNCTION(dataclasses.replace(inst, argval=2))
        arg = inst.argval[0]
        argval = self.code_options["co_names"][arg]
        self.LOAD_ATTR(dataclasses.replace(inst, argval=argval))

    def LOAD_METHOD(self, inst):
        self.LOAD_ATTR(inst)
        obj = self.pop()
        if sys.version_info >= (3, 11):
            # always follow the NULL + fn convention, since if obj
            # is actually a method, self is already bound to it, so it
            # doesn't need to be passed in as an arg.
            self.PUSH_NULL(inst)
            self.push(obj)
        else:
            self.push(obj)
            self.push(None)

    def CALL_METHOD(self, inst):
        args = self.popn(inst.argval)
        dummy = self.pop()
        assert dummy is None
        fn = self.pop()
        self.call_function(fn, args, {})

    def LOAD_ATTR(self, inst):
        obj = self.pop()
        result = BuiltinVariable(getattr).call_function(
            self, [obj, ConstantVariable.create(inst.argval)], {}
        )
        self.push(result)

    def STORE_ATTR(self, inst):
        speculation = self.speculate()
        if speculation.failed:
            return self.store_attr_graph_break(inst)
        val, obj = self.popn(2)

        if isinstance(obj, NNModuleVariable):
            # We don't allow side effects during export
            # https://github.com/pytorch/torchdynamo/issues/1475
            assert (
                not self.export
            ), f"Mutating module attribute {inst.argval} during export."

        try:
            BuiltinVariable(setattr).call_function(
                self, [obj, ConstantVariable.create(inst.argval), val], {}
            )
            return
        except Unsupported as e:
            if not self.should_compile_partial_graph():
                raise
            log.debug("STORE_ATTR triggered compile", exc_info=True)
            e.remove_from_stats()
            e.add_to_stats("graph_break")
        speculation.fail_and_restart_analysis()

    def store_attr_graph_break(self, inst):
        self.output.compile_subgraph(
            self, reason=GraphCompileReason("store_attr", [self.frame_summary()])
        )
        self.output.add_output_instructions([copy.copy(inst)])
        self.popn(2)
        self.output.add_output_instructions(
            self.create_call_resume_at(self.next_instruction)
        )

    def DELETE_ATTR(self, inst):
        obj = self.pop()
        BuiltinVariable(delattr).call_function(
            self, [obj, ConstantVariable.create(inst.argval)], {}
        )

    def create_call_resume_at(self, offset):
        raise AssertionError(
            f"create_call_resume_at not overridden by subclass {type(self)}"
        )

    def should_compile_partial_graph(self) -> bool:
        raise AssertionError(
            f"should_compile_partial_graph not overridden by subclass {type(self)}"
        )

    @break_graph_if_unsupported(push=0)
    def STORE_SUBSCR(self, inst):
        val, obj, key = self.popn(3)
        result = obj.call_method(self, "__setitem__", [key, val], {})

    def BUILD_TUPLE(self, inst):
        items = self.popn(inst.argval)
        self.push(TupleVariable(items))

    def BUILD_SLICE(self, inst):
        items = self.popn(inst.argval)
        self.push(SliceVariable(items))

    def BUILD_LIST(self, inst):
        items = self.popn(inst.argval)
        self.push(ListVariable(items, mutable_local=MutableLocal()))

    def BUILD_SET(self, inst):
        if config.inject_BUILD_SET_unimplemented_TESTING_ONLY:
            unimplemented("missing: BUILD_SET")
        items = self.popn(inst.argval)
        new_set = SetVariable(items, mutable_local=MutableLocal())
        self.push(new_set)

    def BUILD_LIST_UNPACK(self, inst, cls=ListVariable):
        seqs = self.popn(inst.argval)
        items = list()
        for seq in seqs:
            try:
                items.extend(seq.unpack_var_sequence(self))
            except NotImplementedError:
                unimplemented(f"BUILD_LIST_UNPACK {seq}")
        self.push(cls(items, mutable_local=MutableLocal()))

    def BUILD_TUPLE_UNPACK(self, inst):
        self.BUILD_LIST_UNPACK(inst, cls=TupleVariable)

    BUILD_TUPLE_UNPACK_WITH_CALL = BUILD_TUPLE_UNPACK

    def BUILD_MAP(self, inst):
        items = self.popn(inst.argval * 2)
        d = dict(zip(items[::2], items[1::2]))
        self.push(ConstDictVariable(d, mutable_local=MutableLocal()))

    def BUILD_MAP_UNPACK(self, inst):
        items = self.popn(inst.argval)
        # ensure everything is a dict
        items = [BuiltinVariable(dict).call_function(self, [x], {}) for x in items]
        result = dict()
        for x in items:
            assert isinstance(x, ConstDictVariable)
            result.update(x.items)
        self.push(
            ConstDictVariable(
                result,
                mutable_local=MutableLocal(),
            )
        )

    BUILD_MAP_UNPACK_WITH_CALL = BUILD_MAP_UNPACK

    def BUILD_CONST_KEY_MAP(self, inst):
        keys = self.pop()
        values = self.popn(inst.argval)
        assert isinstance(keys, TupleVariable)
        assert keys.is_python_constant()

        keys = keys.unpack_var_sequence(self)
        assert len(keys) == len(values)

        self.push(
            ConstDictVariable(
                dict(zip(keys, values)),
                mutable_local=MutableLocal(),
            )
        )

    def MAP_ADD(self, inst):
        k, v = self.popn(2)
        assert inst.argval > 0
        obj = self.stack[-inst.arg].realize()
        assert isinstance(obj, ConstDictVariable)
        obj.call_method(self, "__setitem__", (k, v), {})  # type: ignore[arg-type]

    def SET_ADD(self, inst):
        v = self.pop()
        assert inst.argval > 0
        obj = self.stack[-inst.arg]
        assert isinstance(obj, SetVariable)
        assert obj.mutable_local
        return obj.call_method(self, "add", [v], {})

    def LIST_APPEND(self, inst):
        v = self.pop()
        assert inst.argval > 0
        obj = self.stack[-inst.arg].realize()
        assert isinstance(obj, ListVariable)
        assert obj.mutable_local
        self.output.side_effects.mutation(obj)
        obj.items.append(v)

    def MAKE_FUNCTION(self, inst):
        flags = inst.arg
        old_stack = list(self.stack)
        if sys.version_info < (3, 11):
            fn_name = self.pop()
        code = self.pop()
        if sys.version_info >= (3, 11):
            # MAKE_FUNCTION behavior actually changed in 3.11, see
            # https://github.com/python/cpython/pull/93189/
            assert hasattr(code.value, "co_qualname")  # type: ignore[attr-defined]
            fn_name = ConstantVariable.create(value=code.value.co_qualname)  # type: ignore[attr-defined]
        defaults = None
        closure = None
        annotations = None
        kwdefaults = None

        if flags & 0x08:
            closure = self.pop()
        if flags & 0x04:
            annotations = self.pop()
        if flags & 0x02:
            kwdefaults = self.pop()
        if flags & 0x01:
            defaults = self.pop()

        self.push(
            NestedUserFunctionVariable(
                fn_name,
                code,
                self.f_globals,
                defaults,
                kwdefaults,
                annotations,
                closure,
                closure_scope=self,
            )
        )

    def UNPACK_SEQUENCE(self, inst):
        seq = self.pop()
        if isinstance(seq, TensorVariable):
            val = seq.unpack_var_sequence(self, idxes=range(inst.argval))
        elif isinstance(seq, GetAttrVariable) and isinstance(seq.obj, TensorVariable):
            # x, y = a.shape
            proxy = getattr(seq.obj.as_proxy(), seq.name)
            val = [wrap_fx_proxy(self, proxy[i]) for i in range(inst.argval)]
        elif seq.has_unpack_var_sequence(self):
            val = seq.unpack_var_sequence(self)
        else:
            unimplemented(f"UNPACK_SEQUENCE {seq}")
        if len(val) != inst.argval:
            unimplemented("UNPACK_SEQUENCE length mismatch")
        for i in reversed(val):
            self.push(i)

    def UNPACK_EX(self, inst):
        assert 0 <= inst.argval <= 0xFFFF
        prefix = inst.argval & 0xFF  # low byte
        suffix = inst.argval >> 8  # high byte
        seq = self.pop()
        if seq.has_unpack_var_sequence(self):
            vals = list(seq.unpack_var_sequence(self))
            assert len(vals) >= prefix + suffix
            vals_prefix = vals[:prefix]
            vals_list = vals[prefix : len(vals) - suffix]
            vals_suffix = vals[len(vals) - suffix :]
            for item in reversed(vals_suffix):
                self.push(item)
            self.push(TupleVariable(vals_list))
            for item in reversed(vals_prefix):
                self.push(item)
        else:
            unimplemented(f"UNPACK_EX {seq}")

    def NOP(self, inst):
        pass

    def POP_TOP(self, inst):
        self.pop()

    def ROT_TWO(self, inst):
        a = self.pop()
        b = self.pop()
        self.push(a)
        self.push(b)

    def ROT_THREE(self, inst):
        a = self.pop()
        b = self.pop()
        c = self.pop()
        self.push(a)
        self.push(c)
        self.push(b)

    def ROT_FOUR(self, inst):
        a = self.pop()
        b = self.pop()
        c = self.pop()
        d = self.pop()
        self.push(a)
        self.push(d)
        self.push(c)
        self.push(b)

    def DUP_TOP(self, inst):
        a = self.pop()
        self.push(a)
        self.push(a)

    def DUP_TOP_TWO(self, inst):
        a = self.pop()
        b = self.pop()
        self.push(b)
        self.push(a)
        self.push(b)
        self.push(a)

    def FORMAT_VALUE(self, inst):
        flags = inst.arg
        if (flags & 0x04) == 0x04:
            fmt_spec = self.pop()
        else:
            fmt_spec = ConstantVariable.create("")

        value = self.pop()
        if isinstance(value, SymNodeVariable):
            value = ConstantVariable.create(str(value.sym_num))
        if (flags & 0x03) == 0x01:
            value = BuiltinVariable(str).call_function(self, [value], {})
        elif (flags & 0x03) == 0x02:
            value = BuiltinVariable(repr).call_function(self, [value], {})
        elif (flags & 0x03) == 0x03:
            value = BuiltinVariable(ascii).call_function(self, [value], {})

        fmt_var = ConstantVariable.create("{:" + fmt_spec.as_python_constant() + "}")

        self.call_function(BuiltinVariable(str.format), [fmt_var, value], {})

    def BUILD_STRING(self, inst):
        format_string_parts: List[str] = []
        args: List[VariableTracker] = []
        kwargs: Dict[str, VariableTracker] = {}
        for part in self.popn(inst.arg):
            if isinstance(part, ConstantVariable):
                format_string_parts.append("{}")
                args.append(part)
            elif isinstance(part, variables.StringFormatVariable):
                format_string_parts.append(part.format_string)
                args.extend(part.sym_args)
                if set(kwargs.keys()) & set(part.sym_kwargs.keys()):
                    unimplemented(
                        f"BUILD_STRING key conflict {kwargs} & {part.sym_kwargs}"
                    )
                kwargs.update(part.sym_kwargs)
            else:
                unimplemented(f"BUILD_STRING {part}")
        self.push(
            variables.StringFormatVariable.create(
                "".join(format_string_parts), args, kwargs
            )
        )

    def IS_OP(self, inst):
        assert inst.argval == 0 or inst.argval == 1
        if inst.argval == 0:
            new_argval = "is"
        else:
            new_argval = "is not"
        new_inst = create_instruction("COMPARE_OP", argval=new_argval)
        self.COMPARE_OP(new_inst)

    def CONTAINS_OP(self, inst):
        assert inst.argval == 0 or inst.argval == 1
        left, right = self.popn(2)
        op = inst.argval
        self.push(right.call_method(self, "__contains__", [left], {}))
        if op == 1:
            self.UNARY_NOT(inst)

    def LIST_EXTEND(self, inst):
        v = self.pop()
        assert inst.argval > 0
        obj = self.stack[-inst.arg]
        assert isinstance(obj, ListVariable)
        assert obj.mutable_local
        obj.call_method(self, "extend", [v], {})

    def LIST_TO_TUPLE(self, inst):
        self.push(BuiltinVariable(tuple).call_function(self, [self.pop()], {}))

    def DICT_MERGE(self, inst):
        v = self.pop()
        assert inst.argval > 0
        obj = self.stack[-inst.arg].realize()
        assert isinstance(obj, ConstDictVariable)
        assert obj.mutable_local
        obj.call_method(self, "update", [v], {})

    DICT_UPDATE = DICT_MERGE

    def GEN_START(self, inst):
        self.pop()

    def GET_LEN(self, inst):
        tos = self.stack[-1]
        if tos.is_python_constant():
            self.push(ConstantVariable.create(len(tos.as_python_constant())))
        else:
            self.push(tos.call_method(self, "__len__", [], {}))

    def MATCH_MAPPING(self, inst):
        tos = self.stack[-1]
        assert isinstance(tos, ConstDictVariable)
        if isinstance(tos.items, collections.abc.Mapping):
            self.push(ConstantVariable.create(True))
        else:
            self.push(ConstantVariable.create(False))

    def MATCH_SEQUENCE(self, inst):
        tos = self.stack[-1]
        assert tos.is_python_constant()
        tos_value = tos.as_python_constant()
        if isinstance(tos_value, collections.abc.Sequence) and not isinstance(
            tos_value, (str, bytes, bytearray)
        ):
            self.push(ConstantVariable.create(True))
        else:
            self.push(ConstantVariable.create(False))

    def MATCH_KEYS(self, inst):
        tos = self.stack[-1]
        tos1 = self.stack[-2]
        assert isinstance(tos1, ConstDictVariable)

        if all(k in tos1 for k in tos):  # type: ignore[attr-defined]
            self.push(TupleVariable([tos1.getitem_const(k) for k in tos]))  # type: ignore[attr-defined]
            if sys.version_info < (3, 11):
                self.push(ConstantVariable.create(True))
        else:
            self.push(ConstantVariable.create(None))
            if sys.version_info < (3, 11):
                self.push(ConstantVariable.create(False))

    def LOAD_ASSERTION_ERROR(self, inst):
        unimplemented("assert with non-string message")

    UNARY_POSITIVE = stack_op(operator.pos)
    UNARY_NEGATIVE = stack_op(operator.neg)
    UNARY_NOT = stack_op(operator.not_)
    UNARY_INVERT = stack_op(operator.invert)

    BINARY_POWER = stack_op(operator.pow)
    BINARY_MULTIPLY = stack_op(operator.mul)
    BINARY_MATRIX_MULTIPLY = stack_op(operator.matmul)
    BINARY_FLOOR_DIVIDE = stack_op(operator.floordiv)
    BINARY_TRUE_DIVIDE = stack_op(operator.truediv)
    BINARY_MODULO = stack_op(operator.mod)
    BINARY_REMAINDER = stack_op(operator.mod)
    BINARY_ADD = stack_op(operator.add)
    BINARY_SUBTRACT = stack_op(operator.sub)
    BINARY_SUBSCR = break_graph_if_unsupported(push=1)(stack_op(operator.getitem))
    BINARY_LSHIFT = stack_op(operator.lshift)
    BINARY_RSHIFT = stack_op(operator.rshift)
    BINARY_AND = stack_op(operator.and_)
    BINARY_OR = stack_op(operator.or_)
    BINARY_XOR = stack_op(operator.xor)

    INPLACE_POWER = stack_op(operator.ipow)
    INPLACE_MULTIPLY = stack_op(operator.imul)
    INPLACE_MATRIX_MULTIPLY = stack_op(operator.imatmul)
    INPLACE_FLOOR_DIVIDE = stack_op(operator.ifloordiv)
    INPLACE_TRUE_DIVIDE = stack_op(operator.itruediv)
    INPLACE_MODULO = stack_op(operator.imod)
    INPLACE_REMAINDER = stack_op(operator.imod)
    INPLACE_ADD = stack_op(operator.iadd)
    INPLACE_SUBTRACT = stack_op(operator.isub)
    INPLACE_LSHIFT = stack_op(operator.ilshift)
    INPLACE_RSHIFT = stack_op(operator.irshift)
    INPLACE_AND = stack_op(operator.iand)
    INPLACE_XOR = stack_op(operator.ixor)
    INPLACE_OR = stack_op(operator.ior)

    # 3.11 opcodes
    def RESUME(self, inst):
        if inst.arg == 0:
            self.append_prefix_inst(inst)
            self.accept_prefix_inst = False
        else:
            assert not self.accept_prefix_inst

    def BINARY_OP(self, inst):
        if sys.version_info >= (3, 11):
            opname = dis._nb_ops[inst.arg][0][3:]  # type: ignore[attr-defined]
            if opname.startswith("INPLACE"):
                return getattr(self, "INPLACE_" + opname[8:])(inst)
            return getattr(self, "BINARY_" + opname)(inst)
        else:
            unimplemented("BINARY_OP requires Python 3.11+")

    def PRECALL(self, inst):
        pass

    def KW_NAMES(self, inst):
        kw_names = self.code_options["co_consts"][inst.arg]
        assert isinstance(kw_names, tuple)
        for name in kw_names:
            assert isinstance(name, str)
        assert self.kw_names is None
        self.kw_names = ConstantVariable.create(value=kw_names)  # type: ignore[assignment]

    def PUSH_NULL(self, inst):
        self.push(NullVariable())

    @break_graph_if_unsupported(push=1)
    def CALL(self, inst):
        # see https://docs.python.org/3.11/library/dis.html#opcode-CALL
        # for convention
        contents = self.popn(inst.arg + 2)
        if isinstance(contents[0], NullVariable):
            fn = contents[1]
            args = []
        else:
            fn = contents[0]
            args = [contents[1]]
        kw_names = self.kw_names.value if self.kw_names else ()
        if kw_names:
            args = args + contents[2 : -len(kw_names)]
            kwargs_list = contents[-len(kw_names) :]
            kwargs = dict(zip(kw_names, kwargs_list))
            assert len(kwargs) == len(kw_names)
        else:
            args = args + contents[2:]
            kwargs = {}
        self.call_function(fn, args, kwargs)
        self.kw_names = None

    def COPY(self, inst):
        self.push(self.stack[-inst.arg])

    def SWAP(self, inst):
        self.stack[-1], self.stack[-inst.arg] = self.stack[-inst.arg], self.stack[-1]

    JUMP_BACKWARD = jump
    JUMP_BACKWARD_NO_INTERRUPT = jump

    POP_JUMP_FORWARD_IF_TRUE = generic_jump(operator.truth, False)
    POP_JUMP_BACKWARD_IF_TRUE = generic_jump(operator.truth, False)
    POP_JUMP_FORWARD_IF_FALSE = generic_jump(operator.not_, False)
    POP_JUMP_BACKWARD_IF_FALSE = generic_jump(operator.not_, False)

    def CACHE(self, inst):
        pass

    def BEFORE_WITH(self, inst):
        self.setup_or_before_with(inst)

    def setup_or_before_with(self, inst):
        ctx = self.pop()
        if not isinstance(ctx, ContextWrappingVariable):
            unimplemented(f"{inst.opname} {ctx}")

        if isinstance(ctx, GenericContextWrappingVariable):
            self.generic_context_manager_depth += 1

        exit = WithExitFunctionVariable(
            ctx,
            inst.target,
        )
        if sys.version_info >= (3, 11):
            # see create_call_resume_at for block stack details
            assert self.next_instruction
            assert self.next_instruction.exn_tab_entry
            target = self.next_instruction.exn_tab_entry.target
        else:
            target = inst.target
        if isinstance(self, InstructionTranslator):
            self.block_stack.append(BlockStackEntry(target, len(self.stack), ctx))
        else:
            self.block_stack.append(BlockStackEntry(target))

        self.push(exit)
        self.push(ctx.enter(self))

    def append_prefix_inst(self, inst):
        assert self.accept_prefix_inst
        self.prefix_insts.append(inst)

    def MAKE_CELL(self, inst):
        self.append_prefix_inst(inst)

    def COPY_FREE_VARS(self, inst):
        self.append_prefix_inst(inst)

    def RETURN_GENERATOR(self, inst):
        self.append_prefix_inst(inst)

    def copy_graphstate(self) -> InstructionTranslatorGraphState:
        """Create a checkpoint of the current state by copying everything"""
        return InstructionTranslatorGraphState(
            self.output.copy_graphstate(),
            dict(self.symbolic_locals),
            list(self.stack),
            list(self.block_stack),
            self.instruction_pointer,
            self.current_instruction,
            self.next_instruction,
            self.lineno,
        )

    def restore_graphstate(self, state: InstructionTranslatorGraphState):
        """Restore a checkpoint created by self.copy_graphstate()"""
        (
            output_state,
            self.symbolic_locals,
            self.stack,
            self.block_stack,
            self.instruction_pointer,
            self.current_instruction,
            self.next_instruction,
            self.lineno,
        ) = state
        self.output.restore_graphstate(output_state)

    def is_non_empty_graph(self):
        if self.output.count_calls() > 1:
            # perf optimization only
            self.is_non_empty_graph = lambda: True  # type: ignore[method-assign]
            return True
        return False

    def format_frame_summary(self, additional_stack_frames=None):
        if additional_stack_frames is None:
            additional_stack_frames = []
        return "".join(
            traceback.format_list(
                [self.frame_summary()] + list(reversed(additional_stack_frames))
            )
        )

    def frame_summary(self):
        return traceback.FrameSummary(
            getattr(self.f_code, "co_filename", "<unknown>"),
            self.lineno,
            getattr(self.f_code, "co_name", "<unknown>"),
            lookup_line=False,
        )

    def store_global_weakref_by_id(self, prefix, value):
        global_name = self.output.install_global_by_id(prefix, weakref.ref(value))
        install_guard(
            GlobalWeakRefSource(global_name).make_guard(GuardBuilder.WEAKREF_ALIVE)
        )
        return global_name

    @property
    def fake_mode(self):
        return self.output.tracing_context.fake_mode

    def find_symbolic_locals_name(self, tensor_variable):
        for key, value in self.symbolic_locals.items():
            if value is tensor_variable:
                return key
        return None

    @contextlib.contextmanager
    def strict_translation_mode(self):
        self.strict_checks_enabled = True
        try:
            yield
        finally:
            self.strict_checks_enabled = False

    def speculate(self) -> SpeculationEntry:
        return self.speculation_log.next(
            self.f_code.co_filename, self.lineno, self.instruction_pointer
        )

    def __init__(
        self,
        output: OutputGraph,
        instructions: List[Instruction],
        f_locals: Dict[str, Any],
        f_globals: Dict[str, Any],
        f_builtins: Dict[str, Any],
        code_options: Dict[str, Any],
        symbolic_locals: Dict[str, VariableTracker],
        symbolic_globals: Dict[str, VariableTracker],
        f_code: types.CodeType,
        export: bool,
        inline_depth: int,
        speculation_log: SpeculationLog,
    ):
        super().__init__()
        self.speculation_log = speculation_log

        # Mutable state checkpointed by copy_graphstate()
        self.output = output
        self.symbolic_locals = symbolic_locals
        self.symbolic_globals = symbolic_globals
        self.stack = []
        self.instruction_pointer = 0
        self.current_instruction = create_instruction("NOP")
        self.next_instruction = None
        self.block_stack = []
        # states before SETUP_WITH for checkpointing and fallback
        self.generic_context_manager_depth = 0
        self.lineno = code_options["co_firstlineno"]
        self.kw_names = None
        self.accept_prefix_inst = True
        self.prefix_insts = []

        # Properties of the input/output code
        self.instructions: List[Instruction] = instructions
        self.indexof: Dict[Instruction, int] = get_indexof(self.instructions)
        self.f_locals: Dict[
            str, Any
        ] = f_locals  # needed for recording accessed locals for replay
        self.f_globals: Dict[str, Any] = f_globals
        self.f_builtins: Dict[str, Any] = f_builtins
        self.code_options: Dict[str, Any] = code_options
        self.f_code: types.CodeType = f_code

        # Execution record for replaying errors
        self.exec_recorder = ExecutionRecorder(code=f_code, code_options=code_options)
        # Stack of module being parsed, current nn.module is at the end of ordered dict.
        # The first field of tuple is the fully qualified name of current module
        # in original hierarchy.  The second field is the type of current nn.module
        self.nn_module_stack: Dict[str, Tuple[str, Type[Any]]] = {}
        # Flag to indicate whether tracing is used for export.
        self.export = export

        self.current_speculation = None
        self.random_calls = []

        self.strict_checks_enabled = False

        if sys.version_info >= (3, 10):
            from .resume_execution import (
                CO_ASYNC_GENERATOR,
                CO_COROUTINE,
                CO_GENERATOR,
                CO_ITERABLE_COROUTINE,
            )

            if f_code.co_flags & (
                CO_GENERATOR | CO_COROUTINE | CO_ITERABLE_COROUTINE | CO_ASYNC_GENERATOR
            ):
                self.push(BuiltinVariable(None))

        self.inline_depth = inline_depth
        self.inconsistent_side_effects = False
        linecache.lazycache(f_code.co_filename, f_globals)
        self.log_starts_line()


class InstructionTranslator(InstructionTranslatorBase):
    mutated_closure_cell_contents: Set[str]

    @staticmethod
    def current_tx() -> "InstructionTranslator":
        return tls.current_tx

    @contextlib.contextmanager
    def set_current_tx(self):
        prior = getattr(tls, "current_tx", None)
        tls.current_tx = self
        try:
            yield
        finally:
            tls.current_tx = prior

    def __init__(
        self,
        instructions: List[Instruction],
        f_code,
        f_locals,
        f_globals,
        f_builtins,
        code_options,
        compiler_fn,
        one_graph,
        export,
        export_constraints,
        mutated_closure_cell_contents: Set[str],
        frame_state,
        speculation_log: SpeculationLog,
    ):
        _step_logger()(
            logging.INFO,
            f"torchdynamo start tracing {f_code.co_name} {code_options['co_filename']}:{code_options['co_firstlineno']}",
            stack_info=True,
        )
        super().__init__(
            output=OutputGraph(
                code_options,
                compiler_fn,
                self,
                export,
                export_constraints,
                frame_state,
                local_scope=f_locals,
                global_scope=f_globals,
                f_code=f_code,
            ),
            instructions=instructions,
            f_locals=f_locals,
            f_globals=f_globals,
            f_builtins=f_builtins,
            code_options=code_options,
            symbolic_locals={},  # set below
            # A global var is inserted only after a STORE_GLOBAL happens to it
            symbolic_globals={},
            f_code=f_code,
            export=export,
            inline_depth=0,
            speculation_log=speculation_log,
        )

        self._throw_if_in_vmap()

        # as soon as we create the tracing context we should keep it active, so any calls
        # into dynamo apis can rely on finding it
        with tracing(self.output.tracing_context), self.set_current_tx():
            self.one_graph: bool = one_graph
            self.export = export
            self.mutated_closure_cell_contents = mutated_closure_cell_contents
            if self.export:
                assert (
                    self.one_graph
                ), "Export without one graph - something has gone wrong."

            vars = list(code_options["co_varnames"])
            cells_and_freevars = [x for x in self.cell_and_freevars() if x not in vars]
            vars.extend(cells_and_freevars)
            cells_and_freevars_set = set(cells_and_freevars)

            self.symbolic_locals = {
                k: variables.LazyVariableTracker.create(
                    f_locals[k],
                    source=LocalSource(k, cell_or_freevar=k in cells_and_freevars_set),
                )
                for k in vars
                if k in f_locals
            }
            if export:
                # export gets confused if we never realize unused inputs
                # in export mode just eagerly realize everything
                self.symbolic_locals = VariableTracker.apply(
                    lambda x: x.realize(), self.symbolic_locals
                )

            self._freevars_ids = dict()
            for name in self.code_options["co_freevars"]:
                if name in f_locals:
                    self._freevars_ids[name] = id(f_locals[name])

    def _throw_if_in_vmap(self):
        # Fallback to eager in case of a graph break inside vmap
        eager = torch._dynamo.lookup_backend("eager")
        compiler_fn = inspect.getattr_static(
            self.output.compiler_fn, "compiler_fn", self.output.compiler_fn
        )
        ci = torch._C._functorch.peek_interpreter_stack()
        if (
            ci is not None
            and ci.key() == torch._C._functorch.TransformType.Vmap
            and compiler_fn is not eager
        ):
            # if it reaches here, it means Dynamo failed to inline vmap
            msg = "torch.vmap(fn) requires the function to be inlined by dynamo"
            unimplemented(msg)

    def get_example_value(self, source: Source):
        if isinstance(source, LocalSource):
            return self.f_locals[source.local_name]
        if isinstance(source, GlobalSource):
            return self.f_globals[source.global_name]
        raise KeyError()

    def run(self):
        super().run()

    def match_nested_cell(self, name, cell):
        """Match a cell in this method to one in a function we are inlining"""
        try:
            value = cell.cell_contents
        except ValueError:
            return None
        # TODO(jansel): check the id of the cell rather than the contents
        if id(value) != self._freevars_ids.get(name):
            return None
        return self.symbolic_locals[name]

    def should_compile_partial_graph(self):
        return (
            all(b.can_restore() for b in self.block_stack)
            and not self.one_graph
            and self.generic_context_manager_depth == 0
        )

    def create_call_resume_at(self, inst):
        self.instruction_pointer = None

        if inst.opname == "RETURN_VALUE":
            return [create_instruction("RETURN_VALUE")]

        reads = livevars_analysis(self.instructions, inst)
        argnames = tuple(
            k
            for k in self.symbolic_locals.keys()
            if k in reads and k not in self.cell_and_freevars()
        )

        cg = PyCodegen(self)

        # Python does not allow null to be an arg to a function, so
        # we remove nulls from the stack and restore them in the
        # prologue of the resume function

        # sorted list of indices of nulls on the stack
        null_idxes: List[int] = []
        if sys.version_info >= (3, 11):
            # find indices of NullVariables
            for i, var in enumerate(self.stack):
                if isinstance(var, NullVariable):
                    null_idxes.append(i)
            # generate bytecode to pop the nulls
            null_cnt = 0
            for i, var in enumerate(reversed(self.stack)):
                if isinstance(var, NullVariable):
                    for j in range(2, i + 2 - null_cnt):
                        cg.append_output(create_instruction("SWAP", arg=j))
                    cg.extend_output(cg.pop_null())
                    null_cnt += 1

        # we popped all nulls from the stack at runtime,
        # so we should not count NullVariables
        stack_len = len(self.stack) - len(null_idxes)
        nargs = stack_len + len(argnames)

        name = unique_id(f"__resume_at_{inst.offset}")

        new_code: types.CodeType = ContinueExecutionCache.lookup(
            self.f_code,
            self.lineno,
            inst.offset,
            tuple(b.target.offset for b in self.block_stack),
            stack_len,
            argnames,
            tuple(b.resume_fn() for b in self.block_stack),
            tuple(null_idxes),
        )

        # Add original GraphModule context to the resume function to handle
        # the case of a graph break while tracing a GraphModule
        orig_graphmodule_maybe = code_context.get_context(self.f_code).get(
            "orig_graphmodule", None
        )
        if orig_graphmodule_maybe is not None:
            code_context.get_context(new_code)[
                "orig_graphmodule"
            ] = orig_graphmodule_maybe

        if new_code.co_freevars:
            cg.make_function_with_closure(name, new_code, True, stack_len)
        else:
            # This is safe: we pre-generate a unique name
            self.output.install_global_unsafe(
                name, types.FunctionType(new_code, self.f_globals, name)
            )
            cg.extend_output(cg.load_function_name(name, True, stack_len))

        cg.extend_output([cg.create_load(k) for k in argnames])
        cg.extend_output(create_call_function(nargs, False))
        cg.append_output(create_instruction("RETURN_VALUE"))
        return cg.get_instructions()

    def symbolic_locals_contain_module_class(self):
        for v in self.symbolic_locals.values():
            if isinstance(v, UserDefinedClassVariable) and issubclass(
                v.as_python_constant(), torch.nn.Module
            ):
                return True
        return False

    def RETURN_VALUE(self, inst):
        if (
            self.output.count_calls() == 0
            and not self.inconsistent_side_effects
            and not self.symbolic_locals_contain_module_class()
            and not self.export
        ):
            raise exc.SkipFrame("because no content in function call")
        self.instruction_pointer = None
        _step_logger()(
            logging.INFO,
            f"torchdynamo done tracing {self.f_code.co_name} (RETURN_VALUE)",
        )
        log.debug("RETURN_VALUE triggered compile")
        self.output.compile_subgraph(
            self,
            reason=GraphCompileReason(
                "return_value", [self.frame_summary()], graph_break=False
            ),
        )
        self.output.add_output_instructions([create_instruction("RETURN_VALUE")])


class InliningInstructionTranslator(InstructionTranslatorBase):
    """Trace and inline a called method"""

    symbolic_result: Optional[TensorVariable]

    @classmethod
    def inline_call(cls, parent, func, args, kwargs):
        with patch.dict(counters, {"unimplemented": counters["inline_call"]}):
            return cls.inline_call_(parent, func, args, kwargs)

    @staticmethod
    def check_inlineable(func) -> skipfiles.SkipResult:
        if func.has_self():
            unimplemented("inline with __self__")

        result = skipfiles.check_verbose(func, is_inlined_call=True)
        if result.skipped:
<<<<<<< HEAD
            if func.should_force_inline():
=======
            from torch._dynamo.variables.misc import produce_trampoline_autograd_apply

            # _origin marks this as coming from an internal dynamo known function that is safe to
            # trace through.
            if hasattr(getattr(func, "fn", None), "_origin") and func.fn._origin in [
                produce_trampoline_autograd_apply,
            ]:
>>>>>>> 307268c0
                # Known sound
                return skipfiles.SkipResult(False, "allowlist in dynamo known function")
            fn_qualname = func.fn.__qualname__ if hasattr(func, "fn") else ""
            unimplemented(
                f"'inline in skipfiles: {fn_qualname} | {func.get_name()} {func.get_filename()}, {result.reason}'"
            )

        if isinstance(func, UserFunctionVariable) and inspect.getattr_static(
            func.get_function(), "_torchdynamo_disable", False
        ):
            unimplemented(
                f"call torch._dynamo.disable() wrapped function {func.get_function()}"
            )
        else:
            return result

    @staticmethod
    def inline_call_(
        parent, func: VariableTracker, args: List[VariableTracker], kwargs
    ):
        assert isinstance(
            func,
            (UserFunctionVariable, NestedUserFunctionVariable),
        )
        result = InliningInstructionTranslator.check_inlineable(func)
        assert result.skipped is False
        try:
            sub_locals, closure_cells = func.bind_args(parent, args, kwargs)
        except TypeError as e:
            # Wrap the general TypeError during bind_args() to the internal ArgsMismatchError with detailed info
            raise ArgsMismatchError(  # noqa: TRY200
                "{reason}.\n  func = {func}, args = {args}, kwargs = {kwargs}".format(
                    reason=str(e),
                    func=f"'{func.get_name()}' {func.get_filename()}:{func.get_code().co_firstlineno}",
                    args=[arg.python_type() for arg in args],
                    kwargs=kwargs,
                ),
            )

        for v in itertools.chain(sub_locals.values(), closure_cells.values()):
            if not isinstance(v, VariableTracker):
                unimplemented(f"unconverted arg {v}")

        code: types.CodeType = func.get_code()
        if code.co_name in ("__setitem__", "__setattr__") and not (
            args is not None
            and len(args) > 0
            and isinstance(args[0], variables.CustomizedDictVariable)
        ):
            unimplemented(f"inline {code.co_name}")

        suffix = ""
        # TODO: mlazos, add support for enabling multiple artifact logs
        # with a single alias
        if torch._logging._internal.log_state.is_artifact_enabled("output_code"):
            suffix = f"\n{dis.Bytecode(code).dis()}"
        if sys.version_info >= (3, 11):
            cur_inst = parent.current_instruction
            parent_code = parent.f_code
            header = parent.get_line_of_code_header(lineno=cur_inst.positions.lineno)

            def get_trace_call_log_str():
                line = get_instruction_source_311(parent_code, cur_inst).rstrip()
                return f"TRACE inlined call {code.co_name} from {header}\n{line}"

            trace_call_log.debug("%s", LazyString(get_trace_call_log_str))
        log.debug("INLINING %s%s, %s", code, suffix, result.reason)

        # Detect inline GraphModule calls in order to propagate node metadata,
        # by checking if the first argument (self) is a variable tracking a GraphModule.
        if args and isinstance(args[0], NNModuleVariable):
            module = parent.output.get_submodule(args[0].module_key)
            if isinstance(module, torch.fx.GraphModule):
                # The inline call might not actually be a call to `forward`,
                # but it is enough to add a context for `forward` in case it is called.
                code_context.get_context(module.forward.__code__)[
                    "orig_graphmodule"
                ] = module

        tracer: InliningInstructionTranslator
        if is_generator(code):
            tracer = InliningGeneratorInstructionTranslator(
                parent, code, sub_locals, parent.symbolic_globals, closure_cells, func
            )
        else:
            tracer = InliningInstructionTranslator(
                parent, code, sub_locals, parent.symbolic_globals, closure_cells, func
            )

        strict_ctx: Any = contextlib.nullcontext()
        if parent.strict_checks_enabled:
            strict_ctx = tracer.strict_translation_mode()
        try:
            with strict_ctx:
                tracer.run()
        except exc.SkipFrame as e:
            msg = f"SKIPPED INLINING {code}: {e}"
            log.debug(msg)
            raise Unsupported(msg) from e
        except Exception as e:
            log.debug("FAILED INLINING %s", code)
            raise
        assert tracer.symbolic_result is not None
        func.export_freevars(parent, tracer)

        if tracer.f_globals is parent.f_globals:
            # Merge symbolic_globals back if parent and child are in the same namespace
            parent.symbolic_globals.update(tracer.symbolic_globals)

        parent.inconsistent_side_effects |= tracer.inconsistent_side_effects

        log.debug("DONE INLINING %s", code)

        if is_generator(code):
            assert isinstance(tracer, InliningGeneratorInstructionTranslator)
            assert tracer.symbolic_result.as_python_constant() is None
            return ListIteratorVariable(
                tracer.generated_items,
                mutable_local=MutableLocal(),
            )
        else:
            return tracer.symbolic_result

    def __init__(
        self,
        parent: InstructionTranslatorBase,
        code: types.CodeType,
        symbolic_locals: Dict[str, VariableTracker],
        symbolic_globals: Dict[str, VariableTracker],
        closure_cells: Dict[str, VariableTracker],
        funcvar: BaseUserFunctionVariable,
    ):
        f_globals = funcvar.get_globals()  # type: ignore[attr-defined]
        f_builtins = f_globals["__builtins__"]
        if not isinstance(f_builtins, dict):
            f_builtins = f_builtins.__dict__
        instructions = cleaned_instructions(code)
        propagate_line_nums(instructions)
        super().__init__(
            output=parent.output,
            f_locals={},
            f_globals=f_globals,
            f_builtins=f_builtins,
            symbolic_locals=symbolic_locals,
            symbolic_globals=symbolic_globals,
            instructions=instructions,
            code_options={k: getattr(code, k) for k in dir(code)},
            f_code=code,
            export=parent.export,
            inline_depth=parent.inline_depth + 1,
            speculation_log=parent.speculation_log,
        )
        self.parent = parent
        self.symbolic_result = None
        self.closure_cells = closure_cells
        self.nn_module_stack = parent.nn_module_stack.copy()

    @property
    def fake_mode(self):
        return self.parent.fake_mode

    def run_ctx_mgr(self):
        return TracingContext.current_frame(self.parent.frame_summary())

    def STORE_DEREF(self, inst):
        if inst.argval in self.closure_cells:
            cell = self.closure_cells[inst.argval]
            val = self.pop()
            if isinstance(cell, ClosureVariable):
                if not self.output.is_root_tracer():
                    unimplemented(
                        "HigherOrderOperator: Mutating a variable not in the current scope (ClosureVariable)"
                    )
                self.output.root_tx.symbolic_locals[cell.name] = val
            else:
                self.output.side_effects.store_cell(cell, val)
        else:
            maybe_cell = self.symbolic_locals.get(inst.argval)
            if isinstance(
                maybe_cell,
                variables.NewCellVariable,
            ):
                self.output.side_effects.store_cell(
                    self.symbolic_locals[inst.argval], self.pop()
                )
            else:
                if (
                    maybe_cell is not None
                    and maybe_cell.source.name()
                    not in self.output.root_tx.mutated_closure_cell_contents
                ):
                    # Why is the source name here unique?
                    # mutated_closure_cell_contents is a per-frame
                    # concept, and sources identify, e.g., particular
                    # locals from the frame.  If you had two locals,
                    # they'll get different source names, and therefore
                    # differ here.
                    self.output.root_tx.mutated_closure_cell_contents.add(
                        maybe_cell.source.name()
                    )
                    raise exc.UnspecializeRestartAnalysis()
                unimplemented("write to __closure__ while inlining")

    def LOAD_DEREF(self, inst):
        if inst.argval in self.closure_cells:
            cell = self.closure_cells[inst.argval]
            if isinstance(cell, ClosureVariable):
                self.push(self.output.root_tx.symbolic_locals[cell.name])
            else:
                self.push(self.output.side_effects.load_cell(cell))
        else:
            maybe_sym_local = self.symbolic_locals.get(inst.argval, None)
            if isinstance(maybe_sym_local, variables.NewCellVariable):
                self.push(self.output.side_effects.load_cell(maybe_sym_local))
            else:
                super().LOAD_DEREF(inst)

    def LOAD_CLOSURE(self, inst):
        assert inst.argval in self.cell_and_freevars()
        if inst.argval in self.closure_cells:
            self.push(self.closure_cells[inst.argval])
        else:
            self.push(InlinedClosureVariable(name=inst.argval))

    def check_replace_is_safe(self, oldvar):
        if not is_side_effect_safe(oldvar.mutable_local):
            unimplemented(
                "HigherOrderOperator: Mutating a variable not in the current scope (replace_all)"
            )

    def should_compile_partial_graph(self):
        return False  # inlining functions is all-or-nothing

    def create_call_resume_at(self, offset):
        unimplemented("cant resume while inlining")

    def RETURN_VALUE(self, inst):
        self.symbolic_result = self.pop()  # type: ignore[assignment]
        self.instruction_pointer = None


class InliningGeneratorInstructionTranslator(InliningInstructionTranslator):
    generated_items: List[VariableTracker]

    def __init__(self, *args, **kwargs):
        super().__init__(*args, **kwargs)
        self.generated_items = []

    def YIELD_VALUE(self, inst: Instruction):
        self.generated_items.append(self.pop())
        # TODO(jansel): figure out why this is needed, it isn't in the docs for YIELD_VALUE
        self.push(ConstantVariable.create(None))

    def GET_YIELD_FROM_ITER(self, inst):
        tos = self.stack[-1]
        if not isinstance(tos, ListIteratorVariable):
            self.pop()
            res = BuiltinVariable(iter).call_function(self, [tos], {})
            self.push(res)
        return self.YIELD_FROM(inst)

    def YIELD_FROM(self, inst):
        while True:
            tos = self.stack[-1].realize()
            if isinstance(tos, ConstantVariable) and tos.value is None:
                self.pop()
                return
            if isinstance(
                tos, (variables.ListIteratorVariable, variables.IteratorVariable)
            ):
                try:
                    val, next_iter = tos.next_variables(self)
                    self.push(val)
                    # TODO(voz): Unclear if we need the push None in YIELD_VALUE?
                    self.YIELD_VALUE(inst)
                    self.pop()
                    self.push(next_iter)
                except StopIteration:
                    return
            else:
                unimplemented(f"YIELD_FROM {typestr(tos)}")

    def SEND(self, inst):
        assert len(self.stack) >= 2
        val = self.pop()
        tos = self.stack[-1]
        if isinstance(tos, ListIteratorVariable):
            if isinstance(val, ConstantVariable) and val.value is None:
                self.push(val)
                self.instruction_pointer = self.indexof[inst.target]
            else:
                # invoke send
                # Unreachable code - if you hit this, you are implementing generator support and have
                # lifted the `unimplemented("generator")` in frame conversion. This codepath handles
                # subgenerator and lines up with this line in Python 3.11
                # https://github.com/python/cpython/blob/3.11/Python/ceval.c#L2597
                unimplemented("Unreachable sub-generator code")
        else:
            unimplemented(f"SEND {typestr(tos)}")<|MERGE_RESOLUTION|>--- conflicted
+++ resolved
@@ -2262,23 +2262,13 @@
             return cls.inline_call_(parent, func, args, kwargs)
 
     @staticmethod
-    def check_inlineable(func) -> skipfiles.SkipResult:
+    def check_inlineable(func: BaseUserFunctionVariable) -> skipfiles.SkipResult:
         if func.has_self():
             unimplemented("inline with __self__")
 
         result = skipfiles.check_verbose(func, is_inlined_call=True)
         if result.skipped:
-<<<<<<< HEAD
             if func.should_force_inline():
-=======
-            from torch._dynamo.variables.misc import produce_trampoline_autograd_apply
-
-            # _origin marks this as coming from an internal dynamo known function that is safe to
-            # trace through.
-            if hasattr(getattr(func, "fn", None), "_origin") and func.fn._origin in [
-                produce_trampoline_autograd_apply,
-            ]:
->>>>>>> 307268c0
                 # Known sound
                 return skipfiles.SkipResult(False, "allowlist in dynamo known function")
             fn_qualname = func.fn.__qualname__ if hasattr(func, "fn") else ""
