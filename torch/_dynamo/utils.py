import atexit
import collections
import contextlib
import copy
import cProfile
import dataclasses
import datetime
import dis
import enum
import functools
import gc
import inspect
import itertools
import linecache
import logging
import math
import operator
import os
import pstats
import re
import subprocess
import sys
import textwrap
import threading
import time
import types
import typing
import weakref
from contextlib import contextmanager
from functools import lru_cache, wraps
from pathlib import Path
from types import MethodWrapperType
from typing import (
    Any,
    Callable,
    cast,
    ClassVar,
    Counter,
    DefaultDict,
    Deque,
    Dict,
    Iterator,
    KeysView,
    List,
    Optional,
    Set,
    Tuple,
    Type,
    Union,
    ValuesView,
)

from ..utils.hooks import RemovableHandle

try:
    import numpy as np
except ModuleNotFoundError:
    np = None  # type: ignore[assignment]

try:
    import torch._logging
    import torch._numpy as tnp
    from torch._guards import detect_fake_mode  # noqa: F401n
    from torch._logging import LazyString
    from . import config

    # NOTE: Make sure `NP_SUPPORTED_MODULES` and `NP_TO_TNP_MODULE` are in sync.
    if np:
        NP_SUPPORTED_MODULES: Tuple[types.ModuleType, ...] = (
            np,
            np.fft,
            np.linalg,
            np.random,
        )

        NP_TO_TNP_MODULE = {
            np: tnp,
            np.fft: tnp.fft,
            np.linalg: tnp.linalg,
            np.random: tnp.random,
        }
    else:
        NP_SUPPORTED_MODULES = tuple()

        NP_TO_TNP_MODULE = {}
    from torch._subclasses.fake_tensor import FakeTensor, is_fake, maybe_get_fake_mode
except ImportError:
    pass

import importlib

import torch
import torch._functorch.config
import torch.fx.experimental.symbolic_shapes
import torch.utils._pytree as pytree
from torch import fx
from torch._dispatch.python import enable_python_dispatcher
from torch._subclasses.meta_utils import is_sparse_compressed
from torch._utils_internal import log_compilation_event

from torch.nn.modules.lazy import LazyModuleMixin
from torch.utils._triton import has_triton, has_triton_package


counters: DefaultDict[str, Counter[str]] = collections.defaultdict(collections.Counter)
optimus_scuba_log: Dict[str, Any] = {}
troubleshooting_url = (
    "https://pytorch.org/docs/main/torch.compiler_troubleshooting.html"
)
nnmodule_doc_url = "https://pytorch.org/docs/main/torch.compiler_nn_module.html"
nnmodule_doc_url_msg = f"See {nnmodule_doc_url} for more information and limitations."
log = logging.getLogger(__name__)

# profiling compilation time by function
compilation_time_metrics: Dict[str, List[float]] = {}

# profiling compilation time by frame phase
frame_phase_timing: Dict[str, Dict[str, float]] = {}

timer_counter = itertools.count()


def tabulate(rows, headers):
    try:
        import tabulate

        return tabulate.tabulate(rows, headers=headers)
    except ImportError:
        return "\n".join(
            ", ".join(map(str, row)) for row in itertools.chain([headers], rows)
        )


def maybe_cprofile(func):
    if config.cprofile:
        return cprofile_wrapper(func)
    return func


def cprofile_wrapper(func):
    @wraps(func)
    def profile_wrapper(*args, **kwargs):
        global timer_counter
        profile_cnt = next(timer_counter)
        profile_path = Path(func.__name__ + f"{profile_cnt}.profile")
        prof = cProfile.Profile()
        prof.enable()
        start_ts = time.time()
        retval = prof.runcall(func, *args, **kwargs)
        profile_latency = time.time() - start_ts
        prof.disable()
        print(
            f"### Cprofile for {func.__name__} iter {profile_cnt} took {profile_latency:.3f} seconds ###"
        )
        ps = pstats.Stats(prof)
        prof.dump_stats(profile_path)
        svg_path = profile_path.with_suffix(".svg")
        try:
            gprof2dot_process = subprocess.Popen(
                [
                    "gprof2dot",
                    "-f",
                    "pstats",
                    "--node-label=total-time-percentage",
                    "--node-label=self-time-percentage",
                    "--node-label=total-time",
                    str(profile_path),
                ],
                stdout=subprocess.PIPE,
            )
            subprocess.check_call(
                ["dot", "-Tsvg", "-o", str(svg_path)],
                stdin=gprof2dot_process.stdout,
            )
            print(f"Generated SVG from profile at {str(svg_path)}")
        except FileNotFoundError:
            print(
                "Failed to generate SVG from profile -- dumping stats instead."
                "Try installing gprof2dot and dot for a better visualization"
            )
            ps.sort_stats(pstats.SortKey.TIME).print_stats(20)
            ps.sort_stats(pstats.SortKey.CUMULATIVE).print_stats(20)
        return retval

    return profile_wrapper


curr_frame = 0


# Note: Called for you by dynamo - you almost never ever want to invoke this yourself.
def increment_frame():
    global curr_frame
    curr_frame = curr_frame + 1


# Note: Called for you by dynamo - you almost never ever want to invoke this yourself.
def reset_frame_count():
    global curr_frame
    frame_phase_timing.clear()
    compilation_time_metrics.clear()
    curr_frame = 0


op_count = 0


def increment_op_count(cnt):
    global op_count
    op_count += cnt


# Print a report of time spent so far
# Ex:
# TIMING:
# entire_frame_compile:8.574629999999999
# backend_compile:5.26806
def print_time_report():
    total = 0.0
    total_by_key = {}
    for timings in frame_phase_timing.values():
        for key, timing in timings.items():
            total += timing
            if key not in total_by_key:
                total_by_key[key] = timing
            else:
                total_by_key[key] += timing

    out = "TIMING:"
    for key, value in total_by_key.items():
        out = f"{out} {key}:{round(value, 5)}"

    print(out)


# dynamo_timed API works as a function decorator
# By wrapping a function in dynamo_timed, we can store a record in compilation_time_metrics
# where the key is the functions name.
# For example:
#
#  @dynamo_timed
#  def _foo(...):
#
# Would show up as an entry in our timing dict:
# OrderedDict([('bar.<locals>._foo', [0.083690, 0.23949, 3.1425e-05])])
# This is extremely useful for granular debugging.
#
# For a higher-level mode, pass a phase_name into dynamo_timed
# phase_names record an extra record into a separate compilation timing structure,
# one keyed on frame+name rather than function.
# The frame is incremented outside of this function, in def increment_frame() above.


def dynamo_timed(original_function=None, phase_name=None):
    def dynamo_timed_inner(func):
        if config.cprofile:
            return func

        @wraps(func)
        def time_wrapper(*args, **kwargs):
            key = func.__qualname__
            if key not in compilation_time_metrics:
                compilation_time_metrics[key] = []
            with torch.profiler.record_function(f"{key} (dynamo_timed)"):
                t0 = time.time()
                r = func(*args, **kwargs)
                time_spent = time.time() - t0
            compilation_time_metrics[key].append(time_spent)
            if phase_name:
                frame_key = str(curr_frame)
                if frame_key not in frame_phase_timing:
                    frame_phase_timing[frame_key] = {}
                if phase_name not in frame_phase_timing[frame_key]:
                    frame_phase_timing[frame_key][phase_name] = time_spent
                else:
                    frame_phase_timing[frame_key][phase_name] += time_spent
            return r

        return time_wrapper

    if original_function:
        return dynamo_timed_inner(original_function)
    return dynamo_timed_inner


def compile_times(repr="str", aggregate=False):
    """
    Get metrics about torchdynamo frontend/backend compilation times.

    Accumulates information from functions tagged with `@dynamo_timed`.

    repr='str' returns a printable string for user interaction, and 'csv'
    returns headers, rows which can be logged for output

    aggregate causes values from multiple compilations (e.g. split graphs)
    to be accumulated into one value.  If false, expect more than one value
    per metric.
    """

    def fmt_fn(values, item_fn=lambda x: x):
        if aggregate:
            return item_fn(sum(values))
        return ", ".join(map(item_fn, values))

    if repr == "str":
        rows = [
            (k, fmt_fn(compilation_time_metrics[k], item_fn=lambda x: f"{x:.4f}"))
            for k in compilation_time_metrics
        ]
        out = "TorchDynamo compilation metrics:\n"
        out += tabulate(rows, headers=("Function", "Runtimes (s)"))
        return out
    elif repr == "csv":
        values = [
            fmt_fn(v, item_fn=lambda x: f"{x:.6f}")
            for v in compilation_time_metrics.values()
        ]
        headers = list(compilation_time_metrics.keys())
        return headers, values


@atexit.register
def dump_compile_times():
    log.info(compile_times(repr="str", aggregate=True))


tensortype_to_dtype = {
    torch.FloatTensor: (torch.float32, torch.float),
    torch.DoubleTensor: (torch.float64, torch.double),
    torch.HalfTensor: (torch.float16, torch.half),
    torch.BFloat16Tensor: (torch.bfloat16,),
    torch.ByteTensor: (torch.uint8,),
    torch.CharTensor: (torch.int8,),
    torch.LongTensor: (torch.int64, torch.long),
    torch.IntTensor: (torch.int32, torch.int),
    torch.ShortTensor: (torch.int16, torch.short),
    torch.BoolTensor: (torch.bool,),
}


class DuplicateWarningChecker:
    def __init__(self, maxsize=4096):
        self.maxsize = maxsize
        self.reset()

    def reset(self):
        self.set = collections.OrderedDict()

    def add(self, key):
        if key in self.set:
            self.set.move_to_end(key, last=True)
            if not config.verbose:
                return False
        else:
            self.set[key] = None
            while len(self.set) > self.maxsize:
                self.set.popitem(last=False)
        return True


graph_break_dup_warning_checker = DuplicateWarningChecker()


def setup_compile_debug():
    compile_debug = os.environ.get("TORCH_COMPILE_DEBUG", "0") == "1"

    if compile_debug:
        return add_file_handler()

    return contextlib.ExitStack()


def reset_graph_break_dup_checker():
    graph_break_dup_warning_checker.reset()


def add_file_handler():
    log_path = os.path.join(get_debug_dir(), "torchdynamo")
    os.makedirs(log_path, exist_ok=True)

    log_file_handler = logging.FileHandler(os.path.join(log_path, "debug.log"))
    logger = logging.getLogger("torch._dynamo")
    logger.addHandler(log_file_handler)

    exitstack = contextlib.ExitStack()
    exitstack.callback(lambda: logger.removeHandler(log_file_handler))
    return exitstack


def setup_log_file():
    exitstack = contextlib.ExitStack()
    if config.log_file_name is not None:
        log_file_handler = logging.FileHandler(config.log_file_name)
        for logger in torch._logging._internal.get_loggers():
            logger.addHandler(log_file_handler)
            exitstack.callback(lambda: logger.removeHandler(log_file_handler))
        return exitstack

    return exitstack


def gen_record_file_name(exc, code):
    return f"{get_debug_dir()}/error_recordings/\
{code.co_name}_{type(exc).__name__}_{code.co_firstlineno}.rec"


def write_record_to_file(filename, exec_record):
    try:
        if os.path.exists(filename):
            log.warning(
                "Unable to write execution record %s; file already exists.", filename
            )
        else:
            os.makedirs(os.path.dirname(filename), exist_ok=True)
            with open(filename, "wb") as f:
                exec_record.dump(f)
    except Exception:
        log.exception("Unable to write execution record %s", filename)


def count_calls(g: fx.Graph):
    c = 0
    for n in g.nodes:
        if "call" in n.op:
            c += 1
    return c


def identity(x):
    return x


def hashable(x):
    try:
        hash(x)
        return True
    except TypeError:
        return False
    # cannot hash writable memoryview object
    except ValueError:
        return False


def nothing(*args, **kwargs):
    pass


class ExactWeakKeyDictionary:
    """Similar to weakref.WeakKeyDictionary, but use `is`/`id` rather than `==` to compare equality"""

    def __init__(self):
        self.values = dict()
        self.refs = dict()

    def __getitem__(self, key):
        return self.values[id(key)]

    def get(self, key, default=None):
        return self.values.get(id(key), default)

    def __contains__(self, key):
        return id(key) in self.values

    def __setitem__(self, key, value):
        idx = id(key)
        if idx not in self.refs:
            self.refs[idx] = weakref.ref(key, lambda ref: self._remove_id(idx))
        self.values[idx] = value

    def _remove_id(self, idx):
        if idx in self.values:
            del self.values[idx]
        if idx in self.refs:
            del self.refs[idx]

    def clear(self):
        self.refs.clear()
        self.values.clear()


def istype(obj, allowed_types):
    """isinstance() without subclasses"""
    if isinstance(allowed_types, (tuple, list, set)):
        return type(obj) in allowed_types
    return type(obj) is allowed_types


if sys.version_info >= (3, 12):
    # Some typing classes moved to C in 3.12,
    # which no longer have the _Final mixin.
    _builtin_final_typing_classes = (
        typing.ParamSpecArgs,
        typing.ParamSpecKwargs,
        typing.ParamSpec,
        typing.TypeVar,
        typing.TypeVarTuple,
        typing.TypeAliasType,
    )


def is_typing(value):
    # _Final catches most of typing classes:
    #   - Any
    #   - Callable
    #   - Union
    #   ...
    #
    # NB: we intentionally ignore classes that inherit from Generic, since they
    # can be used as both TypingVariable as well as UserDefinedClassVariable.
    if sys.version_info >= (3, 12) and isinstance(value, _builtin_final_typing_classes):
        return True
    return isinstance(value, typing._Final) or value is typing.Generic  # type: ignore[attr-defined]


def is_numpy_int_type(value):
    if not np:
        return False

    return istype(
        value,
        (
            np.int8,
            np.int16,
            np.int32,
            np.int64,
            np.uint8,
            np.uint16,
            np.uint32,
            np.uint64,
        ),
    )


def is_numpy_float_type(value):
    if not np:
        return False

    return istype(
        value,
        (
            np.float16,
            np.float32,
            np.float64,
        ),
    )


def is_function_or_wrapper(value):
    return (
        is_function(value)
        or isinstance(value, functools._lru_cache_wrapper)
        and is_function(inspect.getattr_static(value, "__wrapped__"))
        or isinstance(value, (torch._ops.OpOverloadPacket, torch._ops.OpOverload))
    )


def is_function(value):
    return isinstance(
        value,
        (
            types.FunctionType,
            types.BuiltinFunctionType,
            types.MethodDescriptorType,
            types.WrapperDescriptorType,
            torch.jit.ScriptFunction,
        ),
    )


def unwrap_if_wrapper(fn):
    return unwrap_with_attr_name_if_wrapper(fn)[0]


def unwrap_with_attr_name_if_wrapper(fn):
    # unpack @functools.lru_cache wrapped function
    if isinstance(fn, functools._lru_cache_wrapper):
        fn = inspect.getattr_static(fn, "__wrapped__")
        attr_name = "__wrapped__"
    # unpack @torch._dynamo.optimize()(fn) wrapped function
    elif is_function(fn) and inspect.getattr_static(fn, "_torchdynamo_inline", False):
        fn = inspect.getattr_static(fn, "_torchdynamo_inline", fn)
        attr_name = "_torchdynamo_inline"
    # unpack torch.jit.script_if_tracing
    elif is_function(fn) and inspect.getattr_static(
        fn, "__script_if_tracing_wrapper", False
    ):
        fn = inspect.getattr_static(fn, "__original_fn", fn)
        attr_name = "__original_fn"
    else:
        attr_name = None
    return fn, attr_name


def is_numpy_ndarray(value):
    if not np:
        return False

    return istype(value, np.ndarray)


def istensor(obj):
    """Check of obj is a tensor"""
    tensor_list = (
        torch.Tensor,
        torch.nn.Parameter,
        *config.traceable_tensor_subclasses,
    )
    tensor_list = tensor_list + (torch._subclasses.FakeTensor,)
    return istype(obj, tensor_list)


def is_lazy_module(mod):
    return isinstance(mod, LazyModuleMixin)


@functools.lru_cache(4096)
def print_once(*args):
    print(*args)


def make_cell(val=None):
    """Some black magic to create a cell object that usually only exists in a closure"""
    x = val

    def f():
        return x

    assert f.__closure__ is not None and len(f.__closure__) == 1
    return f.__closure__[0]


def proxy_args_kwargs(args, kwargs):
    try:
        proxy_args = tuple(arg.as_proxy() for arg in args)
        proxy_kwargs = {key: arg.as_proxy() for key, arg in kwargs.items()}
        return proxy_args, proxy_kwargs
    except NotImplementedError as e:
        from .exc import unimplemented
        from .variables.base import typestr

        unimplemented(
            f"call_function args: {typestr(*args)} {typestr(*list(kwargs.values()))}",
            from_exc=e,
        )


@dataclasses.dataclass
class CompilationMetrics:
    frame_key: str
    co_name: str
    co_filename: str
    co_firstlineno: int
    cache_size: int
    accumulated_cache_size: int
    guard_count: Optional[int]
    shape_env_guard_count: Optional[int]
    graph_op_count: Optional[int]
    graph_node_count: Optional[int]
    graph_input_count: Optional[int]
    start_time: float
    entire_frame_compile_time_s: Optional[float]
    backend_compile_time_s: Optional[float]
    inductor_compile_time_s: Optional[float]
    code_gen_time_s: Optional[float]
    fail_type: Optional[str]
    fail_reason: Optional[str]
    fail_user_frame_filename: Optional[str]
    fail_user_frame_lineno: Optional[int]
    non_compliant_ops: Set[str]
    compliant_custom_ops: Set[str]
    restart_reasons: Set[str]
    dynamo_time_before_restart_s: float


DEFAULT_COMPILATION_METRICS_LIMIT = 64


_compilation_metrics: Deque[CompilationMetrics] = collections.deque(
    maxlen=DEFAULT_COMPILATION_METRICS_LIMIT
)


def record_compilation_metrics(compilation_metrics: CompilationMetrics):
    global _compilation_metrics
    _compilation_metrics.append(compilation_metrics)
    torch._logging.trace_structured(
        "compilation_metrics",
        lambda: {
            k: list(v) if isinstance(v, set) else v
            for k, v in dataclasses.asdict(compilation_metrics).items()
        },
    )
    if config.log_compilation_metrics:
        log_compilation_event(compilation_metrics)


def set_compilation_metrics_limit(new_size: int) -> None:
    global _compilation_metrics
    while len(_compilation_metrics) > new_size:
        _compilation_metrics.popleft()
    new_deque = collections.deque(_compilation_metrics, maxlen=new_size)
    _compilation_metrics = new_deque


def clear_compilation_metrics() -> None:
    global _compilation_metrics
    _compilation_metrics.clear()


def get_compilation_metrics() -> List[CompilationMetrics]:
    return list(_compilation_metrics)


@dataclasses.dataclass
class CleanupHook:
    """Remove a global variable when hook is called"""

    scope: Dict[str, Any]
    name: str

    def __call__(self, *args):
        # Make sure we're not shutting down
        if CleanupManager is not None:
            CleanupManager.count -= 1
        del self.scope[self.name]

    @staticmethod
    def create(scope, name, val):
        assert name not in scope
        CleanupManager.count += 1
        scope[name] = val
        return CleanupHook(scope, name)


class CleanupManager(ExactWeakKeyDictionary):
    count = 0
    instance: ClassVar["CleanupManager"]

    def _remove_id(self, idx):
        for hook in self.values[idx]:
            hook()
        super()._remove_id(idx)


CleanupManager.instance = CleanupManager()


def clone_tensor(x):
    """Clone the tensor and its gradient"""
    y = x.clone().requires_grad_(x.requires_grad)
    if x.is_leaf and x.grad is not None:
        y.grad = x.grad.clone()
    return y


def clone_input(x, *, dtype=None):
    """copy while preserving strides"""
    # TODO: this is questionable
    if is_fake(x):
        # this func fails on fake tensors in __torch_dispatch__
        return x

    def torch_clone(x):
        y = torch.clone(x)
        if x.is_leaf:
            y.requires_grad_(x.requires_grad)
        if x.is_leaf and x.grad is not None:
            y.grad = clone_input(x.grad, dtype=dtype)
        if hasattr(x, "_dynamo_dynamic_indices"):
            y._dynamo_dynamic_indices = x._dynamo_dynamic_indices.copy()  # type: ignore[attr-defined]
        return y

    with torch.no_grad():
        if x.device.type == "xla":
            # Access data_ptr() for a xla tensor will cause crash
            return torch_clone(x)

        # Handle sparse storage (no stride).
        if x.layout is torch.sparse_coo:
            return torch.sparse_coo_tensor(
                torch_clone(x._indices()),
                torch_clone(x._values()),
                x.shape,
                is_coalesced=x.is_coalesced(),
            )
        elif is_sparse_compressed(x):
            if x.layout in {torch.sparse_csr, torch.sparse_bsr}:
                compressed_indices = x.crow_indices()
                plain_indices = x.col_indices()
            else:
                compressed_indices = x.ccol_indices()
                plain_indices = x.row_indices()
            return torch.sparse_compressed_tensor(
                torch_clone(compressed_indices),
                torch_clone(plain_indices),
                torch_clone(x.values()),
                x.shape,
                layout=x.layout,
            )

        needed_size = sum(
            (shape - 1) * stride for shape, stride in zip(x.size(), x.stride())
        )
        if x.is_quantized:
            result = torch.empty_quantized((needed_size + 32,), x)
        else:
            result = torch.empty(
                needed_size + 32, dtype=dtype or x.dtype, device=x.device
            )
        cache_line_offset = (
            (x.data_ptr() - result.data_ptr()) % 32
        ) // x.element_size()
        result.as_strided_(x.size(), x.stride(), cache_line_offset)
        try:
            result.copy_(x.clone())
            if x.is_leaf:
                result.requires_grad_(x.requires_grad)
            if x.is_leaf and x.grad is not None:
                result.grad = clone_input(x.grad, dtype=dtype)
        except RuntimeError:
            # RuntimeError: unsupported operation: more than one element of the written-to
            # tensor refers to a single memory location. Please clone() the tensor before
            # performing the operation.
            return torch_clone(x)
        if hasattr(x, "_dynamo_dynamic_indices"):
            result._dynamo_dynamic_indices = x._dynamo_dynamic_indices.copy()  # type: ignore[attr-defined]
        return result


def clone_inputs(example_inputs):
    res: Union[Dict[Any, Any], List[Any]]
    if type(example_inputs) is dict:
        res = dict(example_inputs)
        for key, value in res.items():
            if isinstance(value, tuple):
                res[key] = clone_inputs(value)
            else:
                assert isinstance(value, torch.Tensor), type(value)
                res[key] = clone_input(value)
        return res

    res = list(example_inputs)
    for i in range(len(res)):
        if isinstance(res[i], torch.Tensor):
            res[i] = clone_input(res[i])
    return res


def skip_frame_if_in_functorch_mode(val: torch.Tensor):
    try:
        val.data_ptr()  # will throw for functorch tensors
    except RuntimeError as e:
        from .exc import SkipFrame

        # This will be GradTrackingTensor/BatchedTensor/etc
        functorch_subclass_name = re.sub(r"\(.*", "", repr(val))
        raise SkipFrame(
            f"torch.compile cannot be run in context: {functorch_subclass_name}"
        ) from e


@contextmanager
def preserve_rng_state():
    disable_functorch = torch._C._DisableFuncTorch
    disable_current_modes = torch.utils._python_dispatch._disable_current_modes
    with disable_current_modes(), disable_functorch():
        rng_state = torch.clone(torch.random.get_rng_state())
        skip_frame_if_in_functorch_mode(rng_state)
        if torch.cuda.is_available():
            cuda_rng_state = torch.clone(torch.cuda.get_rng_state())
    try:
        yield
    finally:
        with torch.utils._python_dispatch._disable_current_modes():
            torch.random.set_rng_state(rng_state)
            if torch.cuda.is_available():
                torch.cuda.set_rng_state(cuda_rng_state)  # type: ignore[possibly-undefined]


def is_jit_model(model0):
    return isinstance(
        model0,
        (
            torch.jit._trace.TopLevelTracedModule,
            torch.jit._script.RecursiveScriptModule,
            torch.jit.ScriptFunction,
            torch.jit.ScriptModule,
        ),
    )


def torchscript(model, example_inputs, verbose=False):
    if is_jit_model(model):
        # already done?
        return model

    try:
        return torch.jit.trace(model, example_inputs)
    except Exception:
        try:
            return torch.jit.script(model)
        except Exception:
            if verbose:
                log.exception("jit error")
            else:
                log.error("Both torch.jit.trace and torch.jit.script failed")
    return None


def getfile(obj):
    try:
        return inspect.getfile(obj)
    except (TypeError, OSError):
        return None


def is_namedtuple(obj):
    """Test if an object is a namedtuple or a torch.return_types.* quasi-namedtuple"""
    return is_namedtuple_cls(type(obj))


def is_namedtuple_cls(cls):
    """Test if an object is a namedtuple or a (torch.return_types|torch.autograd.forward_ad).* quasi-namedtuple"""
    try:
        if issubclass(cls, tuple):
            bases = getattr(cls, "__bases__", []) or [None]
            module = getattr(cls, "__module__", None)
            return module in ("torch.return_types", "torch.autograd.forward_ad") or (
                bases[0] is tuple and hasattr(cls, "_make") and hasattr(cls, "_fields")
            )
    except TypeError:
        pass
    return False


@functools.lru_cache(1)
def namedtuple_fields(cls):
    """Get the fields of a namedtuple or a torch.return_types.* quasi-namedtuple"""
    if cls is slice:
        return ["start", "stop", "step"]

    assert issubclass(cls, tuple)
    if hasattr(cls, "_fields"):
        # normal namedtuples
        return cls._fields

    @dataclasses.dataclass
    class Marker:
        index: int

    # frustrating ones e.g. torch.return_types.max
    assert cls.__module__ == "torch.return_types"
    obj = cls(map(Marker, range(cls.n_fields)))
    fields: List[Optional[str]] = [None] * cls.n_fields
    for name in dir(obj):
        if name[0] != "_" and isinstance(getattr(obj, name), Marker):
            fields[getattr(obj, name).index] = name
    return fields


def checkpoint_params(gm):
    with torch.no_grad():
        rng_state = torch.clone(torch.random.get_rng_state())
        if torch.cuda.is_available():
            cuda_rng_state = torch.clone(torch.cuda.get_rng_state())
        saved_state = []
        for param in itertools.chain(gm.parameters(), gm.buffers()):
            saved_state.append((param, param._version, torch.clone(param)))

    def restore():
        with torch.no_grad():
            torch.random.set_rng_state(rng_state)
            if torch.cuda.is_available():
                torch.cuda.set_rng_state(cuda_rng_state)
            for param, version, original_value in saved_state:
                if param._version != version:
                    param.copy_(original_value)

    return restore


def timed(model, example_inputs, times=1):
    if torch.cuda.is_available():
        synchronize = torch.cuda.synchronize
    else:
        synchronize = nothing

    synchronize()
    gc.collect()
    torch.manual_seed(1337)
    t0 = time.perf_counter()
    for _ in range(times):
        result = model(*example_inputs)
        synchronize()
    t1 = time.perf_counter()
    return result, t1 - t0  # type: ignore[possibly-undefined]


def check_is_cuda(gm, example_inputs):
    return all(x.is_cuda for x in itertools.chain(example_inputs, gm.parameters(True)))


@lru_cache(32)
def rot_n_helper(n):
    assert n > 1
    vars = [f"v{i}" for i in range(n)]
    rotated = reversed(vars[-1:] + vars[:-1])
    fn = eval(f"lambda {','.join(vars)}: ({','.join(rotated)})")
    fn.__name__ = f"rot_{n}_helper"
    return fn


common_constant_types = {
    int,
    float,
    complex,
    bool,
    str,
    bytes,
    type(None),
    Ellipsis.__class__,
    types.CodeType,
    torch.device,
    torch.dtype,
    torch.memory_format,
    torch.layout,
}

if has_triton_package():
    import triton

    common_constant_types.add(triton.language.dtype)


def is_safe_constant(v):
    if istype(v, (tuple, frozenset)):
        return all(map(is_safe_constant, v))
    return isinstance(v, (enum.Enum, type)) or istype(
        v,
        common_constant_types | {slice},
    )


def specialize_symnode(arg):
    from .variables import ConstantVariable, SymNodeVariable

    # Guard and specialize
    if isinstance(arg, SymNodeVariable):
        return ConstantVariable.create(arg.evaluate_expr())

    return arg


def guard_if_dyn(arg):
    from .variables import ConstantVariable

    arg = specialize_symnode(arg)

    if isinstance(arg, ConstantVariable):
        return arg.as_python_constant()

    return arg


def check_constant_args(args, kwargs):
    return all(x.is_python_constant() for x in itertools.chain(args, kwargs.values()))


def check_unspec_python_args(args, kwargs):
    from .variables.constant import ConstantVariable
    from .variables.tensor import UnspecializedPythonVariable

    unspec_count = 0
    for x in itertools.chain(args, kwargs.values()):
        if isinstance(x, UnspecializedPythonVariable):
            unspec_count += 1
        elif not isinstance(x, ConstantVariable):
            return False
    return unspec_count > 0


def check_unspec_or_constant_args(args, kwargs):
    # A fused version of:
    # return check_constant_args(args, kwargs) or check_unspec_python_args(args, kwargs)
    from .variables.tensor import UnspecializedPythonVariable

    for x in itertools.chain(args, kwargs.values()):
        if not (x.is_python_constant() or isinstance(x, UnspecializedPythonVariable)):
            return False
    return True


def check_numpy_ndarray_args(args, kwargs):
    from .variables.tensor import NumpyNdarrayVariable

    return any(
        isinstance(x, NumpyNdarrayVariable)
        for x in itertools.chain(args, kwargs.values())
    )


dict_keys: Type[KeysView[Any]] = type(dict().keys())
dict_values: Type[ValuesView[Any]] = type(dict().values())
odict_values: Type[ValuesView[Any]] = type(collections.OrderedDict().values())
tuple_iterator: Type[Iterator[Any]] = type(iter(tuple()))
tuple_iterator_len = tuple_iterator.__length_hint__  # type: ignore[attr-defined]
object_new = object.__new__


def nn_module_new(cls):
    obj = object_new(cls)
    torch.nn.Module.__init__(obj)
    return obj


def product(it):
    return functools.reduce(operator.mul, it, 1)


def tuple_iterator_getitem(it, index):
    _, (obj,), start = it.__reduce__()
    return obj[start + index]


iter_next = next


def to_subclass(t, cls):
    return t.as_subclass(cls)


def dict_keys_getitem(d, n):
    return next(itertools.islice(iter(d), n, n + 1))


def enum_repr(value, local):
    # enum class can override __str__ method. Use __class__ and name attribute
    # to extract the class name and key name.
    name = value.__class__.__name__
    val = value.name
    scope = "L" if local else "G"
    local_name = f'{scope}["{name}"].{val}'
    return local_name


def set_example_value(node, example_value):
    # NB: example_value is a bit of a misnomer, because this is always a fake
    # tensor of some sort.  Furthermore, these example values serve as the
    # runtime state of Dynamo tracing, which means if metadata mutation
    # occurs, the example_value gets directly updated (so you can't rely on
    # this to accurately reflect what the state of the value was at the time
    # the program was traced).
    node.meta["example_value"] = example_value


def _get_fake_tensor(vt):
    fake_tensor = vt.as_proxy().node.meta.get("example_value")
    if not is_fake(fake_tensor):
        from .exc import unimplemented

        unimplemented("Cannot check Tensor object identity without its fake value")
    return fake_tensor


def iter_contains(items, search, tx, check_tensor_identity=False):
    from .variables import (
        BuiltinVariable,
        ConstantVariable,
        TensorVariable,
        VariableTracker,
    )

    if search.is_python_constant():
        found_const = any(
            x.is_python_constant()
            and x.as_python_constant() == search.as_python_constant()
            for x in items
        )
        return ConstantVariable.create(found_const)

    must_check_tensor_id = False
    if check_tensor_identity and isinstance(search, TensorVariable):
        must_check_tensor_id = True
        # Match of Tensor means match of FakeTensor
        search = _get_fake_tensor(search)

    found: Optional[VariableTracker] = None
    for x in items:
        if must_check_tensor_id:
            if isinstance(x, TensorVariable):
                if search is _get_fake_tensor(x):  # Object equivalence
                    return ConstantVariable.create(True)
        else:
            check = BuiltinVariable(operator.eq).call_function(tx, [x, search], {})
            if found is None:
                found = check
            else:
                found = BuiltinVariable(operator.or_).call_function(
                    tx, [check, found], {}
                )
    if found is None:
        found = ConstantVariable.create(False)
    return found


def key_is_id(k):
    """Returns whether it indexes dictionaries using its id"""
    return isinstance(k, (torch.Tensor, torch.nn.Module, MethodWrapperType))


def key_to_id(value):
    return [id(k) if key_is_id(k) else k for k in value.keys()]


def const_repr(x, *, local) -> str:
    from .trace_rules import is_builtin_callable

    if isinstance(x, (list, tuple)):
        elems_repr = ",".join(const_repr(s, local=local) for s in x)
        if isinstance(x, list):
            return f"[{elems_repr}]"
        else:
            assert isinstance(x, tuple)
            if len(x) == 1:
                return f"({elems_repr},)"
            else:
                return f"({elems_repr})"
    elif isinstance(x, enum.Enum):
        # To workaround repr(Enum) returning invalid global reference before python 3.11
        # by calling enum_repr and removing quotes to render enum in guard code.
        return enum_repr(x, local=local).replace("'", "")
    elif is_builtin_callable(x):
        return x.__name__
    elif isinstance(x, type):

        def fullname(o):
            klass = o.__class__
            module = klass.__module__
            if module == "builtins":
                return klass.__qualname__  # avoid outputs like 'builtins.str'
            return module + "." + klass.__qualname__

        return fullname(x)
    else:
        return f"{x!r}"


def dict_keys_repr(const_keys, *, local) -> str:
    keys_str = ",".join(const_repr(s, local=local) for s in const_keys)
    return "[" + keys_str + "]"


GLOBAL_KEY_PREFIX = "__dict_key"


from torch._subclasses import UnsupportedFakeTensorException  # noqa: F401


def wrap_fake_exception(fn):
    try:
        return fn()
    except UnsupportedFakeTensorException as e:
        from .exc import unimplemented

        msg = f"Unsupported: {e.reason} with fake tensor propagation."
        log.warning(msg)
        unimplemented(msg, from_exc=e)


def deepcopy_to_fake_tensor(obj, fake_mode):
    with torch._subclasses.fake_tensor.FakeCopyMode(fake_mode):
        return wrap_fake_exception(lambda: copy.deepcopy(obj))


def rmse(ref, res):
    """
    Calculate root mean squared error
    """
    return torch.sqrt(torch.mean(torch.square(ref - res)))


def same(
    ref,
    res,
    fp64_ref=None,
    cos_similarity=False,
    tol=1e-4,
    equal_nan=False,
    exact_dtype=True,
    relax_numpy_equality=False,
    ignore_non_fp=False,
    log_error=log.error,
):
    """Check correctness to see if ref and res match"""
    if fp64_ref is None:
        fp64_ref = ref
    if isinstance(ref, (list, tuple, torch.nn.ParameterList, torch.Size)):
        assert isinstance(res, (list, tuple)), f"type mismatch {type(ref)} {type(res)}"
        if len(ref) != len(res):
            log_error("Length mismatch")
            return False
        return len(ref) == len(res) and all(
            same(
                ai,
                bi,
                fp64_refi,
                cos_similarity,
                tol,
                equal_nan,
                exact_dtype,
                relax_numpy_equality,
                ignore_non_fp,
                log_error=log_error,
            )
            for ai, bi, fp64_refi in zip(ref, res, fp64_ref)
        )
    elif type(ref).__name__ == "QuestionAnsweringModelOutput":
        # This skips checking accuracy for start_logits/end_logits.
        # Tentatively, start_logits/end_logits appear to be very prone to
        # inaccuracies and is somewhat subsumed by checking the loss.
        return same(
            ref.loss,
            res.loss,
            fp64_ref.loss,
            cos_similarity,
            tol,
            equal_nan,
            exact_dtype,
            relax_numpy_equality,
            ignore_non_fp,
            log_error=log_error,
        )
    elif isinstance(ref, dict):
        assert isinstance(res, dict)
        assert set(ref.keys()) == set(
            res.keys()
        ), f"keys mismatch {set(ref.keys())} == {set(res.keys())}"
        for k in sorted(ref.keys()):
            if not (
                same(
                    ref[k],
                    res[k],
                    fp64_ref[k],
                    cos_similarity=cos_similarity,
                    tol=tol,
                    equal_nan=equal_nan,
                    exact_dtype=exact_dtype,
                    relax_numpy_equality=relax_numpy_equality,
                    ignore_non_fp=ignore_non_fp,
                    log_error=log_error,
                )
            ):
                log_error("Accuracy failed for key name %s", k)
                return False
        return True
    elif isinstance(ref, (torch.Tensor, float)):
        assert not isinstance(ref, torch._subclasses.FakeTensor)
        assert not isinstance(res, torch._subclasses.FakeTensor)

        def to_tensor(t):
            return t if isinstance(t, torch.Tensor) else torch.tensor(t)

        ref, res, fp64_ref = (to_tensor(val) for val in (ref, res, fp64_ref))

        if ref.is_sparse:
            assert res.is_sparse
            ref = ref.to_dense()
            res = res.to_dense()
        assert isinstance(res, torch.Tensor), f"type mismatch {type(ref)} {type(res)}"
        if exact_dtype:
            if ref.dtype != res.dtype:
                log_error("dtype mismatch %s, %s", ref.dtype, res.dtype)
                return False
            if ref.dtype == torch.bool:
                if ignore_non_fp:
                    return True
                # triton stores bool as int8, so add this for more accurate checking
                r = torch.allclose(
                    ref.to(dtype=torch.uint8),
                    res.to(dtype=torch.uint8),
                    atol=tol,
                    rtol=tol,
                    equal_nan=equal_nan,
                )
                if not r:
                    log_error("Accuracy failed: uint8 tensor did not match")
                return r

        if cos_similarity:
            ref = ref.flatten().to(torch.float32)
            res = res.flatten().to(torch.float32)
            if torch.allclose(ref, res, atol=tol, rtol=tol, equal_nan=True):
                # early exit that handles zero/nan better
                # cosine_similarity(zeros(10), zeros(10), dim=0) is 0
                return True
            score = torch.nn.functional.cosine_similarity(ref, res, dim=0, eps=1e-6)
            if score < 0.99:
                log.warning("Similarity score=%s", score.cpu().detach().item())
            return score >= 0.99
        else:
            if not exact_dtype:
                ref = ref.to(res.dtype)

            # First try usual allclose
            if torch.allclose(ref, res, atol=tol, rtol=tol, equal_nan=equal_nan):
                return True

            # Check error from fp64 version
            if fp64_ref.dtype == torch.float64:
                ref_error = rmse(fp64_ref, ref).item()
                # ref unable to produce this with stable numerics in this precision, ignore
                if math.isnan(ref_error):
                    log.warning(
                        "Found nan in reference. Consider running in higher precision."
                    )

                res_error = rmse(fp64_ref, res).item()

                # In the case of using AMP (Automatic Mixed Precision), certain models have
                # failed the benchmark's correctness check. However, the end-to-end model's
                # accuracy when comparing AMP with FP32 is within a difference of less than 0.1%.
                # Thus, it's possible that the correctness check failures for these models are
                # false alarms. We use multiplier of 3 instead of 2 to avoid these false alarms.
                multiplier = 3.0 if res.dtype == torch.bfloat16 else 2.0

                if (
                    fp64_ref.numel() < 1000
                    or (ref.ndim == 4 and ref.shape[-1] == ref.shape[-2] == 1)
                    # large tol means a benchmark has been specified as REQUIRE_HIGHER_TOLERANCE
                    or tol >= 2 * 1e-2
                ):
                    # In the presence of noise, noise might dominate our error
                    # metric for smaller tensors.
                    # Similary, for 1x1 kernels, there seems to be high noise with amp.
                    multiplier = 3.0

                passes_test = res_error <= (multiplier * ref_error + tol / 10.0)
                if not passes_test:
                    log_error(
                        "RMSE (res-fp64): %.5f, (ref-fp64): %.5f and shape=%s. res.dtype: %s, multiplier: %f, tol: %f",
                        res_error,
                        ref_error,
                        res.size(),
                        res.dtype,
                        multiplier,
                        tol,
                    )
                    # import pdb; pdb.set_trace()
                return passes_test

            if ignore_non_fp:
                return True

            log_error("Accuracy failed: allclose not within tol=%s", tol)
            return False
    elif isinstance(ref, (str, int, type(None), bool, torch.device)):
        if ignore_non_fp:
            return True
        r = ref == res
        if not r:
            log_error("Accuracy failed (%s): %s != %s", type(ref), ref, res)
        return r
    elif is_numpy_int_type(ref) or is_numpy_float_type(ref):
        if relax_numpy_equality and not (
            is_numpy_int_type(res) or is_numpy_float_type(res)
        ):
            ref = ref.item()
        r = (type(ref) is type(res)) and (ref == res)
        if not r:
            log_error("Accuracy failed (numpy): %s != %s", ref, res)
        return r
    elif is_numpy_ndarray(ref):
        return (type(ref) is type(res)) and same(
            torch.as_tensor(ref),
            torch.as_tensor(res),
            fp64_ref,
            cos_similarity=cos_similarity,
            tol=tol,
            equal_nan=equal_nan,
            exact_dtype=exact_dtype,
            relax_numpy_equality=relax_numpy_equality,
            ignore_non_fp=ignore_non_fp,
            log_error=log_error,
        )
    elif type(ref).__name__ in (
        "MaskedLMOutput",
        "Seq2SeqLMOutput",
        "CausalLMOutputWithCrossAttentions",
        "LongformerMaskedLMOutput",
        "Instances",
        "SquashedNormal",
        "Boxes",
        "Normal",
        "TanhTransform",
        "Foo",
        "Variable",
    ):
        assert type(ref) is type(res)
        return all(
            same(
                getattr(ref, key),
                getattr(res, key),
                getattr(fp64_ref, key),
                cos_similarity=cos_similarity,
                tol=tol,
                equal_nan=equal_nan,
                exact_dtype=exact_dtype,
                relax_numpy_equality=relax_numpy_equality,
                ignore_non_fp=ignore_non_fp,
                log_error=log_error,
            )
            for key in ref.__dict__.keys()
        )
    else:
        raise RuntimeError(f"unsupported type: {type(ref).__name__}")


def format_func_info(code):
    short_filename = code.co_filename.split("/")[-1]
    return f"'{code.co_name}' ({short_filename}:{code.co_firstlineno})"


@contextlib.contextmanager
def disable_cache_limit():
    prior = config.cache_size_limit
    config.cache_size_limit = sys.maxsize
    prior_acc_limit = config.accumulated_cache_size_limit
    config.accumulated_cache_size_limit = sys.maxsize

    try:
        yield
    finally:
        config.cache_size_limit = prior
        config.accumulated_cache_size_limit = prior_acc_limit


# map from transformed code back to original user code
orig_code_map = ExactWeakKeyDictionary()

# keep a record of code_obj -> list of guard failure reasons for logging
guard_failures: DefaultDict[Any, List[Any]] = collections.defaultdict(list)

# Keep a record of graph break reasons for logging
graph_break_reasons: List["torch._dynamo.output_graph.GraphCompileReason"] = list()

# keep record of compiled code, if we are in "error if recompile"
# to track code that dynamo has compiled previously
seen_code_map = ExactWeakKeyDictionary()


class CompileProfiler:
    """Utility for profiling how and what dynamo would compile.

    Can be used for
     * diagnosing recompilation issues
     * determining an appropriate compile cache limit
     * (TODO)confirming which functions got compiled/skipped
    """

    def __init__(self):
        self.frame_count = 0
        self.op_count = 0
        self.backend_ctx_ctor = disable_cache_limit

    def __call__(self, gm: torch.fx.GraphModule, example_inputs):
        self.frame_count += 1
        for node in gm.graph.nodes:
            if "call" in node.op:
                self.op_count += 1
        return gm.forward

    # no-op __enter__ and __exit__ to preserve BC
    def __enter__(self):
        return self

    def __exit__(self, typ, val, traceback):
        pass

    def get_metrics(self):
        return {"guard_failures": guard_failures}

    def report(self):
        metrics = self.get_metrics()
        gf = metrics["guard_failures"]

        def num_recompiles(code):
            return len(gf[code])

        def recompile_reasons(code):
            return "\n".join([str(x) for x in gf[code]])

        summarized_gf = [
            [format_func_info(code), num_recompiles(code), recompile_reasons(code)]
            for code in gf
        ]

        def graph_break_report():
            if "graph_break" in counters:
                graph_breaks = counters["graph_break"]
                return tabulate(
                    [[msg, graph_breaks[msg]] for msg in graph_breaks],
                    headers=["Graph Break Reason", "Count"],
                )

        def recompilation_report():
            if len(gf):
                max_recompiles = max(num_recompiles(code) for code in gf)
                recomp_table = tabulate(
                    summarized_gf,
                    headers=["Function", "Recompiles", "Recompile Reasons"],
                )
                return recomp_table + textwrap.dedent(
                    f"""

                    Set torch._dynamo.config.cache_size_limit to {max_recompiles} to avoid being cache limited.
                """
                )

        report = textwrap.dedent(
            """
            Torchdynamo Profiler Report
            ===========================

            Graph Breaks
            ------------
            Graph breaks happen when torchdynamo encounters code it can't safely trace.
            If you want to find out why breaks are happening, check below for each break reason
            You may gain additional insight by passing `fullgraph=True` to torch.compile,
            to stop at the first break.

        """
        )
        report += graph_break_report() or "No graph breaks detected."
        report += textwrap.dedent(
            """

            Recompilation
            -------------
            These subgraphs were recompiled more than once due to guard failures
            Guard failures indicate some condition assumed to be static by the tracer changed,
            making it unsafe to reuse the compiled program.

        """
        )
        report += recompilation_report() or "No recompilation detected.\n"
        return report


# return same dir unless user changes config between calls
@functools.lru_cache(None)
def _get_debug_dir(root_dir):
    dir_name = (
        "run_"
        + datetime.datetime.now().strftime("%Y_%m_%d_%H_%M_%S_%f")
        # use pid to avoid conflicts among ranks
        + "-pid_"
        + str(os.getpid())
    )
    return os.path.join(root_dir, dir_name)


def get_debug_dir():
    debug_root = config.debug_dir_root
    return _get_debug_dir(debug_root)


def extract_fake_example_value(node, required=True):
    if "example_value" in node.meta and is_fake(node.meta["example_value"]):
        return node.meta["example_value"]
    elif required:
        from torch._dynamo.exc import unimplemented

        unimplemented("`FakeTensor` example value was required but not available")
    else:
        return None


def ensure_graph_fake(e, tx):
    assert maybe_get_fake_mode(e) is tx.fake_mode
    return e


def get_fake_values_from_nodes(tx, nodes, allow_non_graph_fake):
    def visit(n: torch.fx.Node):
        if n.op == "call_function" and "example_value" not in n.meta:
            # fake tensor validity is checked inside get_fake_value using
            # ensure_graph_fake
            return get_fake_value(n, tx, allow_non_graph_fake)

        out = n.meta["example_value"]
        if not allow_non_graph_fake and isinstance(out, torch.Tensor):
            return ensure_graph_fake(out, tx)
        return out

    return torch.fx.node.map_arg(nodes, visit)


def get_fake_value(node, tx, allow_non_graph_fake=False):
    """
    Run the computation represented by `node` using fake tensors and return the result.

    allow_non_graph_fake: whether to allow the return result to be:
        1. non-fake or 2. fake that is not created by this instance of Dynamo.
        If `True`, you must be prepared to deal with such return values, ideally
        by further wrapping them as this graph's fakes.
    """
    from torch.utils._sympy.value_ranges import ValueRangeError
    from .exc import (
        TorchRuntimeError,
        unimplemented,
        Unsupported,
        UserError,
        UserErrorType,
    )

    op = node.op

    # FX Node should always return the same fake value
    if "example_value" in node.meta and is_fake(node.meta["example_value"]):
        return node.meta["example_value"]

    args, kwargs = get_fake_values_from_nodes(
        tx, (node.args, node.kwargs), allow_non_graph_fake
    )

    nnmodule = None
    if op == "call_method" and len(args) > 0 and isinstance(args[0], torch.nn.Module):
        # If the first argument is nn.Module, should copy to fake mode.
        args = (deepcopy_to_fake_tensor(args[0], tx.fake_mode),) + tuple(args[1:])

    if op == "call_module":
        nnmodule = tx.output.nn_modules[node.target]

        if is_lazy_module(nnmodule) and hasattr(nnmodule, "_initialize_hook"):
            # In the case of a lazy module, we want to run
            # the pre-hooks which initialize it.
            # Afterwards, lazy module deletes its pre-hooks
            # to avoid treating it as lazy on subsequent recompile.
            nnmodule._infer_parameters(nnmodule, args)

        # no matter it's lazy module or not, we should copy to fake mode.
        nnmodule = deepcopy_to_fake_tensor(nnmodule, tx.fake_mode)

    try:
        with tx.fake_mode, enable_python_dispatcher():
            ret_val = wrap_fake_exception(
                lambda: run_node(tx.output, node, args, kwargs, nnmodule)
            )
    except Unsupported:
        raise
    except RuntimeError as e:
        cause: BaseException = e
        if e.__cause__ is not None:
            cause = e.__cause__

        if isinstance(
            cause, torch._subclasses.fake_tensor.DataDependentOutputException
        ):
            unimplemented(
                f"data dependent operator: {cause.func}; "
                "to enable, set torch._dynamo.config.capture_scalar_outputs = True"
            )
        elif isinstance(
            cause, torch._subclasses.fake_tensor.DynamicOutputShapeException
        ):
            if not torch._dynamo.config.capture_dynamic_output_shape_ops:
                unimplemented(
                    f"dynamic shape operator: {cause.func}; "
                    "to enable, set torch._dynamo.config.capture_dynamic_output_shape_ops = True"
                )
            else:
                unimplemented(
                    f"dynamic shape operator: {cause.func}; "
                    "Operator does not have a meta kernel that supports dynamic output shapes, "
                    "please report an issue to PyTorch"
                )
        elif isinstance(
            cause, torch._subclasses.fake_tensor.UnsupportedOperatorException
        ):
            op = cause.func
            import_suggestion = ""
            if isinstance(op, torch._ops.OpOverload):
                maybe_pystub = torch._C._dispatch_pystub(
                    op._schema.name, op._schema.overload_name
                )
                if maybe_pystub is not None:
                    module, ctx = maybe_pystub
                    import_suggestion = (
                        f"It's possible that the support was implemented in "
                        f"module `{module}` and you may need to `import {module}`"
                        f"({ctx}), otherwise "
                    )
            unimplemented(
                f"unsupported operator: {cause.func} ({import_suggestion}see "
                "https://docs.google.com/document/d/1GgvOe7C8_NVOMLOCwDaYV1mXXyHMXY7ExoewHqooxrs/edit#heading=h.64r4npvq0w0"
                " for how to fix)"
            )
        elif isinstance(
            cause, torch.fx.experimental.symbolic_shapes.GuardOnDataDependentSymNode
        ):
            raise UserError(  # noqa: TRY200
                UserErrorType.CONSTRAINT_VIOLATION,
                "Tried to use data-dependent value in the subsequent computation. "
                "This can happen when we encounter unbounded dynamic value that is unknown during tracing time.  "
                "You will need to explicitly give hint to the compiler. Please take a look at "
                f"constrain_as_value OR constrain_as_size APIs.  {cause}",
                case_name="constrain_as_size_example",
            )
        elif isinstance(cause, ValueRangeError):
            raise UserError(UserErrorType.CONSTRAINT_VIOLATION, e.args[0]) from e
        elif isinstance(cause, TypeError) and "argument" in str(cause):
            unimplemented(f"TypeError {node.target}: {cause}")

        raise TorchRuntimeError(str(e)).with_traceback(e.__traceback__) from None

    if not allow_non_graph_fake:
        _ = pytree.tree_map_only(
            torch.Tensor, functools.partial(ensure_graph_fake, tx=tx), ret_val
        )
    return ret_val


_current_node = threading.local()


def get_current_node():
    return getattr(_current_node, "value", None)


@contextmanager
def set_current_node(node):
    old = get_current_node()
    _current_node.value = node
    try:
        yield
    finally:
        _current_node.value = old


def run_node(tracer, node, args, kwargs, nnmodule):
    """
    Runs a given node, with the given args and kwargs.

    Behavior is dictated by a node's op.

    run_node is useful for extracting real values out of nodes.
    See get_real_value for more info on common usage.

    Note: The tracer arg is only used for 'get_attr' ops
    Note: The nnmodule arg is only used for 'call_module' ops

    Nodes that are not call_function, call_method, call_module, or get_attr will
    raise an AssertionError.
    """
    op = node.op

    with set_current_node(node):

        def make_error_message(e):
            return f"Failed running {op} {node.target}(*{args}, **{kwargs}):\n" + str(e)

        try:
            if op == "call_function":
                return node.target(*args, **kwargs)
            elif op == "call_method":
                return getattr(args[0], node.target)(*args[1:], **kwargs)
            elif op == "call_module":
                assert nnmodule is not None
                return nnmodule(*args, **kwargs)
            elif op == "get_attr":
                return tracer.get_submodule(node.target)
            elif op == "placeholder":
                assert "example_value" in node.meta
                return node.meta["example_value"]

        except (NotImplementedError, UnsupportedFakeTensorException) as e:
            # NB: mimic how wrap_fake_exception does it
            from .exc import unimplemented

            unimplemented(make_error_message(e), from_exc=e)
        except Exception as e:
            raise RuntimeError(make_error_message(e)).with_traceback(
                e.__traceback__
            ) from e

    raise AssertionError(op)


def get_real_value(node, tracer):
    """
    Run the actual computation represented by `node` and return the result.
    This will execute any dependent nodes in the graph as well.
    """
    from .exc import TorchRuntimeError

    cache = tracer.real_value_cache
    if node in cache:
        return cache[node]

    op = node.op
    args, kwargs = torch.fx.node.map_arg(
        (node.args, node.kwargs),
        lambda n: get_real_value(n, tracer),
    )

    if op == "call_module":
        nn_module = tracer.output_graph.nn_modules[node.target]
        if not is_lazy_module(nn_module):
            nn_module = copy.deepcopy(nn_module)
        else:
            # In the case of a lazy module, we want to run
            # the pre-hooks which initialize it
            nn_module(*args, **kwargs)
    else:
        nn_module = None

    try:
        real_value = run_node(tracer, node, args, kwargs, nn_module)
        cache[node] = real_value
    except RuntimeError as e:
        raise TorchRuntimeError(str(e)).with_traceback(e.__traceback__) from None
    return real_value


def assert_no_fake_params_or_buffers(gm):
    from torch._subclasses.fake_tensor import FakeTensorConfig, is_fake

    def stack_or_hint(t):
        if FakeTensorConfig.debug:
            import traceback

            return f"FAKE TENSOR CREATION TRACEBACK: \n {traceback.format_list(t._debug_trace)}"
        else:
            return "Enable TORCH_FAKE_TENSOR_DEBUG=1 to get creation stack traces on fake tensors."

    for name, buffer in gm.named_buffers():
        assert not is_fake(
            buffer
        ), f"Unexpected fake buffer {name} {stack_or_hint(buffer)}"
    for name, param in gm.named_parameters():
        assert not is_fake(
            param
        ), f"Unexpected fake param {name} {stack_or_hint(param)}"


def fqn(obj: Any):
    """
    Returns the fully qualified name of the object.
    """
    return f"{obj.__module__}.{obj.__qualname__}"


def ifdynstaticdefault(count1, count2):
    if torch._dynamo.config.assume_static_by_default:
        return count1
    else:
        return count2


def import_submodule(mod: types.ModuleType):
    """
    Ensure all the files in a given submodule are imported
    """
    for filename in sorted(os.listdir(os.path.dirname(cast(str, mod.__file__)))):
        if filename.endswith(".py") and filename[0] != "_":
            importlib.import_module(f"{mod.__name__}.{filename[:-3]}")


def object_has_getattribute(value: Any):
    try:
        if isinstance(
            inspect.getattr_static(type(value), "__getattribute__"),
            types.FunctionType,
        ):
            return True
    except AttributeError:
        pass
    return False


def get_custom_getattr(value: Any):
    try:
        getattr_fn = inspect.getattr_static(type(value), "__getattr__")
    except AttributeError:
        getattr_fn = None
    if getattr_fn is torch.nn.Module.__getattr__:
        # ignore this case of getattr
        getattr_fn = None
    return getattr_fn


class TensorStaticReason(enum.Enum):
    PARAMETER = 2
    NOT_TENSOR = 4
    NN_MODULE_PROPERTY = 5


def tensor_static_reason_to_message(reason: TensorStaticReason):
    if reason == TensorStaticReason.PARAMETER:
        return "mark_dynamic on parameter, parameters are always static today."
    if reason == TensorStaticReason.NOT_TENSOR:
        return "mark_dynamic on a non tensor, how did this happen?"
    if reason == TensorStaticReason.NN_MODULE_PROPERTY:
        return "tensor is static because it is nn module associated."
    raise AssertionError(f"Illegal reason {reason}")


def tensor_always_has_static_shape(
    tensor: Union[torch.Tensor, Any],
    is_tensor: bool,
    guard_source: "torch._guards.GuardSource",
) -> Tuple[bool, Optional[TensorStaticReason]]:
    """
    Given a tensor, source, and is_tensor flag, determine if a shape should be static.

    Args:
    tensor - the real tensor to evaluate, parameters force a static shape.
    is_tensor - internal dynamo check, essentially "is_tensor": target_cls is TensorVariable,
    tensors not in a TensorVariable for whatever reason are forced static.

    Returns a tuple, where the first element is the bool of whether or not this tensor should have a static shape.
    The second element is a TensorStaticReason, useful for passing to tensor_static_reason_to_message if needed.
    """
    if guard_source.is_nn_module() and config.force_nn_module_property_static_shapes:
        return True, TensorStaticReason.NN_MODULE_PROPERTY
    if type(tensor) is torch.nn.Parameter and config.force_parameter_static_shapes:
        return True, TensorStaticReason.PARAMETER
    if not is_tensor:
        return True, TensorStaticReason.NOT_TENSOR
    return False, None


def lazy_format_graph_code(name, gm, maybe_id=None):
    def format_name():
        if maybe_id is not None:
            return f"{name} {maybe_id}"
        else:
            return name

    return LazyString(
        lambda: _format_graph_code(
            f"===== {format_name()} =====\n",
            gm.forward.__code__.co_filename,
            gm.print_readable(print_output=False),
        )
    )


def _format_graph_code(name, filename, graph_str):
    return f"TRACED GRAPH\n {name} {filename} {graph_str}\n"


def lazy_format_graph_tabular(fn_name, gm):
    def inner():
        try:
            from tabulate import tabulate  # TODO: Check that this is installed
        except ImportError:
            return (
                "Tabulate module missing, please install tabulate to log the graph in tabular format, logging code instead:\n"
                + str(lazy_format_graph_code(fn_name, gm))
            )

        node_specs = [
            [n.op, n.name, n.target, n.args, n.kwargs] for n in gm.graph.nodes
        ]
        graph_str = tabulate(
            node_specs, headers=["opcode", "name", "target", "args", "kwargs"]
        )
        return _format_graph_code(fn_name, gm.forward.__code__.co_filename, graph_str)

    return LazyString(inner)


def format_bytecode(prefix, name, filename, line_no, code):
    return f"{prefix} {name} {filename} line {line_no} \n{dis.Bytecode(code).dis()}\n"


forward_hook_names = ["_forward_pre_hooks", "_forward_hooks"]
backward_hook_names = ["_backward_pre_hooks", "_backward_hooks"]
state_dict_hook_names = [
    "_state_dict_pre_hooks",
    "_state_dict_hooks",
    "_load_state_dict_pre_hooks",
    "_load_state_dict_post_hooks",
]
all_hook_names = forward_hook_names + backward_hook_names + state_dict_hook_names


def nn_module_get_all_hooks(
    mod,
    check_forward_hooks=False,
    check_backward_hooks=False,
    check_state_dict_hooks=False,
):
    reset_code = torch._C._dynamo.eval_frame.reset_code
    """
    Sometimes its useful to differentiate between types of hooks such as forward/backward/pre
    hooks executed during module.__call__, and state_dict hooks which are executed separately.
    """
    hook_dicts_to_check = []
    check_all_hooks = (
        not check_forward_hooks
        and not check_backward_hooks
        and not check_state_dict_hooks
    )
    if check_forward_hooks or check_all_hooks:
        hook_dicts_to_check.extend(forward_hook_names)
    if check_backward_hooks or check_all_hooks:
        hook_dicts_to_check.extend(backward_hook_names)
    if check_state_dict_hooks:
        hook_dicts_to_check.extend(state_dict_hook_names)

    all_hooks = []
    for hook_dict_name in hook_dicts_to_check:
        hooks = getattr(mod, hook_dict_name, [])
        for hook_name in hooks:
            hook = hooks[hook_name]

            all_hooks.append(hook)
    return all_hooks


def nnmodule_has_hooks(
    mod,
    check_forward_hooks=False,
    check_backward_hooks=False,
    check_state_dict_hooks=False,
):
    """
    Helper function to check if a module has any hooks attached to it.
    """
    hooks = nn_module_get_all_hooks(
        mod,
        check_forward_hooks=check_forward_hooks,
        check_backward_hooks=check_backward_hooks,
        check_state_dict_hooks=check_state_dict_hooks,
    )
    return bool(hooks)


def to_numpy_helper(value):
    """Convert tensor and tnp.ndarray to numpy.ndarray."""
    if is_fake(value):
        return value
    if isinstance(value, tnp.ndarray):
        return to_numpy_helper(value.tensor)
    elif isinstance(value, torch.Tensor):
        return value.numpy(force=True)
    elif isinstance(value, (tuple, list)):
        return type(value)(to_numpy_helper(obj) for obj in value)
    else:
        return value


def numpy_to_tensor(value):
    """Convert tnp.ndarray to tensor, leave other types intact. If a list/tuple, loop through it to convert."""
    assert np is not None
    if isinstance(value, np.ndarray):
        return torch.as_tensor(value)
    if isinstance(value, tnp.ndarray):
        return value.tensor
    elif isinstance(value, (tuple, list)):
        return type(value)(numpy_to_tensor(obj) for obj in value)
    else:
        return value


class numpy_to_tensor_wrapper:
    def __init__(self, f):
        self.f = f
        self.__name__ = "wrapped_" + self.f.__name__

    def __repr__(self):
        return f"<Wrapped function <original {self.f.__name__}>>"

    def __call__(self, *args, **kwargs):
        out = self.f(*args, **kwargs)
        return numpy_to_tensor(out)


def numpy_attr_wrapper(obj, name):
    if isinstance(obj, tnp.ndarray):
        out = getattr(obj, name)
        return numpy_to_tensor(out)
    elif isinstance(obj, torch.Tensor):
        out = getattr(tnp.ndarray(obj), name)
        return numpy_to_tensor(out)


class numpy_method_wrapper:
    """Convert obj from torch.Tensor to tnp.ndarray and call method. Then convert result back to torch.Tensor."""

    def __init__(self, method: str):
        self.method = method
        self.__name__ = "wrapped_" + self.method

    def __repr__(self):
        return f"<Wrapped method <original {self.method}>>"

    def __call__(self, *args, **kwargs):
        obj = args[0]
        if isinstance(obj, torch.Tensor):
            obj = tnp.ndarray(obj)
        method_callable = getattr(obj, self.method)
        out = method_callable(*args[1:], **kwargs)
        return numpy_to_tensor(out)


class numpy_operator_wrapper:
    """Implements dunder methods for tnp.ndarray via functions from the operator library"""

    def __init__(self, op: Callable[..., Any]):
        self.op = op
        self.__name__ = f"wrapped_{op.__name__}"

    def __repr__(self):
        return f"<Wrapped operator <original {self.__name__}>>"

    def __call__(self, *args, **kwargs):
        assert not kwargs

        args = (
            tnp.ndarray(arg) if isinstance(arg, torch.Tensor) else arg for arg in args
        )
        out = self.op(*args)
        return numpy_to_tensor(out)


def defake(x):
    if not isinstance(x, FakeTensor):
        return x
    size: "torch._prims_common.ShapeType"
    stride: "torch._prims_common.StrideType"
    if x._has_symbolic_sizes_strides:
        size = []
        for s in x.size():
            if isinstance(s, torch.SymInt):
                size.append(s.node.shape_env.size_hint(s.node.expr))
            else:
                size.append(s)
        stride = []
        for s in x.stride():
            if isinstance(s, torch.SymInt):
                stride.append(s.node.shape_env.size_hint(s.node.expr))
            else:
                stride.append(s)
    else:
        size = x.size()
        stride = x.stride()
    y = torch.empty_strided(
        size,
        stride,
        dtype=x.dtype,
        device=x.device,
        requires_grad=x.requires_grad,
    )
    y.zero_()
    return y


def is_utils_checkpoint(obj):
    # Lazy import to avoid circular dependencies
    import torch.utils.checkpoint

    return obj is torch.utils.checkpoint.checkpoint


def build_checkpoint_variable(**options):
    import torch._higher_order_ops.wrap as higher_order_ops
    from .variables.higher_order_ops import TorchHigherOrderOperatorVariable

    # TODO - This is a temporary situation where we have two versions of
    # checkpointing implementation. We will converge on one and remove the other.
    activation_checkpoint_op: "torch._ops.HigherOrderOperator" = (
        higher_order_ops.tag_activation_checkpoint
    )
    if torch._functorch.config.functionalize_rng_ops:
        activation_checkpoint_op = higher_order_ops.wrap_activation_checkpoint

    return TorchHigherOrderOperatorVariable.make(
        activation_checkpoint_op,
        **options,
    )


def is_compile_supported(device_type):
    from .eval_frame import is_dynamo_supported

    compile_supported = is_dynamo_supported()
    if device_type == "cpu":
        pass
    elif device_type == "cuda" and compile_supported:
        compile_supported = has_triton()
    else:
        compile_supported = False
    return compile_supported


# The following 3.11 source code functions are adapted from
# https://github.com/python/cpython/blob/v3.11.4/Lib/traceback.py
# in order to output source code corresponding to bytecode in 3.11+.
# We need our own versions since we want to support multiline expressions.
def _fix_offset(str: str, offset: int) -> int:
    """
    Convert byte offset `offset` of `str` into character offset.
    Byte offset is used for 3.11+ instruction column data.
    Takes things like unicode characters into consideration.

    Unchanged from CPython implementation.
    """
    as_utf8 = str.encode("utf-8")
    return len(as_utf8[:offset].decode("utf-8", errors="replace"))


@dataclasses.dataclass
class _Anchors:
    # inclusive
    left_end_lineno: int
    left_end_offset: int
    right_start_lineno: int
    # exclusive
    right_start_offset: int


def _extract_anchors_from_expr(segment: str) -> Optional[_Anchors]:
    """
    Given source code `segment` corresponding to a bytecode
    instruction, determine:
        - for binary ops, the location of the binary op
        - for indexing, the location of the brackets.
    `segment` is expected to be a valid Python expression
    """
    assert sys.version_info >= (3, 11)

    import ast

    try:
        # Without brackets, `segment` is parsed as a statement.
        # We expect an expression, so wrap `segment` in
        # brackets to handle multi-line expressions.
        tree = ast.parse("(\n" + segment + "\n)")
    except SyntaxError:
        return None

    if len(tree.body) != 1:
        return None

    lines = segment.split("\n")

    # get character index given byte offset
    def normalize(lineno, offset):
        return _fix_offset(lines[lineno], offset)

    # Gets the next valid character index in `lines`, if
    # the current location is not valid. Handles empty lines.
    def next_valid_char(lineno, col):
        while lineno < len(lines) and col >= len(lines[lineno]):
            col = 0
            lineno += 1
        assert lineno < len(lines) and col < len(lines[lineno])
        return lineno, col

    # Get the next valid character index in `lines`.
    def increment(lineno, col):
        col += 1
        lineno, col = next_valid_char(lineno, col)
        assert lineno < len(lines) and col < len(lines[lineno])
        return lineno, col

    # Get the next valid character at least on the next line
    def nextline(lineno, col):
        col = 0
        lineno += 1
        lineno, col = next_valid_char(lineno, col)
        assert lineno < len(lines) and col < len(lines[lineno])
        return lineno, col

    statement = tree.body[0]
    if isinstance(statement, ast.Expr):
        expr = statement.value
        if isinstance(expr, ast.BinOp):
            # ast gives locations for BinOp subexpressions, e.g.
            # ( left_expr ) + ( right_expr )
            #   left^^^^^       right^^^^^
            # -2 since end_lineno is 1-indexed and because we added an extra
            # bracket to `segment` when calling ast.parse
            cur_lineno = cast(int, expr.left.end_lineno) - 2
            cur_col = normalize(cur_lineno, expr.left.end_col_offset)
            cur_lineno, cur_col = next_valid_char(cur_lineno, cur_col)

            # Heuristic to find the operator character.
            # The original CPython implementation did not look for ), \, or #,
            # leading to incorrect anchor location, e.g.
            # (x) + (y)
            # ~~^~~~~~~
            while (ch := lines[cur_lineno][cur_col]).isspace() or ch in ")\\#":
                if ch in "\\#":
                    cur_lineno, cur_col = nextline(cur_lineno, cur_col)
                else:
                    cur_lineno, cur_col = increment(cur_lineno, cur_col)

            # binary op is 1 or 2 characters long, on the same line
            right_col = cur_col + 1
            if (
                right_col < len(lines[cur_lineno])
                and not (ch := lines[cur_lineno][right_col]).isspace()
                and ch not in "\\#"
            ):
                right_col += 1
            # right_col can be invalid since it is exclusive

            return _Anchors(cur_lineno, cur_col, cur_lineno, right_col)
        elif isinstance(expr, ast.Subscript):
            # ast gives locations for value and slice subexpressions, e.g.
            # ( value_expr ) [ slice_expr ]
            #   value^^^^^     slice^^^^^
            # subscript^^^^^^^^^^^^^^^^^^^^
            # find left bracket (first '[' after value)
            left_lineno = cast(int, expr.value.end_lineno) - 2
            left_col = normalize(left_lineno, expr.value.end_col_offset)
            left_lineno, left_col = next_valid_char(left_lineno, left_col)
            while lines[left_lineno][left_col] != "[":
                left_lineno, left_col = increment(left_lineno, left_col)
            # find right bracket (final character of expression)
            right_lineno = cast(int, expr.end_lineno) - 2
            right_col = normalize(right_lineno, expr.end_col_offset)
            return _Anchors(left_lineno, left_col, right_lineno, right_col)
        elif isinstance(expr, ast.Call):
            # ( func_expr ) (args, kwargs)
            #   func^^^^^
            # call^^^^^^^^^^^^^^^^^^^^^^^^
            # find left bracket (first '(' after func)
            left_lineno = cast(int, expr.func.end_lineno) - 2
            left_col = normalize(left_lineno, expr.func.end_col_offset)
            left_lineno, left_col = next_valid_char(left_lineno, left_col)
            while lines[left_lineno][left_col] != "(":
                left_lineno, left_col = increment(left_lineno, left_col)
            # find right bracket (final character of expression)
            right_lineno = cast(int, expr.end_lineno) - 2
            right_col = normalize(right_lineno, expr.end_col_offset)
            return _Anchors(left_lineno, left_col, right_lineno, right_col)

    return None


def get_instruction_source_311(code: types.CodeType, inst: dis.Instruction) -> str:
    """
    Python 3.11+ only. Returns lines of source code (from code object `code`)
    corresponding to `inst`'s location data, and underlines relevant code to `inst`.

    Example: CALL on `g`:
    f(g(
      ^^
        h(x)))
        ^^^^^

    We need our own implementation since `format_frame_summary` in
    Python's `traceback` module doesn't handle multi-line expressions
    (and their anchor extraction code is not completely correct).
    """
    assert inst.positions is not None
    if inst.positions.lineno is None:
        return ""
    # The rstrip + "\n" pattern is used throughout this function to handle
    # linecache.getline errors. Error lines are treated as empty strings "", but we want
    # to treat them as blank lines "\n".
    first_line = linecache.getline(code.co_filename, inst.positions.lineno).rstrip()
    if inst.positions.end_lineno is None:
        return first_line
    if inst.positions.col_offset is None or inst.positions.end_col_offset is None:
        return first_line

    # character index of the start of the instruction
    start_offset = _fix_offset(first_line, inst.positions.col_offset)
    # character index of the end of the instruction
    # compute later since end may be a different line
    end_offset = None
    # expression corresponding to the instruction so we can get anchors
    segment = ""
    # underline markers to be printed - start with `~` marker and replace with `^` later
    markers = []

    # Compute segment and initial markers
    if inst.positions.end_lineno == inst.positions.lineno:
        end_offset = _fix_offset(first_line, inst.positions.end_col_offset)
        segment = first_line[start_offset:end_offset]
        markers.append(" " * start_offset + "~" * (end_offset - start_offset))
    else:
        segment = first_line[start_offset:] + "\n"
        markers.append(" " * start_offset + "~" * (len(first_line) - start_offset))
        last_line = linecache.getline(
            code.co_filename, inst.positions.end_lineno
        ).rstrip()
        end_offset = _fix_offset(last_line, inst.positions.end_col_offset)
        for lineno in range(inst.positions.lineno + 1, inst.positions.end_lineno):
            line = linecache.getline(code.co_filename, lineno).rstrip()
            segment += line + "\n"
            # don't underline leading spaces
            num_spaces = len(line) - len(line.lstrip())
            markers.append(" " * num_spaces + "~" * (len(line) - num_spaces))
        segment += last_line[:end_offset]
        num_spaces = len(last_line) - len(last_line.lstrip())
        markers.append(" " * num_spaces + "~" * (end_offset - num_spaces))

    anchors: Optional[_Anchors] = None
    try:
        anchors = _extract_anchors_from_expr(segment)
    except AssertionError:
        pass

    # replace `~` markers with `^` where necessary
    if anchors is None:
        markers = [marker.replace("~", "^") for marker in markers]
    else:
        # make markers mutable
        mutable_markers: List[List[str]] = [list(marker) for marker in markers]

        # anchor positions do not take start_offset into account
        if anchors.left_end_lineno == 0:
            anchors.left_end_offset += start_offset
        if anchors.right_start_lineno == 0:
            anchors.right_start_offset += start_offset

        # Turn `~`` markers between anchors to `^`
        for lineno in range(len(markers)):
            for col in range(len(mutable_markers[lineno])):
                if lineno < anchors.left_end_lineno:
                    continue
                if lineno == anchors.left_end_lineno and col < anchors.left_end_offset:
                    continue
                if (
                    lineno == anchors.right_start_lineno
                    and col >= anchors.right_start_offset
                ):
                    continue
                if lineno > anchors.right_start_lineno:
                    continue
                if mutable_markers[lineno][col] == "~":
                    mutable_markers[lineno][col] = "^"

        # make markers into strings again
        markers = ["".join(marker) for marker in mutable_markers]

    result = ""
    for i in range(len(markers)):
        result += (
            linecache.getline(code.co_filename, inst.positions.lineno + i).rstrip()
            + "\n"
        )
        result += markers[i] + "\n"
    return result


def get_static_address_type(t):
    if isinstance(t, torch.Tensor):
        return getattr(t, "_dynamo_static_input_type", None)

    return None


def is_rng_state_getter_or_setter(value):
    getters = (
        # The following two functions are not identical, so don't remove anyone!
        torch._C.Generator.get_state,
        torch.default_generator.get_state,
        torch.get_rng_state,
        torch.cuda.get_rng_state,
    )
    setters = (
        torch._C.Generator.set_state,
        torch.default_generator.set_state,
        torch.set_rng_state,
        torch.cuda.set_rng_state,
    )
    return value in (*setters, *getters)


def is_tensor_base_attr_getter(value):
    return (
        isinstance(value, types.MethodWrapperType)
        and value.__name__ == "__get__"
        and value.__self__.__objclass__ is torch._C._TensorBase  # type: ignore[attr-defined]
    )


def is_torch_function_object(value):
    return hasattr(value, "__torch_function__")


def has_torch_function(vt: "torch._dynamo.variables.base.VariableTracker") -> bool:
    from torch._dynamo.variables import UserDefinedObjectVariable
    from torch._dynamo.variables.torch_function import TensorWithTFOverrideVariable

    return isinstance(vt, TensorWithTFOverrideVariable) or (
        isinstance(vt, UserDefinedObjectVariable)
        and hasattr(vt.value, "__torch_function__")
    )


# see note [Tensor Fakification and Symbol Caching]
def to_fake_tensor(t, fake_mode):
    symbolic_context = None
    source = None
    if tracing_context := torch._guards.TracingContext.try_get():
        if t in tracing_context.tensor_to_context:
            symbolic_context = tracing_context.tensor_to_context[t]
            source = symbolic_context.tensor_source

    return fake_mode.from_tensor(
        t, static_shapes=False, symbolic_context=symbolic_context, source=source
    )


def get_first_attr(obj, *attrs):
    """
    Return the first available attribute or throw an exception if none is present.
    """
    for attr in attrs:
        if hasattr(obj, attr):
            return getattr(obj, attr)

    raise AssertionError(f"{obj} does not has any of the attributes: {attrs}")


@contextlib.contextmanager
def maybe_enable_compiled_autograd(should_enable):
    def compiler_fn(gm):
        def inner_compiler(gm_, example_inputs_):
            torch._dynamo.utils.counters["compiled_autograd"]["compiles"] += 1
            return torch._inductor.compile(gm_, example_inputs_)

        return torch.compile(gm, backend=inner_compiler, fullgraph=True, dynamic=True)

    if should_enable:
        with torch._dynamo.compiled_autograd.enable(compiler_fn) as ctx:
            yield ctx
    else:
        yield


def invalid_removeable_handle():
    # need a subclass so weakref works
    class Invalid(dict):  # type: ignore[type-arg]
        pass

    return RemovableHandle(Invalid())


# Returns a "proxy" (new object with the same class and dict) for (non-GraphModule) nn.Module's.
# Attribute changes to the original object/proxy will be reflected in the other.
# This is useful for cases where we want a keep-alive reference to a module without increasing
# its reference count.
def nn_module_proxy(mod):
    if not isinstance(mod, torch.nn.Module):
        return mod
    if isinstance(mod, torch.fx.GraphModule):
        # Dynamo-generated GM's shouldn't contain user-created GM's
        return mod
    proxy = mod.__class__.__new__(mod.__class__)
    proxy.__dict__ = mod.__dict__
    return proxy


class GmWrapper(torch.nn.Module):
    def __init__(self, gm, spec):
        super().__init__()
        self.gm = gm
        self.spec = spec

    def forward(self, *args):
        args: List[Any] = list(args)
        return self.gm(*pytree.tree_unflatten(args, self.spec))


def flatten_graph_inputs(gm: torch.fx.GraphModule, inputs, compile_gm):
    """
    Mutate inputs so that they are flat and wrap gm such that it
    accepts those inputs.  This is needed for graphs that take
    bumpy inputs.
    """
    inputs, spec = pytree.tree_flatten(inputs)
    compiled_fn = compile_gm(GmWrapper(gm, spec), inputs)

    idx_to_steal = [
        i
        for i, node in enumerate(gm.graph.nodes)
        if node.op == "placeholder" and node.meta.get("steal_arg", False)
    ]

    def wrapper(*args):
        # note this doesn't check the spec, assuming it is the same
        flat_args = pytree.arg_tree_leaves(*args)

        # flat_args is a new list, so we need to clear references from the old list
        for i in idx_to_steal:
            args[i].clear()

        # this call is boxed to avoid increasing refcount until we reach aot_module_simplified forward
        return compiled_fn(flat_args)

    return wrapper


def get_locals_to_steal(maybe_gm):
    if not isinstance(maybe_gm, torch.fx.GraphModule) or not hasattr(maybe_gm, "meta"):
        return []
    return maybe_gm.meta.get("locals_to_steal", [])


<<<<<<< HEAD
    return wrapper

# This is used to proxy call to subclass constructors:
# - Subclass()
# - Subclass.__new__()
# - Subclass.__init__()
def proxy_fn_with_non_fx_args(fn, tx, args, kwargs):
    from .symbolic_convert import InstructionTranslator

    tx = InstructionTranslator.current_tx()
    # rewrite non-primitive args/kwargs to be included in the on-the-fly function
    # and rewrite args to have only proxyable args, then insert call_function
    args = [a.realize() for a in args]

    arg_indices_not_proxied = [
        i for i, a in enumerate(args) if not a.can_be_proxied_in_fx()
    ]
    arg_indices_proxied = [i for i, a in enumerate(args) if a.can_be_proxied_in_fx()]

    kwarg_keys_not_proxied = [
        k for k, v in kwargs.items() if not v.can_be_proxied_in_fx()
    ]
    kwarg_keys_proxied = [k for k, v in kwargs.items() if v.can_be_proxied_in_fx()]

    constant_args = [args[i].as_python_constant() for i in arg_indices_not_proxied]
    constant_kwargs = {
        k: kwargs[k].as_python_constant() for k in kwarg_keys_not_proxied
    }

    proxied_args = [args[i] for i in arg_indices_proxied]
    proxied_kwargs = {k: kwargs[k] for k in kwarg_keys_proxied}

    def subclass_fn_call_helper(inner_fn, *args, **kwargs):
        len_args = len(args) + len(constant_args)
        args_full = []
        proxies_offset = 0
        constants_offset = 0
        for i in range(len_args):
            if i in arg_indices_not_proxied:
                args_full.append(constant_args[constants_offset])
                constants_offset += 1
            else:
                args_full.append(args[proxies_offset])
                proxies_offset += 1

        kwargs_full = {}
        kwargs_full.update(kwargs)
        kwargs_full.update(constant_kwargs)
        return inner_fn(*args_full, **kwargs_full)

    def subclass_fn_call(*args, **kwargs):
        return subclass_fn_call_helper(fn, *args, **kwargs)

    # attach the same function name for better debugging
    name_str = fn.__qualname__.replace(".", "_")
    subclass_fn_call.__name__ = f"dynamo_call__{name_str}"

    from .variables.builder import wrap_fx_proxy

    proxy = tx.output.create_proxy(
        "call_function",
        subclass_fn_call,
        *proxy_args_kwargs(proxied_args, proxied_kwargs),
    )

    out = wrap_fx_proxy(tx=tx, proxy=proxy)
    return out
=======
def set_locals_to_steal(gm, locals_to_steal):
    gm.meta["locals_to_steal"] = locals_to_steal
>>>>>>> 64bb4b05
<|MERGE_RESOLUTION|>--- conflicted
+++ resolved
@@ -2707,8 +2707,8 @@
     return maybe_gm.meta.get("locals_to_steal", [])
 
 
-<<<<<<< HEAD
-    return wrapper
+def set_locals_to_steal(gm, locals_to_steal):
+    gm.meta["locals_to_steal"] = locals_to_steal
 
 # This is used to proxy call to subclass constructors:
 # - Subclass()
@@ -2774,8 +2774,4 @@
     )
 
     out = wrap_fx_proxy(tx=tx, proxy=proxy)
-    return out
-=======
-def set_locals_to_steal(gm, locals_to_steal):
-    gm.meta["locals_to_steal"] = locals_to_steal
->>>>>>> 64bb4b05
+    return out