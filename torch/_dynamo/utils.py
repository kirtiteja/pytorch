import atexit
import collections
import contextlib
import copy
import cProfile
import dataclasses
import datetime
import dis
import enum
import functools
import gc
import inspect
import itertools
import linecache
import logging
import math
import operator
import os
import pstats
import re
import subprocess
import sys
import textwrap
import threading
import time
import types
import typing
import weakref
from contextlib import contextmanager
from functools import lru_cache, wraps
from pathlib import Path
from types import MethodWrapperType
from typing import (
    Any,
    Callable,
    cast,
    ClassVar,
    Counter,
    DefaultDict,
    Deque,
    Dict,
    Iterator,
    KeysView,
    List,
    Optional,
    Set,
    Tuple,
    Type,
    Union,
    ValuesView,
)

from ..utils.hooks import RemovableHandle

try:
    import numpy as np
except ModuleNotFoundError:
    np = None  # type: ignore[assignment]

try:
    import torch._logging
    import torch._numpy as tnp
    from torch._guards import detect_fake_mode  # noqa: F401n
    from torch._logging import LazyString
    from . import config

    # NOTE: Make sure `NP_SUPPORTED_MODULES` and `NP_TO_TNP_MODULE` are in sync.
    if np:
        NP_SUPPORTED_MODULES: Tuple[types.ModuleType, ...] = (
            np,
            np.fft,
            np.linalg,
            np.random,
        )

        NP_TO_TNP_MODULE = {
            np: tnp,
            np.fft: tnp.fft,
            np.linalg: tnp.linalg,
            np.random: tnp.random,
        }
    else:
        NP_SUPPORTED_MODULES = tuple()

        NP_TO_TNP_MODULE = {}
    from torch._subclasses.fake_tensor import FakeTensor, is_fake, maybe_get_fake_mode
except ImportError:
    pass

import importlib

import torch
import torch._functorch.config
import torch.fx.experimental.symbolic_shapes
import torch.utils._pytree as pytree
from torch import fx
from torch._dispatch.python import enable_python_dispatcher
from torch._utils_internal import log_compilation_event

from torch.nn.modules.lazy import LazyModuleMixin
from torch.utils._triton import has_triton, has_triton_package


counters: DefaultDict[str, Counter[str]] = collections.defaultdict(collections.Counter)
optimus_scuba_log: Dict[str, Any] = {}
troubleshooting_url = (
    "https://pytorch.org/docs/main/torch.compiler_troubleshooting.html"
)
nnmodule_doc_url = "https://pytorch.org/docs/main/torch.compiler_nn_module.html"
nnmodule_doc_url_msg = f"See {nnmodule_doc_url} for more information and limitations."
log = logging.getLogger(__name__)

# profiling compilation time by function
compilation_time_metrics: Dict[str, List[float]] = {}

# profiling compilation time by frame phase
frame_phase_timing: Dict[str, Dict[str, float]] = {}

timer_counter = itertools.count()


def tabulate(rows, headers):
    try:
        import tabulate

        return tabulate.tabulate(rows, headers=headers)
    except ImportError:
        return "\n".join(
            ", ".join(map(str, row)) for row in itertools.chain([headers], rows)
        )


def maybe_cprofile(func):
    if config.cprofile:
        return cprofile_wrapper(func)
    return func


def cprofile_wrapper(func):
    @wraps(func)
    def profile_wrapper(*args, **kwargs):
        global timer_counter
        profile_cnt = next(timer_counter)
        profile_path = Path(func.__name__ + f"{profile_cnt}.profile")
        prof = cProfile.Profile()
        prof.enable()
        start_ts = time.time()
        retval = prof.runcall(func, *args, **kwargs)
        profile_latency = time.time() - start_ts
        prof.disable()
        print(
            f"### Cprofile for {func.__name__} iter {profile_cnt} took {profile_latency:.3f} seconds ###"
        )
        ps = pstats.Stats(prof)
        prof.dump_stats(profile_path)
        svg_path = profile_path.with_suffix(".svg")
        try:
            gprof2dot_process = subprocess.Popen(
                [
                    "gprof2dot",
                    "-f",
                    "pstats",
                    "--node-label=total-time-percentage",
                    "--node-label=self-time-percentage",
                    "--node-label=total-time",
                    str(profile_path),
                ],
                stdout=subprocess.PIPE,
            )
            subprocess.check_call(
                ["dot", "-Tsvg", "-o", str(svg_path)],
                stdin=gprof2dot_process.stdout,
            )
            print(f"Generated SVG from profile at {str(svg_path)}")
        except FileNotFoundError:
            print(
                "Failed to generate SVG from profile -- dumping stats instead."
                "Try installing gprof2dot and dot for a better visualization"
            )
            ps.sort_stats(pstats.SortKey.TIME).print_stats(20)
            ps.sort_stats(pstats.SortKey.CUMULATIVE).print_stats(20)
        return retval

    return profile_wrapper


curr_frame = 0


# Note: Called for you by dynamo - you almost never ever want to invoke this yourself.
def increment_frame():
    global curr_frame
    curr_frame = curr_frame + 1


# Note: Called for you by dynamo - you almost never ever want to invoke this yourself.
def reset_frame_count():
    global curr_frame
    frame_phase_timing.clear()
    compilation_time_metrics.clear()
    curr_frame = 0


op_count = 0


def increment_op_count(cnt):
    global op_count
    op_count += cnt


# Print a report of time spent so far
# Ex:
# TIMING:
# entire_frame_compile:8.574629999999999
# backend_compile:5.26806
def print_time_report():
    total = 0.0
    total_by_key = {}
    for timings in frame_phase_timing.values():
        for key, timing in timings.items():
            total += timing
            if key not in total_by_key:
                total_by_key[key] = timing
            else:
                total_by_key[key] += timing

    out = "TIMING:"
    for key, value in total_by_key.items():
        out = f"{out} {key}:{round(value, 5)}"

    print(out)


# dynamo_timed API works as a function decorator
# By wrapping a function in dynamo_timed, we can store a record in compilation_time_metrics
# where the key is the functions name.
# For example:
#
#  @dynamo_timed
#  def _foo(...):
#
# Would show up as an entry in our timing dict:
# OrderedDict([('bar.<locals>._foo', [0.083690, 0.23949, 3.1425e-05])])
# This is extremely useful for granular debugging.
#
# For a higher-level mode, pass a phase_name into dynamo_timed
# phase_names record an extra record into a separate compilation timing structure,
# one keyed on frame+name rather than function.
# The frame is incremented outside of this function, in def increment_frame() above.


def dynamo_timed(original_function=None, phase_name=None):
    def dynamo_timed_inner(func):
        if config.cprofile:
            return func

        @wraps(func)
        def time_wrapper(*args, **kwargs):
            key = func.__qualname__
            if key not in compilation_time_metrics:
                compilation_time_metrics[key] = []
            with torch.profiler.record_function(f"{key} (dynamo_timed)"):
                t0 = time.time()
                r = func(*args, **kwargs)
                time_spent = time.time() - t0
            compilation_time_metrics[key].append(time_spent)
            if phase_name:
                frame_key = str(curr_frame)
                if frame_key not in frame_phase_timing:
                    frame_phase_timing[frame_key] = {}
                if phase_name not in frame_phase_timing[frame_key]:
                    frame_phase_timing[frame_key][phase_name] = time_spent
                else:
                    frame_phase_timing[frame_key][phase_name] += time_spent
            return r

        return time_wrapper

    if original_function:
        return dynamo_timed_inner(original_function)
    return dynamo_timed_inner


def compile_times(repr="str", aggregate=False):
    """
    Get metrics about torchdynamo frontend/backend compilation times.

    Accumulates information from functions tagged with `@dynamo_timed`.

    repr='str' returns a printable string for user interaction, and 'csv'
    returns headers, rows which can be logged for output

    aggregate causes values from multiple compilations (e.g. split graphs)
    to be accumulated into one value.  If false, expect more than one value
    per metric.
    """

    def fmt_fn(values, item_fn=lambda x: x):
        if aggregate:
            return item_fn(sum(values))
        return ", ".join(map(item_fn, values))

    if repr == "str":
        rows = [
            (k, fmt_fn(compilation_time_metrics[k], item_fn=lambda x: f"{x:.4f}"))
            for k in compilation_time_metrics
        ]
        out = "TorchDynamo compilation metrics:\n"
        out += tabulate(rows, headers=("Function", "Runtimes (s)"))
        return out
    elif repr == "csv":
        values = [
            fmt_fn(v, item_fn=lambda x: f"{x:.6f}")
            for v in compilation_time_metrics.values()
        ]
        headers = list(compilation_time_metrics.keys())
        return headers, values


@atexit.register
def dump_compile_times():
    log.info(compile_times(repr="str", aggregate=True))


tensortype_to_dtype = {
    torch.FloatTensor: (torch.float32, torch.float),
    torch.DoubleTensor: (torch.float64, torch.double),
    torch.HalfTensor: (torch.float16, torch.half),
    torch.BFloat16Tensor: (torch.bfloat16,),
    torch.ByteTensor: (torch.uint8,),
    torch.CharTensor: (torch.int8,),
    torch.LongTensor: (torch.int64, torch.long),
    torch.IntTensor: (torch.int32, torch.int),
    torch.ShortTensor: (torch.int16, torch.short),
    torch.BoolTensor: (torch.bool,),
}


class DuplicateWarningChecker:
    def __init__(self, maxsize=4096):
        self.maxsize = maxsize
        self.reset()

    def reset(self):
        self.set = collections.OrderedDict()

    def add(self, key):
        if key in self.set:
            self.set.move_to_end(key, last=True)
            if not config.verbose:
                return False
        else:
            self.set[key] = None
            while len(self.set) > self.maxsize:
                self.set.popitem(last=False)
        return True


graph_break_dup_warning_checker = DuplicateWarningChecker()


def setup_compile_debug():
    compile_debug = os.environ.get("TORCH_COMPILE_DEBUG", "0") == "1"

    if compile_debug:
        return add_file_handler()

    return contextlib.ExitStack()


def reset_graph_break_dup_checker():
    graph_break_dup_warning_checker.reset()


def add_file_handler():
    log_path = os.path.join(get_debug_dir(), "torchdynamo")
    os.makedirs(log_path, exist_ok=True)

    log_file_handler = logging.FileHandler(os.path.join(log_path, "debug.log"))
    logger = logging.getLogger("torch._dynamo")
    logger.addHandler(log_file_handler)

    exitstack = contextlib.ExitStack()
    exitstack.callback(lambda: logger.removeHandler(log_file_handler))
    return exitstack


def setup_log_file():
    exitstack = contextlib.ExitStack()
    if config.log_file_name is not None:
        log_file_handler = logging.FileHandler(config.log_file_name)
        for logger in torch._logging._internal.get_loggers():
            logger.addHandler(log_file_handler)
            exitstack.callback(lambda: logger.removeHandler(log_file_handler))
        return exitstack

    return exitstack


def gen_record_file_name(exc, code):
    return f"{get_debug_dir()}/error_recordings/\
{code.co_name}_{type(exc).__name__}_{code.co_firstlineno}.rec"


def write_record_to_file(filename, exec_record):
    try:
        if os.path.exists(filename):
            log.warning(
                "Unable to write execution record %s; file already exists.", filename
            )
        else:
            os.makedirs(os.path.dirname(filename), exist_ok=True)
            with open(filename, "wb") as f:
                exec_record.dump(f)
    except Exception:
        log.exception("Unable to write execution record %s", filename)


def count_calls(g: fx.Graph):
    c = 0
    for n in g.nodes:
        if "call" in n.op:
            c += 1
    return c


def identity(x):
    return x


def hashable(x):
    try:
        hash(x)
        return True
    except TypeError:
        return False
    # cannot hash writable memoryview object
    except ValueError:
        return False


def nothing(*args, **kwargs):
    pass


class ExactWeakKeyDictionary:
    """Similar to weakref.WeakKeyDictionary, but use `is`/`id` rather than `==` to compare equality"""

    def __init__(self):
        self.values = dict()
        self.refs = dict()

    def __getitem__(self, key):
        return self.values[id(key)]

    def get(self, key, default=None):
        return self.values.get(id(key), default)

    def __contains__(self, key):
        return id(key) in self.values

    def __setitem__(self, key, value):
        idx = id(key)
        if idx not in self.refs:
            self.refs[idx] = weakref.ref(key, lambda ref: self._remove_id(idx))
        self.values[idx] = value

    def _remove_id(self, idx):
        if idx in self.values:
            del self.values[idx]
        if idx in self.refs:
            del self.refs[idx]

    def clear(self):
        self.refs.clear()
        self.values.clear()


def istype(obj, allowed_types):
    """isinstance() without subclasses"""
    if isinstance(allowed_types, (tuple, list, set)):
        return type(obj) in allowed_types
    return type(obj) is allowed_types


if sys.version_info >= (3, 12):
    # Some typing classes moved to C in 3.12,
    # which no longer have the _Final mixin.
    _builtin_final_typing_classes = (
        typing.ParamSpecArgs,
        typing.ParamSpecKwargs,
        typing.ParamSpec,
        typing.TypeVar,
        typing.TypeVarTuple,
        typing.TypeAliasType,
    )


def is_typing(value):
    # _Final catches most of typing classes:
    #   - Any
    #   - Callable
    #   - Union
    #   ...
    #
    # NB: we intentionally ignore classes that inherit from Generic, since they
    # can be used as both TypingVariable as well as UserDefinedClassVariable.
    if sys.version_info >= (3, 12) and isinstance(value, _builtin_final_typing_classes):
        return True
    return isinstance(value, typing._Final) or value is typing.Generic  # type: ignore[attr-defined]


def is_numpy_int_type(value):
    if not np:
        return False

    return istype(
        value,
        (
            np.int8,
            np.int16,
            np.int32,
            np.int64,
            np.uint8,
            np.uint16,
            np.uint32,
            np.uint64,
        ),
    )


def is_numpy_float_type(value):
    if not np:
        return False

    return istype(
        value,
        (
            np.float16,
            np.float32,
            np.float64,
        ),
    )


def is_function_or_wrapper(value):
    return (
        is_function(value)
        or isinstance(value, functools._lru_cache_wrapper)
        and is_function(inspect.getattr_static(value, "__wrapped__"))
        or isinstance(value, (torch._ops.OpOverloadPacket, torch._ops.OpOverload))
    )


def is_function(value):
    return isinstance(
        value,
        (
            types.FunctionType,
            types.BuiltinFunctionType,
            types.MethodDescriptorType,
            types.WrapperDescriptorType,
            torch.jit.ScriptFunction,
        ),
    )


def unwrap_if_wrapper(fn):
    return unwrap_with_attr_name_if_wrapper(fn)[0]


def unwrap_with_attr_name_if_wrapper(fn):
    # unpack @functools.lru_cache wrapped function
    if isinstance(fn, functools._lru_cache_wrapper):
        fn = inspect.getattr_static(fn, "__wrapped__")
        attr_name = "__wrapped__"
    # unpack @torch._dynamo.optimize()(fn) wrapped function
    elif is_function(fn) and inspect.getattr_static(fn, "_torchdynamo_inline", False):
        fn = inspect.getattr_static(fn, "_torchdynamo_inline", fn)
        attr_name = "_torchdynamo_inline"
    # unpack torch.jit.script_if_tracing
    elif is_function(fn) and inspect.getattr_static(
        fn, "__script_if_tracing_wrapper", False
    ):
        fn = inspect.getattr_static(fn, "__original_fn", fn)
        attr_name = "__original_fn"
    else:
        attr_name = None
    return fn, attr_name


def is_numpy_ndarray(value):
    if not np:
        return False

    return istype(value, np.ndarray)


def istensor(obj):
    """Check of obj is a tensor"""
    tensor_list = (
        torch.Tensor,
        torch.nn.Parameter,
        *config.traceable_tensor_subclasses,
    )
    tensor_list = tensor_list + (torch._subclasses.FakeTensor,)
    return istype(obj, tensor_list)


def is_lazy_module(mod):
    return isinstance(mod, LazyModuleMixin)


@functools.lru_cache(4096)
def print_once(*args):
    print(*args)


def make_cell(val=None):
    """Some black magic to create a cell object that usually only exists in a closure"""
    x = val

    def f():
        return x

    assert f.__closure__ is not None and len(f.__closure__) == 1
    return f.__closure__[0]


def proxy_args_kwargs(args, kwargs):
    try:
        proxy_args = tuple(arg.as_proxy() for arg in args)
        proxy_kwargs = {key: arg.as_proxy() for key, arg in kwargs.items()}
        return proxy_args, proxy_kwargs
    except NotImplementedError as e:
        from .exc import unimplemented
        from .variables.base import typestr

        unimplemented(
            f"call_function args: {typestr(*args)} {typestr(*list(kwargs.values()))}",
            from_exc=e,
        )


@dataclasses.dataclass
class CompilationMetrics:
    frame_key: str
    co_name: str
    co_filename: str
    co_firstlineno: int
    cache_size: int
    accumulated_cache_size: int
    guard_count: Optional[int]
    shape_env_guard_count: Optional[int]
    graph_op_count: Optional[int]
    graph_node_count: Optional[int]
    graph_input_count: Optional[int]
    start_time: float
    entire_frame_compile_time_s: Optional[float]
    backend_compile_time_s: Optional[float]
    inductor_compile_time_s: Optional[float]
    code_gen_time_s: Optional[float]
    fail_type: Optional[str]
    fail_reason: Optional[str]
    fail_user_frame_filename: Optional[str]
    fail_user_frame_lineno: Optional[int]
    non_compliant_ops: Set[str]
    compliant_custom_ops: Set[str]
    restart_reasons: Set[str]
    dynamo_time_before_restart_s: float


DEFAULT_COMPILATION_METRICS_LIMIT = 64


_compilation_metrics: Deque[CompilationMetrics] = collections.deque(
    maxlen=DEFAULT_COMPILATION_METRICS_LIMIT
)


def record_compilation_metrics(compilation_metrics: CompilationMetrics):
    global _compilation_metrics
    _compilation_metrics.append(compilation_metrics)
    torch._logging.trace_structured(
        "compilation_metrics",
        lambda: {
            k: list(v) if isinstance(v, set) else v
            for k, v in dataclasses.asdict(compilation_metrics).items()
        },
    )
    if config.log_compilation_metrics:
        log_compilation_event(compilation_metrics)


def set_compilation_metrics_limit(new_size: int) -> None:
    global _compilation_metrics
    while len(_compilation_metrics) > new_size:
        _compilation_metrics.popleft()
    new_deque = collections.deque(_compilation_metrics, maxlen=new_size)
    _compilation_metrics = new_deque


def clear_compilation_metrics() -> None:
    global _compilation_metrics
    _compilation_metrics.clear()


def get_compilation_metrics() -> List[CompilationMetrics]:
    return list(_compilation_metrics)


@dataclasses.dataclass
class CleanupHook:
    """Remove a global variable when hook is called"""

    scope: Dict[str, Any]
    name: str

    def __call__(self, *args):
        # Make sure we're not shutting down
        if CleanupManager is not None:
            CleanupManager.count -= 1
        del self.scope[self.name]

    @staticmethod
    def create(scope, name, val):
        assert name not in scope
        CleanupManager.count += 1
        scope[name] = val
        return CleanupHook(scope, name)


class CleanupManager(ExactWeakKeyDictionary):
    count = 0
    instance: ClassVar["CleanupManager"]

    def _remove_id(self, idx):
        for hook in self.values[idx]:
            hook()
        super()._remove_id(idx)


CleanupManager.instance = CleanupManager()


def clone_tensor(x):
    """Clone the tensor and its gradient"""
    y = x.clone().requires_grad_(x.requires_grad)
    if x.is_leaf and x.grad is not None:
        y.grad = x.grad.clone()
    return y


def clone_input(x, *, dtype=None):
    """copy while preserving strides"""
    # TODO: this is questionable
    if is_fake(x):
        # this func fails on fake tensors in __torch_dispatch__
        return x

    def torch_clone(x):
        y = torch.clone(x)
        if x.is_leaf:
            y.requires_grad_(x.requires_grad)
        if x.is_leaf and x.grad is not None:
            y.grad = clone_input(x.grad, dtype=dtype)
        if hasattr(x, "_dynamo_dynamic_indices"):
            y._dynamo_dynamic_indices = x._dynamo_dynamic_indices.copy()  # type: ignore[attr-defined]
        return y

    with torch.no_grad():
        if x.device.type == "xla":
            # Access data_ptr() for a xla tensor will cause crash
            return torch_clone(x)

        needed_size = sum(
            (shape - 1) * stride for shape, stride in zip(x.size(), x.stride())
        )
        if x.is_quantized:
            result = torch.empty_quantized((needed_size + 32,), x)
        else:
            result = torch.empty(
                needed_size + 32, dtype=dtype or x.dtype, device=x.device
            )
        cache_line_offset = (
            (x.data_ptr() - result.data_ptr()) % 32
        ) // x.element_size()
        result.as_strided_(x.size(), x.stride(), cache_line_offset)
        try:
            result.copy_(x.clone())
            if x.is_leaf:
                result.requires_grad_(x.requires_grad)
            if x.is_leaf and x.grad is not None:
                result.grad = clone_input(x.grad, dtype=dtype)
        except RuntimeError:
            # RuntimeError: unsupported operation: more than one element of the written-to
            # tensor refers to a single memory location. Please clone() the tensor before
            # performing the operation.
            return torch_clone(x)
        if hasattr(x, "_dynamo_dynamic_indices"):
            result._dynamo_dynamic_indices = x._dynamo_dynamic_indices.copy()  # type: ignore[attr-defined]
        return result


def clone_inputs(example_inputs):
    res: Union[Dict[Any, Any], List[Any]]
    if type(example_inputs) is dict:
        res = dict(example_inputs)
        for key, value in res.items():
            if isinstance(value, tuple):
                res[key] = clone_inputs(value)
            else:
                assert isinstance(value, torch.Tensor), type(value)
                res[key] = clone_input(value)
        return res

    res = list(example_inputs)
    for i in range(len(res)):
        if isinstance(res[i], torch.Tensor):
            res[i] = clone_input(res[i])
    return res


def skip_frame_if_in_functorch_mode(val: torch.Tensor):
    try:
        val.data_ptr()  # will throw for functorch tensors
    except RuntimeError as e:
        from .exc import SkipFrame

        # This will be GradTrackingTensor/BatchedTensor/etc
        functorch_subclass_name = re.sub(r"\(.*", "", repr(val))
        raise SkipFrame(
            f"torch.compile cannot be run in context: {functorch_subclass_name}"
        ) from e


@contextmanager
def preserve_rng_state():
    disable_functorch = torch._C._DisableFuncTorch
    disable_current_modes = torch.utils._python_dispatch._disable_current_modes
    with disable_current_modes(), disable_functorch():
        rng_state = torch.clone(torch.random.get_rng_state())
        skip_frame_if_in_functorch_mode(rng_state)
        if torch.cuda.is_available():
            cuda_rng_state = torch.clone(torch.cuda.get_rng_state())
    try:
        yield
    finally:
        with torch.utils._python_dispatch._disable_current_modes():
            torch.random.set_rng_state(rng_state)
            if torch.cuda.is_available():
                torch.cuda.set_rng_state(cuda_rng_state)  # type: ignore[possibly-undefined]


def is_jit_model(model0):
    return isinstance(
        model0,
        (
            torch.jit._trace.TopLevelTracedModule,
            torch.jit._script.RecursiveScriptModule,
            torch.jit.ScriptFunction,
            torch.jit.ScriptModule,
        ),
    )


def torchscript(model, example_inputs, verbose=False):
    if is_jit_model(model):
        # already done?
        return model

    try:
        return torch.jit.trace(model, example_inputs)
    except Exception:
        try:
            return torch.jit.script(model)
        except Exception:
            if verbose:
                log.exception("jit error")
            else:
                log.error("Both torch.jit.trace and torch.jit.script failed")
    return None


def getfile(obj):
    try:
        return inspect.getfile(obj)
    except (TypeError, OSError):
        return None


def is_namedtuple(obj):
    """Test if an object is a namedtuple or a torch.return_types.* quasi-namedtuple"""
    return is_namedtuple_cls(type(obj))


def is_namedtuple_cls(cls):
    """Test if an object is a namedtuple or a (torch.return_types|torch.autograd.forward_ad).* quasi-namedtuple"""
    try:
        if issubclass(cls, tuple):
            bases = getattr(cls, "__bases__", []) or [None]
            module = getattr(cls, "__module__", None)
            return module in ("torch.return_types", "torch.autograd.forward_ad") or (
                bases[0] is tuple and hasattr(cls, "_make") and hasattr(cls, "_fields")
            )
    except TypeError:
        pass
    return False


@functools.lru_cache(1)
def namedtuple_fields(cls):
    """Get the fields of a namedtuple or a torch.return_types.* quasi-namedtuple"""
    if cls is slice:
        return ["start", "stop", "step"]

    assert issubclass(cls, tuple)
    if hasattr(cls, "_fields"):
        # normal namedtuples
        return cls._fields

    @dataclasses.dataclass
    class Marker:
        index: int

    # frustrating ones e.g. torch.return_types.max
    assert cls.__module__ == "torch.return_types"
    obj = cls(map(Marker, range(cls.n_fields)))
    fields: List[Optional[str]] = [None] * cls.n_fields
    for name in dir(obj):
        if name[0] != "_" and isinstance(getattr(obj, name), Marker):
            fields[getattr(obj, name).index] = name
    return fields


def checkpoint_params(gm):
    with torch.no_grad():
        rng_state = torch.clone(torch.random.get_rng_state())
        if torch.cuda.is_available():
            cuda_rng_state = torch.clone(torch.cuda.get_rng_state())
        saved_state = []
        for param in itertools.chain(gm.parameters(), gm.buffers()):
            saved_state.append((param, param._version, torch.clone(param)))

    def restore():
        with torch.no_grad():
            torch.random.set_rng_state(rng_state)
            if torch.cuda.is_available():
                torch.cuda.set_rng_state(cuda_rng_state)
            for param, version, original_value in saved_state:
                if param._version != version:
                    param.copy_(original_value)

    return restore


def timed(model, example_inputs, times=1):
    if torch.cuda.is_available():
        synchronize = torch.cuda.synchronize
    else:
        synchronize = nothing

    synchronize()
    gc.collect()
    torch.manual_seed(1337)
    t0 = time.perf_counter()
    for _ in range(times):
        result = model(*example_inputs)
        synchronize()
    t1 = time.perf_counter()
    return result, t1 - t0  # type: ignore[possibly-undefined]


def check_is_cuda(gm, example_inputs):
    return all(x.is_cuda for x in itertools.chain(example_inputs, gm.parameters(True)))


@lru_cache(32)
def rot_n_helper(n):
    assert n > 1
    vars = [f"v{i}" for i in range(n)]
    rotated = reversed(vars[-1:] + vars[:-1])
    fn = eval(f"lambda {','.join(vars)}: ({','.join(rotated)})")
    fn.__name__ = f"rot_{n}_helper"
    return fn


common_constant_types = {
    int,
    float,
    complex,
    bool,
    str,
    bytes,
    type(None),
    Ellipsis.__class__,
    types.CodeType,
    torch.device,
    torch.dtype,
    torch.memory_format,
    torch.layout,
}

if has_triton_package():
    import triton

    common_constant_types.add(triton.language.dtype)


def is_safe_constant(v):
    if istype(v, (tuple, frozenset)):
        return all(map(is_safe_constant, v))
    return isinstance(v, (enum.Enum, type)) or istype(
        v,
        common_constant_types | {slice},
    )


def specialize_symnode(arg):
    from .variables import ConstantVariable, SymNodeVariable

    # Guard and specialize
    if isinstance(arg, SymNodeVariable):
        return ConstantVariable.create(arg.evaluate_expr())

    return arg


def guard_if_dyn(arg):
    from .variables import ConstantVariable

    arg = specialize_symnode(arg)

    if isinstance(arg, ConstantVariable):
        return arg.as_python_constant()

    return arg


def check_constant_args(args, kwargs):
    return all(x.is_python_constant() for x in itertools.chain(args, kwargs.values()))


def check_unspec_python_args(args, kwargs):
    from .variables.constant import ConstantVariable
    from .variables.tensor import UnspecializedPythonVariable

    unspec_count = 0
    for x in itertools.chain(args, kwargs.values()):
        if isinstance(x, UnspecializedPythonVariable):
            unspec_count += 1
        elif not isinstance(x, ConstantVariable):
            return False
    return unspec_count > 0


def check_unspec_or_constant_args(args, kwargs):
    # A fused version of:
    # return check_constant_args(args, kwargs) or check_unspec_python_args(args, kwargs)
    from .variables.tensor import UnspecializedPythonVariable

    for x in itertools.chain(args, kwargs.values()):
        if not (x.is_python_constant() or isinstance(x, UnspecializedPythonVariable)):
            return False
    return True


def check_numpy_ndarray_args(args, kwargs):
    from .variables.tensor import NumpyNdarrayVariable

    return any(
        isinstance(x, NumpyNdarrayVariable)
        for x in itertools.chain(args, kwargs.values())
    )


dict_keys: Type[KeysView[Any]] = type(dict().keys())
dict_values: Type[ValuesView[Any]] = type(dict().values())
odict_values: Type[ValuesView[Any]] = type(collections.OrderedDict().values())
tuple_iterator: Type[Iterator[Any]] = type(iter(tuple()))
tuple_iterator_len = tuple_iterator.__length_hint__  # type: ignore[attr-defined]
object_new = object.__new__


def nn_module_new(cls):
    obj = object_new(cls)
    torch.nn.Module.__init__(obj)
    return obj


def product(it):
    return functools.reduce(operator.mul, it, 1)


def tuple_iterator_getitem(it, index):
    _, (obj,), start = it.__reduce__()
    return obj[start + index]


iter_next = next


def to_subclass(t, cls):
    return t.as_subclass(cls)


def dict_keys_getitem(d, n):
    return next(itertools.islice(iter(d), n, n + 1))


def enum_repr(value, local):
    # enum class can override __str__ method. Use __class__ and name attribute
    # to extract the class name and key name.
    name = value.__class__.__name__
    val = value.name
    scope = "L" if local else "G"
    local_name = f'{scope}["{name}"].{val}'
    return local_name


def _get_fake_tensor(vt):
    fake_tensor = vt.as_proxy().node.meta.get("example_value")
    if not is_fake(fake_tensor):
        from .exc import unimplemented

        unimplemented("Cannot check Tensor object identity without its fake value")
    return fake_tensor


def iter_contains(items, search, tx, check_tensor_identity=False):
    from .variables import (
        BuiltinVariable,
        ConstantVariable,
        TensorVariable,
        VariableTracker,
    )

    if search.is_python_constant():
        found_const = any(
            x.is_python_constant()
            and x.as_python_constant() == search.as_python_constant()
            for x in items
        )
        return ConstantVariable.create(found_const)

    must_check_tensor_id = False
    if check_tensor_identity and isinstance(search, TensorVariable):
        must_check_tensor_id = True
        # Match of Tensor means match of FakeTensor
        search = _get_fake_tensor(search)

    found: Optional[VariableTracker] = None
    for x in items:
        if must_check_tensor_id:
            if isinstance(x, TensorVariable):
                if search is _get_fake_tensor(x):  # Object equivalence
                    return ConstantVariable.create(True)
        else:
            check = BuiltinVariable(operator.eq).call_function(tx, [x, search], {})
            if found is None:
                found = check
            else:
                found = BuiltinVariable(operator.or_).call_function(
                    tx, [check, found], {}
                )
    if found is None:
        found = ConstantVariable.create(False)
    return found


def key_is_id(k):
    """Returns whether it indexes dictionaries using its id"""
    return isinstance(k, (torch.Tensor, torch.nn.Module, MethodWrapperType))


def key_to_id(value):
    return [id(k) if key_is_id(k) else k for k in value.keys()]


def const_repr(x, *, local) -> str:
    from .trace_rules import is_builtin_callable

    if isinstance(x, (list, tuple)):
        elems_repr = ",".join(const_repr(s, local=local) for s in x)
        if isinstance(x, list):
            return f"[{elems_repr}]"
        else:
            assert isinstance(x, tuple)
            if len(x) == 1:
                return f"({elems_repr},)"
            else:
                return f"({elems_repr})"
    elif isinstance(x, enum.Enum):
        # To workaround repr(Enum) returning invalid global reference before python 3.11
        # by calling enum_repr and removing quotes to render enum in guard code.
        return enum_repr(x, local=local).replace("'", "")
    elif is_builtin_callable(x):
        return x.__name__
    elif isinstance(x, type):

        def fullname(o):
            klass = o.__class__
            module = klass.__module__
            if module == "builtins":
                return klass.__qualname__  # avoid outputs like 'builtins.str'
            return module + "." + klass.__qualname__

        return fullname(x)
    else:
        return f"{x!r}"


def dict_keys_repr(const_keys, *, local) -> str:
    keys_str = ",".join(const_repr(s, local=local) for s in const_keys)
    return "[" + keys_str + "]"


GLOBAL_KEY_PREFIX = "__dict_key"


from torch._subclasses import UnsupportedFakeTensorException  # noqa: F401


def wrap_fake_exception(fn):
    try:
        return fn()
    except UnsupportedFakeTensorException as e:
        from .exc import unimplemented

        msg = f"Unsupported: {e.reason} with fake tensor propagation."
        log.warning(msg)
        unimplemented(msg, from_exc=e)


def deepcopy_to_fake_tensor(obj, fake_mode):
    with torch._subclasses.fake_tensor.FakeCopyMode(fake_mode):
        return wrap_fake_exception(lambda: copy.deepcopy(obj))


def rmse(ref, res):
    """
    Calculate root mean squared error
    """
    return torch.sqrt(torch.mean(torch.square(ref - res)))


def same(
    ref,
    res,
    fp64_ref=None,
    cos_similarity=False,
    tol=1e-4,
    equal_nan=False,
    exact_dtype=True,
    relax_numpy_equality=False,
    ignore_non_fp=False,
    log_error=log.error,
):
    """Check correctness to see if ref and res match"""
    if fp64_ref is None:
        fp64_ref = ref
    if isinstance(ref, (list, tuple, torch.nn.ParameterList, torch.Size)):
        assert isinstance(res, (list, tuple)), f"type mismatch {type(ref)} {type(res)}"
        if len(ref) != len(res):
            log_error("Length mismatch")
            return False
        return len(ref) == len(res) and all(
            same(
                ai,
                bi,
                fp64_refi,
                cos_similarity,
                tol,
                equal_nan,
                exact_dtype,
                relax_numpy_equality,
                ignore_non_fp,
                log_error=log_error,
            )
            for ai, bi, fp64_refi in zip(ref, res, fp64_ref)
        )
    elif type(ref).__name__ == "QuestionAnsweringModelOutput":
        # This skips checking accuracy for start_logits/end_logits.
        # Tentatively, start_logits/end_logits appear to be very prone to
        # inaccuracies and is somewhat subsumed by checking the loss.
        return same(
            ref.loss,
            res.loss,
            fp64_ref.loss,
            cos_similarity,
            tol,
            equal_nan,
            exact_dtype,
            relax_numpy_equality,
            ignore_non_fp,
            log_error=log_error,
        )
    elif isinstance(ref, dict):
        assert isinstance(res, dict)
        assert set(ref.keys()) == set(
            res.keys()
        ), f"keys mismatch {set(ref.keys())} == {set(res.keys())}"
        for k in sorted(ref.keys()):
            if not (
                same(
                    ref[k],
                    res[k],
                    fp64_ref[k],
                    cos_similarity=cos_similarity,
                    tol=tol,
                    equal_nan=equal_nan,
                    exact_dtype=exact_dtype,
                    relax_numpy_equality=relax_numpy_equality,
                    ignore_non_fp=ignore_non_fp,
                    log_error=log_error,
                )
            ):
                log_error("Accuracy failed for key name %s", k)
                return False
        return True
    elif isinstance(ref, (torch.Tensor, float)):
        assert not isinstance(ref, torch._subclasses.FakeTensor)
        assert not isinstance(res, torch._subclasses.FakeTensor)

        def to_tensor(t):
            return t if isinstance(t, torch.Tensor) else torch.tensor(t)

        ref, res, fp64_ref = (to_tensor(val) for val in (ref, res, fp64_ref))

        if ref.is_sparse:
            assert res.is_sparse
            ref = ref.to_dense()
            res = res.to_dense()
        assert isinstance(res, torch.Tensor), f"type mismatch {type(ref)} {type(res)}"
        if exact_dtype:
            if ref.dtype != res.dtype:
                log_error("dtype mismatch %s, %s", ref.dtype, res.dtype)
                return False
            if ref.dtype == torch.bool:
                if ignore_non_fp:
                    return True
                # triton stores bool as int8, so add this for more accurate checking
                r = torch.allclose(
                    ref.to(dtype=torch.uint8),
                    res.to(dtype=torch.uint8),
                    atol=tol,
                    rtol=tol,
                    equal_nan=equal_nan,
                )
                if not r:
                    log_error("Accuracy failed: uint8 tensor did not match")
                return r

        if cos_similarity:
            ref = ref.flatten().to(torch.float32)
            res = res.flatten().to(torch.float32)
            if torch.allclose(ref, res, atol=tol, rtol=tol, equal_nan=True):
                # early exit that handles zero/nan better
                # cosine_similarity(zeros(10), zeros(10), dim=0) is 0
                return True
            score = torch.nn.functional.cosine_similarity(ref, res, dim=0, eps=1e-6)
            if score < 0.99:
                log.warning("Similarity score=%s", score.cpu().detach().item())
            return score >= 0.99
        else:
            if not exact_dtype:
                ref = ref.to(res.dtype)

            # First try usual allclose
            if torch.allclose(ref, res, atol=tol, rtol=tol, equal_nan=equal_nan):
                return True

            # Check error from fp64 version
            if fp64_ref.dtype == torch.float64:
                ref_error = rmse(fp64_ref, ref).item()
                # ref unable to produce this with stable numerics in this precision, ignore
                if math.isnan(ref_error):
                    log.warning(
                        "Found nan in reference. Consider running in higher precision."
                    )

                res_error = rmse(fp64_ref, res).item()

                # In the case of using AMP (Automatic Mixed Precision), certain models have
                # failed the benchmark's correctness check. However, the end-to-end model's
                # accuracy when comparing AMP with FP32 is within a difference of less than 0.1%.
                # Thus, it's possible that the correctness check failures for these models are
                # false alarms. We use multiplier of 3 instead of 2 to avoid these false alarms.
                multiplier = 3.0 if res.dtype == torch.bfloat16 else 2.0

                if (
                    fp64_ref.numel() < 1000
                    or (ref.ndim == 4 and ref.shape[-1] == ref.shape[-2] == 1)
                    # large tol means a benchmark has been specified as REQUIRE_HIGHER_TOLERANCE
                    or tol >= 2 * 1e-2
                ):
                    # In the presence of noise, noise might dominate our error
                    # metric for smaller tensors.
                    # Similary, for 1x1 kernels, there seems to be high noise with amp.
                    multiplier = 3.0

                passes_test = res_error <= (multiplier * ref_error + tol / 10.0)
                if not passes_test:
                    log_error(
                        "RMSE (res-fp64): %.5f, (ref-fp64): %.5f and shape=%s. res.dtype: %s, multiplier: %f, tol: %f",
                        res_error,
                        ref_error,
                        res.size(),
                        res.dtype,
                        multiplier,
                        tol,
                    )
                    # import pdb; pdb.set_trace()
                return passes_test

            if ignore_non_fp:
                return True

            log_error("Accuracy failed: allclose not within tol=%s", tol)
            return False
    elif isinstance(ref, (str, int, type(None), bool, torch.device)):
        if ignore_non_fp:
            return True
        r = ref == res
        if not r:
            log_error("Accuracy failed (%s): %s != %s", type(ref), ref, res)
        return r
    elif is_numpy_int_type(ref) or is_numpy_float_type(ref):
        if relax_numpy_equality and not (
            is_numpy_int_type(res) or is_numpy_float_type(res)
        ):
            ref = ref.item()
        r = (type(ref) is type(res)) and (ref == res)
        if not r:
            log_error("Accuracy failed (numpy): %s != %s", ref, res)
        return r
    elif is_numpy_ndarray(ref):
        return (type(ref) is type(res)) and same(
            torch.as_tensor(ref),
            torch.as_tensor(res),
            fp64_ref,
            cos_similarity=cos_similarity,
            tol=tol,
            equal_nan=equal_nan,
            exact_dtype=exact_dtype,
            relax_numpy_equality=relax_numpy_equality,
            ignore_non_fp=ignore_non_fp,
            log_error=log_error,
        )
    elif type(ref).__name__ in (
        "MaskedLMOutput",
        "Seq2SeqLMOutput",
        "CausalLMOutputWithCrossAttentions",
        "LongformerMaskedLMOutput",
        "Instances",
        "SquashedNormal",
        "Boxes",
        "Normal",
        "TanhTransform",
        "Foo",
        "Variable",
    ):
        assert type(ref) is type(res)
        return all(
            same(
                getattr(ref, key),
                getattr(res, key),
                getattr(fp64_ref, key),
                cos_similarity=cos_similarity,
                tol=tol,
                equal_nan=equal_nan,
                exact_dtype=exact_dtype,
                relax_numpy_equality=relax_numpy_equality,
                ignore_non_fp=ignore_non_fp,
                log_error=log_error,
            )
            for key in ref.__dict__.keys()
        )
    else:
        raise RuntimeError(f"unsupported type: {type(ref).__name__}")


def format_func_info(code):
    short_filename = code.co_filename.split("/")[-1]
    return f"'{code.co_name}' ({short_filename}:{code.co_firstlineno})"


@contextlib.contextmanager
def disable_cache_limit():
    prior = config.cache_size_limit
    config.cache_size_limit = sys.maxsize
    prior_acc_limit = config.accumulated_cache_size_limit
    config.accumulated_cache_size_limit = sys.maxsize

    try:
        yield
    finally:
        config.cache_size_limit = prior
        config.accumulated_cache_size_limit = prior_acc_limit


# map from transformed code back to original user code
orig_code_map = ExactWeakKeyDictionary()

# keep a record of code_obj -> list of guard failure reasons for logging
guard_failures: DefaultDict[Any, List[Any]] = collections.defaultdict(list)

# Keep a record of graph break reasons for logging
graph_break_reasons: List["torch._dynamo.output_graph.GraphCompileReason"] = list()

# keep record of compiled code, if we are in "error if recompile"
# to track code that dynamo has compiled previously
seen_code_map = ExactWeakKeyDictionary()


class CompileProfiler:
    """Utility for profiling how and what dynamo would compile.

    Can be used for
     * diagnosing recompilation issues
     * determining an appropriate compile cache limit
     * (TODO)confirming which functions got compiled/skipped
    """

    def __init__(self):
        self.frame_count = 0
        self.op_count = 0
        self.backend_ctx_ctor = disable_cache_limit

    def __call__(self, gm: torch.fx.GraphModule, example_inputs):
        self.frame_count += 1
        for node in gm.graph.nodes:
            if "call" in node.op:
                self.op_count += 1
        return gm.forward

    # no-op __enter__ and __exit__ to preserve BC
    def __enter__(self):
        return self

    def __exit__(self, typ, val, traceback):
        pass

    def get_metrics(self):
        return {"guard_failures": guard_failures}

    def report(self):
        metrics = self.get_metrics()
        gf = metrics["guard_failures"]

        def num_recompiles(code):
            return len(gf[code])

        def recompile_reasons(code):
            return "\n".join([str(x) for x in gf[code]])

        summarized_gf = [
            [format_func_info(code), num_recompiles(code), recompile_reasons(code)]
            for code in gf
        ]

        def graph_break_report():
            if "graph_break" in counters:
                graph_breaks = counters["graph_break"]
                return tabulate(
                    [[msg, graph_breaks[msg]] for msg in graph_breaks],
                    headers=["Graph Break Reason", "Count"],
                )

        def recompilation_report():
            if len(gf):
                max_recompiles = max([num_recompiles(code) for code in gf])
                recomp_table = tabulate(
                    summarized_gf,
                    headers=["Function", "Recompiles", "Recompile Reasons"],
                )
                return recomp_table + textwrap.dedent(
                    f"""

                    Set torch._dynamo.config.cache_size_limit to {max_recompiles} to avoid being cache limited.
                """
                )

        report = textwrap.dedent(
            """
            Torchdynamo Profiler Report
            ===========================

            Graph Breaks
            ------------
            Graph breaks happen when torchdynamo encounters code it can't safely trace.
            If you want to find out why breaks are happening, check below for each break reason
            You may gain additional insight by passing `fullgraph=True` to torch.compile,
            to stop at the first break.

        """
        )
        report += graph_break_report() or "No graph breaks detected."
        report += textwrap.dedent(
            """

            Recompilation
            -------------
            These subgraphs were recompiled more than once due to guard failures
            Guard failures indicate some condition assumed to be static by the tracer changed,
            making it unsafe to reuse the compiled program.

        """
        )
        report += recompilation_report() or "No recompilation detected.\n"
        return report


# return same dir unless user changes config between calls
@functools.lru_cache(None)
def _get_debug_dir(root_dir):
    dir_name = (
        "run_"
        + datetime.datetime.now().strftime("%Y_%m_%d_%H_%M_%S_%f")
        # use pid to avoid conflicts among ranks
        + "-pid_"
        + str(os.getpid())
    )
    return os.path.join(root_dir, dir_name)


def get_debug_dir():
    debug_root = config.debug_dir_root
    return _get_debug_dir(debug_root)


def extract_fake_example_value(node, required=True):
    if "example_value" in node.meta and is_fake(node.meta["example_value"]):
        return node.meta["example_value"]
    elif required:
        from torch._dynamo.exc import unimplemented

        unimplemented("`FakeTensor` example value was required but not available")
    else:
        return None


def ensure_graph_fake(e, tx):
    assert maybe_get_fake_mode(e) is tx.fake_mode
    return e


def get_fake_values_from_nodes(tx, nodes, allow_non_graph_fake):
    def visit(n: torch.fx.Node):
        if n.op == "call_function" and "example_value" not in n.meta:
            # fake tensor validity is checked inside get_fake_value using
            # ensure_graph_fake
            return get_fake_value(n, tx, allow_non_graph_fake)

        out = n.meta["example_value"]
        if not allow_non_graph_fake and isinstance(out, torch.Tensor):
            return ensure_graph_fake(out, tx)
        return out

    return torch.fx.node.map_arg(nodes, visit)


def get_fake_value(node, tx, allow_non_graph_fake=False):
    """
    Run the computation represented by `node` using fake tensors and return the result.

    allow_non_graph_fake: whether to allow the return result to be:
        1. non-fake or 2. fake that is not created by this instance of Dynamo.
        If `True`, you must be prepared to deal with such return values, ideally
        by further wrapping them as this graph's fakes.
    """
    from torch.utils._sympy.value_ranges import ValueRangeError
    from .exc import (
        TorchRuntimeError,
        unimplemented,
        Unsupported,
        UserError,
        UserErrorType,
    )

    op = node.op

    # FX Node should always return the same fake value
    if "example_value" in node.meta and is_fake(node.meta["example_value"]):
        return node.meta["example_value"]

    args, kwargs = get_fake_values_from_nodes(
        tx, (node.args, node.kwargs), allow_non_graph_fake
    )

    nnmodule = None
    if op == "call_method" and len(args) > 0 and isinstance(args[0], torch.nn.Module):
        # If the first argument is nn.Module, should copy to fake mode.
        args = (deepcopy_to_fake_tensor(args[0], tx.fake_mode),) + tuple(args[1:])

    if op == "call_module":
        nnmodule = tx.output.nn_modules[node.target]

        if is_lazy_module(nnmodule) and hasattr(nnmodule, "_initialize_hook"):
            # In the case of a lazy module, we want to run
            # the pre-hooks which initialize it.
            # Afterwards, lazy module deletes its pre-hooks
            # to avoid treating it as lazy on subsequent recompile.
            nnmodule._infer_parameters(nnmodule, args)

        # no matter it's lazy module or not, we should copy to fake mode.
        nnmodule = deepcopy_to_fake_tensor(nnmodule, tx.fake_mode)

    try:
        with tx.fake_mode, enable_python_dispatcher():
            ret_val = wrap_fake_exception(
                lambda: run_node(tx.output, node, args, kwargs, nnmodule)
            )
    except Unsupported:
        raise
    except RuntimeError as e:
        cause: BaseException = e
        if e.__cause__ is not None:
            cause = e.__cause__

        if isinstance(
            cause, torch._subclasses.fake_tensor.DataDependentOutputException
        ):
            unimplemented(
                f"data dependent operator: {cause.func}; "
                "to enable, set torch._dynamo.config.capture_scalar_outputs = True"
            )
        elif isinstance(
            cause, torch._subclasses.fake_tensor.DynamicOutputShapeException
        ):
            if not torch._dynamo.config.capture_dynamic_output_shape_ops:
                unimplemented(
                    f"dynamic shape operator: {cause.func}; "
                    "to enable, set torch._dynamo.config.capture_dynamic_output_shape_ops = True"
                )
            else:
                unimplemented(
                    f"dynamic shape operator: {cause.func}; "
                    "Operator does not have a meta kernel that supports dynamic output shapes, "
                    "please report an issue to PyTorch"
                )
        elif isinstance(
            cause, torch._subclasses.fake_tensor.UnsupportedOperatorException
        ):
            op = cause.func
            import_suggestion = ""
            if isinstance(op, torch._ops.OpOverload):
                maybe_pystub = torch._C._dispatch_pystub(
                    op._schema.name, op._schema.overload_name
                )
                if maybe_pystub is not None:
                    module, ctx = maybe_pystub
                    import_suggestion = (
                        f"It's possible that the support was implemented in "
                        f"module `{module}` and you may need to `import {module}`"
                        f"({ctx}), otherwise "
                    )
            unimplemented(
                f"unsupported operator: {cause.func} ({import_suggestion}see "
                "https://docs.google.com/document/d/1GgvOe7C8_NVOMLOCwDaYV1mXXyHMXY7ExoewHqooxrs/edit#heading=h.64r4npvq0w0"
                " for how to fix)"
            )
        elif isinstance(
            cause, torch.fx.experimental.symbolic_shapes.GuardOnDataDependentSymNode
        ):
            raise UserError(  # noqa: TRY200
                UserErrorType.CONSTRAINT_VIOLATION,
                "Tried to use data-dependent value in the subsequent computation. "
                "This can happen when we encounter unbounded dynamic value that is unknown during tracing time.  "
                "You will need to explicitly give hint to the compiler. Please take a look at "
                f"constrain_as_value OR constrain_as_size APIs.  {cause}",
                case_name="constrain_as_size_example",
            )
        elif isinstance(cause, ValueRangeError):
            raise UserError(UserErrorType.CONSTRAINT_VIOLATION, e.args[0]) from e
        elif isinstance(cause, TypeError) and "argument" in str(cause):
            unimplemented(f"TypeError {node.target}: {cause}")

        raise TorchRuntimeError(str(e)).with_traceback(e.__traceback__) from None

    if not allow_non_graph_fake:
        _ = pytree.tree_map_only(
            torch.Tensor, functools.partial(ensure_graph_fake, tx=tx), ret_val
        )
    return ret_val


_current_node = threading.local()


def get_current_node():
    return getattr(_current_node, "value", None)


@contextmanager
def set_current_node(node):
    old = get_current_node()
    _current_node.value = node
    try:
        yield
    finally:
        _current_node.value = old


def run_node(tracer, node, args, kwargs, nnmodule):
    """
    Runs a given node, with the given args and kwargs.

    Behavior is dictated by a node's op.

    run_node is useful for extracting real values out of nodes.
    See get_real_value for more info on common usage.

    Note: The tracer arg is only used for 'get_attr' ops
    Note: The nnmodule arg is only used for 'call_module' ops

    Nodes that are not call_function, call_method, call_module, or get_attr will
    raise an AssertionError.
    """
    op = node.op

    with set_current_node(node):

        def make_error_message(e):
            return f"Failed running {op} {node.target}(*{args}, **{kwargs}):\n" + str(e)

        try:
            if op == "call_function":
                return node.target(*args, **kwargs)
            elif op == "call_method":
                return getattr(args[0], node.target)(*args[1:], **kwargs)
            elif op == "call_module":
                assert nnmodule is not None
                return nnmodule(*args, **kwargs)
            elif op == "get_attr":
                return tracer.get_submodule(node.target)
            elif op == "placeholder":
                assert "example_value" in node.meta
                return node.meta["example_value"]

        except (NotImplementedError, UnsupportedFakeTensorException) as e:
            # NB: mimic how wrap_fake_exception does it
            from .exc import unimplemented

            unimplemented(make_error_message(e), from_exc=e)
        except Exception as e:
            raise RuntimeError(make_error_message(e)).with_traceback(
                e.__traceback__
            ) from e

    raise AssertionError(op)


def get_real_value(node, tracer):
    """
    Run the actual computation represented by `node` and return the result.
    This will execute any dependent nodes in the graph as well.
    """
    from .exc import TorchRuntimeError

    cache = tracer.real_value_cache
    if node in cache:
        return cache[node]

    op = node.op
    args, kwargs = torch.fx.node.map_arg(
        (node.args, node.kwargs),
        lambda n: get_real_value(n, tracer),
    )

    if op == "call_module":
        nn_module = tracer.output_graph.nn_modules[node.target]
        if not is_lazy_module(nn_module):
            nn_module = copy.deepcopy(nn_module)
        else:
            # In the case of a lazy module, we want to run
            # the pre-hooks which initialize it
            nn_module(*args, **kwargs)
    else:
        nn_module = None

    try:
        real_value = run_node(tracer, node, args, kwargs, nn_module)
        cache[node] = real_value
    except RuntimeError as e:
        raise TorchRuntimeError(str(e)).with_traceback(e.__traceback__) from None
    return real_value


def assert_no_fake_params_or_buffers(gm):
    from torch._subclasses.fake_tensor import FakeTensorConfig

    def stack_or_hint(t):
        if FakeTensorConfig.debug:
            import traceback

            return f"FAKE TENSOR CREATION TRACEBACK: \n {traceback.format_list(t._debug_trace)}"
        else:
            return "Enable TORCH_FAKE_TENSOR_DEBUG=1 to get creation stack traces on fake tensors."

    for name, buffer in gm.named_buffers():
        assert not isinstance(
            buffer, torch._subclasses.FakeTensor
        ), f"Unexpected fake buffer {name} {stack_or_hint(buffer)}"
    for name, param in gm.named_parameters():
        assert not isinstance(
            param, torch._subclasses.FakeTensor
        ), f"Unexpected fake param {name} {stack_or_hint(param)}"


def fqn(obj: Any):
    """
    Returns the fully qualified name of the object.
    """
    return f"{obj.__module__}.{obj.__qualname__}"


def ifdynstaticdefault(count1, count2):
    if torch._dynamo.config.assume_static_by_default:
        return count1
    else:
        return count2


def import_submodule(mod: types.ModuleType):
    """
    Ensure all the files in a given submodule are imported
    """
    for filename in sorted(os.listdir(os.path.dirname(cast(str, mod.__file__)))):
        if filename.endswith(".py") and filename[0] != "_":
            importlib.import_module(f"{mod.__name__}.{filename[:-3]}")


def object_has_getattribute(value: Any):
    try:
        if isinstance(
            inspect.getattr_static(type(value), "__getattribute__"),
            types.FunctionType,
        ):
            return True
    except AttributeError:
        pass
    return False


def get_custom_getattr(value: Any):
    try:
        getattr_fn = inspect.getattr_static(type(value), "__getattr__")
    except AttributeError:
        getattr_fn = None
    if getattr_fn is torch.nn.Module.__getattr__:
        # ignore this case of getattr
        getattr_fn = None
    return getattr_fn


class TensorStaticReason(enum.Enum):
    PARAMETER = 2
    NOT_TENSOR = 4
    NN_MODULE_PROPERTY = 5


def tensor_static_reason_to_message(reason: TensorStaticReason):
    if reason == TensorStaticReason.PARAMETER:
        return "mark_dynamic on parameter, parameters are always static today."
    if reason == TensorStaticReason.NOT_TENSOR:
        return "mark_dynamic on a non tensor, how did this happen?"
    if reason == TensorStaticReason.NN_MODULE_PROPERTY:
        return "tensor is static because it is nn module associated."
    raise AssertionError(f"Illegal reason {reason}")


def tensor_always_has_static_shape(
    tensor: Union[torch.Tensor, Any],
    is_tensor: bool,
    guard_source: "torch._guards.GuardSource",
) -> Tuple[bool, Optional[TensorStaticReason]]:
    """
    Given a tensor, source, and is_tensor flag, determine if a shape should be static.

    Args:
    tensor - the real tensor to evaluate, parameters force a static shape.
    is_tensor - internal dynamo check, essentially "is_tensor": target_cls is TensorVariable,
    tensors not in a TensorVariable for whatever reason are forced static.

    Returns a tuple, where the first element is the bool of whether or not this tensor should have a static shape.
    The second element is a TensorStaticReason, useful for passing to tensor_static_reason_to_message if needed.
    """
    if guard_source.is_nn_module() and config.force_nn_module_property_static_shapes:
        return True, TensorStaticReason.NN_MODULE_PROPERTY
    if type(tensor) is torch.nn.Parameter and config.force_parameter_static_shapes:
        return True, TensorStaticReason.PARAMETER
    if not is_tensor:
        return True, TensorStaticReason.NOT_TENSOR
    return False, None


def lazy_format_graph_code(name, gm, maybe_id=None):
    def format_name():
        if maybe_id is not None:
            return f"{name} {maybe_id}"
        else:
            return name

    return LazyString(
        lambda: _format_graph_code(
            f"===== {format_name()} =====\n",
            gm.forward.__code__.co_filename,
            gm.print_readable(print_output=False),
        )
    )


def _format_graph_code(name, filename, graph_str):
    return f"TRACED GRAPH\n {name} {filename} {graph_str}\n"


def lazy_format_graph_tabular(fn_name, gm):
    def inner():
        try:
            from tabulate import tabulate  # TODO: Check that this is installed
        except ImportError:
            return (
                "Tabulate module missing, please install tabulate to log the graph in tabular format, logging code instead:\n"
                + str(lazy_format_graph_code(fn_name, gm))
            )

        node_specs = [
            [n.op, n.name, n.target, n.args, n.kwargs] for n in gm.graph.nodes
        ]
        graph_str = tabulate(
            node_specs, headers=["opcode", "name", "target", "args", "kwargs"]
        )
        return _format_graph_code(fn_name, gm.forward.__code__.co_filename, graph_str)

    return LazyString(inner)


def format_bytecode(prefix, name, filename, line_no, code):
    return f"{prefix} {name} {filename} line {line_no} \n{dis.Bytecode(code).dis()}\n"


forward_hook_names = ["_forward_pre_hooks", "_forward_hooks"]
backward_hook_names = ["_backward_pre_hooks", "_backward_hooks"]
state_dict_hook_names = [
    "_state_dict_pre_hooks",
    "_state_dict_hooks",
    "_load_state_dict_pre_hooks",
    "_load_state_dict_post_hooks",
]
all_hook_names = forward_hook_names + backward_hook_names + state_dict_hook_names


def nn_module_get_all_hooks(
    mod,
    check_forward_hooks=False,
    check_backward_hooks=False,
    check_state_dict_hooks=False,
):
    reset_code = torch._C._dynamo.eval_frame.reset_code
    """
    Sometimes its useful to differentiate between types of hooks such as forward/backward/pre
    hooks executed during module.__call__, and state_dict hooks which are executed separately.
    """
    hook_dicts_to_check = []
    check_all_hooks = (
        not check_forward_hooks
        and not check_backward_hooks
        and not check_state_dict_hooks
    )
    if check_forward_hooks or check_all_hooks:
        hook_dicts_to_check.extend(forward_hook_names)
    if check_backward_hooks or check_all_hooks:
        hook_dicts_to_check.extend(backward_hook_names)
    if check_state_dict_hooks:
        hook_dicts_to_check.extend(state_dict_hook_names)

    all_hooks = []
    for hook_dict_name in hook_dicts_to_check:
        hooks = getattr(mod, hook_dict_name, [])
        for hook_name in hooks:
            hook = hooks[hook_name]

            all_hooks.append(hook)
    return all_hooks


def nnmodule_has_hooks(
    mod,
    check_forward_hooks=False,
    check_backward_hooks=False,
    check_state_dict_hooks=False,
):
    """
    Helper function to check if a module has any hooks attached to it.
    """
    hooks = nn_module_get_all_hooks(
        mod,
        check_forward_hooks=check_forward_hooks,
        check_backward_hooks=check_backward_hooks,
        check_state_dict_hooks=check_state_dict_hooks,
    )
    return bool(hooks)


def to_numpy_helper(value):
    """Convert tensor and tnp.ndarray to numpy.ndarray."""
    if is_fake(value):
        return value
    if isinstance(value, tnp.ndarray):
        return to_numpy_helper(value.tensor)
    elif isinstance(value, torch.Tensor):
        return value.numpy(force=True)
    elif isinstance(value, (tuple, list)):
        return type(value)(to_numpy_helper(obj) for obj in value)
    else:
        return value


def numpy_to_tensor(value):
    """Convert tnp.ndarray to tensor, leave other types intact. If a list/tuple, loop through it to convert."""
    assert np is not None
    if isinstance(value, np.ndarray):
        return torch.as_tensor(value)
    if isinstance(value, tnp.ndarray):
        return value.tensor
    elif isinstance(value, (tuple, list)):
        return type(value)(numpy_to_tensor(obj) for obj in value)
    else:
        return value


class numpy_to_tensor_wrapper:
    def __init__(self, f):
        self.f = f
        self.__name__ = "wrapped_" + self.f.__name__

    def __repr__(self):
        return f"<Wrapped function <original {self.f.__name__}>>"

    def __call__(self, *args, **kwargs):
        out = self.f(*args, **kwargs)
        return numpy_to_tensor(out)


def numpy_attr_wrapper(obj, name):
    if isinstance(obj, tnp.ndarray):
        out = getattr(obj, name)
        return numpy_to_tensor(out)
    elif isinstance(obj, torch.Tensor):
        out = getattr(tnp.ndarray(obj), name)
        return numpy_to_tensor(out)


class numpy_method_wrapper:
    """Convert obj from torch.Tensor to tnp.ndarray and call method. Then convert result back to torch.Tensor."""

    def __init__(self, method: str):
        self.method = method
        self.__name__ = "wrapped_" + self.method

    def __repr__(self):
        return f"<Wrapped method <original {self.method}>>"

    def __call__(self, *args, **kwargs):
        obj = args[0]
        if isinstance(obj, torch.Tensor):
            obj = tnp.ndarray(obj)
        method_callable = getattr(obj, self.method)
        out = method_callable(*args[1:], **kwargs)
        return numpy_to_tensor(out)


class numpy_operator_wrapper:
    """Implements dunder methods for tnp.ndarray via functions from the operator library"""

    def __init__(self, op: Callable[..., Any]):
        self.op = op
        self.__name__ = f"wrapped_{op.__name__}"

    def __repr__(self):
        return f"<Wrapped operator <original {self.__name__}>>"

    def __call__(self, *args, **kwargs):
        assert not kwargs

        args = (
            tnp.ndarray(arg) if isinstance(arg, torch.Tensor) else arg for arg in args
        )
        out = self.op(*args)
        return numpy_to_tensor(out)


def defake(x):
    if not isinstance(x, FakeTensor):
        return x
    size: "torch._prims_common.ShapeType"
    stride: "torch._prims_common.StrideType"
    if x._has_symbolic_sizes_strides:
        size = []
        for s in x.size():
            if isinstance(s, torch.SymInt):
                size.append(s.node.shape_env.size_hint(s.node.expr))
            else:
                size.append(s)
        stride = []
        for s in x.stride():
            if isinstance(s, torch.SymInt):
                stride.append(s.node.shape_env.size_hint(s.node.expr))
            else:
                stride.append(s)
    else:
        size = x.size()
        stride = x.stride()
    y = torch.empty_strided(
        size,
        stride,
        dtype=x.dtype,
        device=x.device,
        requires_grad=x.requires_grad,
    )
    y.zero_()
    return y


def is_utils_checkpoint(obj):
    # Lazy import to avoid circular dependencies
    import torch.utils.checkpoint

    return obj is torch.utils.checkpoint.checkpoint


def build_checkpoint_variable(**options):
    import torch._higher_order_ops.wrap as higher_order_ops
    from .variables.higher_order_ops import TorchHigherOrderOperatorVariable

    # TODO - This is a temporary situation where we have two versions of
    # checkpointing implementation. We will converge on one and remove the other.
    activation_checkpoint_op: "torch._ops.HigherOrderOperator" = (
        higher_order_ops.tag_activation_checkpoint
    )
    if torch._functorch.config.functionalize_rng_ops:
        activation_checkpoint_op = higher_order_ops.wrap_activation_checkpoint

    return TorchHigherOrderOperatorVariable.make(
        activation_checkpoint_op,
        **options,
    )


def is_compile_supported(device_type):
    from .eval_frame import is_dynamo_supported

    compile_supported = is_dynamo_supported()
    if device_type == "cpu":
        pass
    elif device_type == "cuda" and compile_supported:
        compile_supported = has_triton()
    else:
        compile_supported = False
    return compile_supported


# The following 3.11 source code functions are adapted from
# https://github.com/python/cpython/blob/v3.11.4/Lib/traceback.py
# in order to output source code corresponding to bytecode in 3.11+.
# We need our own versions since we want to support multiline expressions.
def _fix_offset(str: str, offset: int) -> int:
    """
    Convert byte offset `offset` of `str` into character offset.
    Byte offset is used for 3.11+ instruction column data.
    Takes things like unicode characters into consideration.

    Unchanged from CPython implementation.
    """
    as_utf8 = str.encode("utf-8")
    return len(as_utf8[:offset].decode("utf-8", errors="replace"))


@dataclasses.dataclass
class _Anchors:
    # inclusive
    left_end_lineno: int
    left_end_offset: int
    right_start_lineno: int
    # exclusive
    right_start_offset: int


def _extract_anchors_from_expr(segment: str) -> Optional[_Anchors]:
    """
    Given source code `segment` corresponding to a bytecode
    instruction, determine:
        - for binary ops, the location of the binary op
        - for indexing, the location of the brackets.
    `segment` is expected to be a valid Python expression
    """
    assert sys.version_info >= (3, 11)

    import ast

    try:
        # Without brackets, `segment` is parsed as a statement.
        # We expect an expression, so wrap `segment` in
        # brackets to handle multi-line expressions.
        tree = ast.parse("(\n" + segment + "\n)")
    except SyntaxError:
        return None

    if len(tree.body) != 1:
        return None

    lines = segment.split("\n")

    # get character index given byte offset
    def normalize(lineno, offset):
        return _fix_offset(lines[lineno], offset)

    # Gets the next valid character index in `lines`, if
    # the current location is not valid. Handles empty lines.
    def next_valid_char(lineno, col):
        while lineno < len(lines) and col >= len(lines[lineno]):
            col = 0
            lineno += 1
        assert lineno < len(lines) and col < len(lines[lineno])
        return lineno, col

    # Get the next valid character index in `lines`.
    def increment(lineno, col):
        col += 1
        lineno, col = next_valid_char(lineno, col)
        assert lineno < len(lines) and col < len(lines[lineno])
        return lineno, col

    # Get the next valid character at least on the next line
    def nextline(lineno, col):
        col = 0
        lineno += 1
        lineno, col = next_valid_char(lineno, col)
        assert lineno < len(lines) and col < len(lines[lineno])
        return lineno, col

    statement = tree.body[0]
    if isinstance(statement, ast.Expr):
        expr = statement.value
        if isinstance(expr, ast.BinOp):
            # ast gives locations for BinOp subexpressions, e.g.
            # ( left_expr ) + ( right_expr )
            #   left^^^^^       right^^^^^
            # -2 since end_lineno is 1-indexed and because we added an extra
            # bracket to `segment` when calling ast.parse
            cur_lineno = cast(int, expr.left.end_lineno) - 2
            cur_col = normalize(cur_lineno, expr.left.end_col_offset)
            cur_lineno, cur_col = next_valid_char(cur_lineno, cur_col)

            # Heuristic to find the operator character.
            # The original CPython implementation did not look for ), \, or #,
            # leading to incorrect anchor location, e.g.
            # (x) + (y)
            # ~~^~~~~~~
            while (ch := lines[cur_lineno][cur_col]).isspace() or ch in ")\\#":
                if ch in "\\#":
                    cur_lineno, cur_col = nextline(cur_lineno, cur_col)
                else:
                    cur_lineno, cur_col = increment(cur_lineno, cur_col)

            # binary op is 1 or 2 characters long, on the same line
            right_col = cur_col + 1
            if (
                right_col < len(lines[cur_lineno])
                and not (ch := lines[cur_lineno][right_col]).isspace()
                and ch not in "\\#"
            ):
                right_col += 1
            # right_col can be invalid since it is exclusive

            return _Anchors(cur_lineno, cur_col, cur_lineno, right_col)
        elif isinstance(expr, ast.Subscript):
            # ast gives locations for value and slice subexpressions, e.g.
            # ( value_expr ) [ slice_expr ]
            #   value^^^^^     slice^^^^^
            # subscript^^^^^^^^^^^^^^^^^^^^
            # find left bracket (first '[' after value)
            left_lineno = cast(int, expr.value.end_lineno) - 2
            left_col = normalize(left_lineno, expr.value.end_col_offset)
            left_lineno, left_col = next_valid_char(left_lineno, left_col)
            while lines[left_lineno][left_col] != "[":
                left_lineno, left_col = increment(left_lineno, left_col)
            # find right bracket (final character of expression)
            right_lineno = cast(int, expr.end_lineno) - 2
            right_col = normalize(right_lineno, expr.end_col_offset)
            return _Anchors(left_lineno, left_col, right_lineno, right_col)
        elif isinstance(expr, ast.Call):
            # ( func_expr ) (args, kwargs)
            #   func^^^^^
            # call^^^^^^^^^^^^^^^^^^^^^^^^
            # find left bracket (first '(' after func)
            left_lineno = cast(int, expr.func.end_lineno) - 2
            left_col = normalize(left_lineno, expr.func.end_col_offset)
            left_lineno, left_col = next_valid_char(left_lineno, left_col)
            while lines[left_lineno][left_col] != "(":
                left_lineno, left_col = increment(left_lineno, left_col)
            # find right bracket (final character of expression)
            right_lineno = cast(int, expr.end_lineno) - 2
            right_col = normalize(right_lineno, expr.end_col_offset)
            return _Anchors(left_lineno, left_col, right_lineno, right_col)

    return None


def get_instruction_source_311(code: types.CodeType, inst: dis.Instruction) -> str:
    """
    Python 3.11+ only. Returns lines of source code (from code object `code`)
    corresponding to `inst`'s location data, and underlines relevant code to `inst`.

    Example: CALL on `g`:
    f(g(
      ^^
        h(x)))
        ^^^^^

    We need our own implementation since `format_frame_summary` in
    Python's `traceback` module doesn't handle multi-line expressions
    (and their anchor extraction code is not completely correct).
    """
    assert inst.positions is not None
    if inst.positions.lineno is None:
        return ""
    # The rstrip + "\n" pattern is used throughout this function to handle
    # linecache.getline errors. Error lines are treated as empty strings "", but we want
    # to treat them as blank lines "\n".
    first_line = linecache.getline(code.co_filename, inst.positions.lineno).rstrip()
    if inst.positions.end_lineno is None:
        return first_line
    if inst.positions.col_offset is None or inst.positions.end_col_offset is None:
        return first_line

    # character index of the start of the instruction
    start_offset = _fix_offset(first_line, inst.positions.col_offset)
    # character index of the end of the instruction
    # compute later since end may be a different line
    end_offset = None
    # expression corresponding to the instruction so we can get anchors
    segment = ""
    # underline markers to be printed - start with `~` marker and replace with `^` later
    markers = []

    # Compute segment and initial markers
    if inst.positions.end_lineno == inst.positions.lineno:
        end_offset = _fix_offset(first_line, inst.positions.end_col_offset)
        segment = first_line[start_offset:end_offset]
        markers.append(" " * start_offset + "~" * (end_offset - start_offset))
    else:
        segment = first_line[start_offset:] + "\n"
        markers.append(" " * start_offset + "~" * (len(first_line) - start_offset))
        last_line = linecache.getline(
            code.co_filename, inst.positions.end_lineno
        ).rstrip()
        end_offset = _fix_offset(last_line, inst.positions.end_col_offset)
        for lineno in range(inst.positions.lineno + 1, inst.positions.end_lineno):
            line = linecache.getline(code.co_filename, lineno).rstrip()
            segment += line + "\n"
            # don't underline leading spaces
            num_spaces = len(line) - len(line.lstrip())
            markers.append(" " * num_spaces + "~" * (len(line) - num_spaces))
        segment += last_line[:end_offset]
        num_spaces = len(last_line) - len(last_line.lstrip())
        markers.append(" " * num_spaces + "~" * (end_offset - num_spaces))

    anchors: Optional[_Anchors] = None
    try:
        anchors = _extract_anchors_from_expr(segment)
    except AssertionError:
        pass

    # replace `~` markers with `^` where necessary
    if anchors is None:
        markers = [marker.replace("~", "^") for marker in markers]
    else:
        # make markers mutable
        mutable_markers: List[List[str]] = [list(marker) for marker in markers]

        # anchor positions do not take start_offset into account
        if anchors.left_end_lineno == 0:
            anchors.left_end_offset += start_offset
        if anchors.right_start_lineno == 0:
            anchors.right_start_offset += start_offset

        # Turn `~`` markers between anchors to `^`
        for lineno in range(len(markers)):
            for col in range(len(mutable_markers[lineno])):
                if lineno < anchors.left_end_lineno:
                    continue
                if lineno == anchors.left_end_lineno and col < anchors.left_end_offset:
                    continue
                if (
                    lineno == anchors.right_start_lineno
                    and col >= anchors.right_start_offset
                ):
                    continue
                if lineno > anchors.right_start_lineno:
                    continue
                if mutable_markers[lineno][col] == "~":
                    mutable_markers[lineno][col] = "^"

        # make markers into strings again
        markers = ["".join(marker) for marker in mutable_markers]

    result = ""
    for i in range(len(markers)):
        result += (
            linecache.getline(code.co_filename, inst.positions.lineno + i).rstrip()
            + "\n"
        )
        result += markers[i] + "\n"
    return result


def get_static_address_type(t):
    if isinstance(t, torch.Tensor):
        return getattr(t, "_dynamo_static_input_type", None)

    return None


def is_rng_state_getter_or_setter(value):
    getters = (
        # The following two functions are not identical, so don't remove anyone!
        torch._C.Generator.get_state,
        torch.default_generator.get_state,
        torch.get_rng_state,
        torch.cuda.get_rng_state,
    )
    setters = (
        torch._C.Generator.set_state,
        torch.default_generator.set_state,
        torch.set_rng_state,
        torch.cuda.set_rng_state,
    )
    return value in (*setters, *getters)


def is_tensor_base_attr_getter(value):
    return (
        isinstance(value, types.MethodWrapperType)
        and value.__name__ == "__get__"
        and value.__self__.__objclass__ is torch._C._TensorBase  # type: ignore[attr-defined]
    )


def is_torch_function_object(value):
    return hasattr(value, "__torch_function__")


def has_torch_function(vt: "torch._dynamo.variables.base.VariableTracker") -> bool:
    from torch._dynamo.variables import UserDefinedObjectVariable
    from torch._dynamo.variables.torch_function import TensorWithTFOverrideVariable

    return isinstance(vt, TensorWithTFOverrideVariable) or (
        isinstance(vt, UserDefinedObjectVariable)
        and hasattr(vt.value, "__torch_function__")
    )


# see note [Tensor Fakification and Symbol Caching]
def to_fake_tensor(t, fake_mode):
    symbolic_context = None
    source = None
    if tracing_context := torch._guards.TracingContext.try_get():
        if t in tracing_context.tensor_to_context:
            symbolic_context = tracing_context.tensor_to_context[t]
            source = symbolic_context.tensor_source

    return fake_mode.from_tensor(
        t, static_shapes=False, symbolic_context=symbolic_context, source=source
    )


def get_first_attr(obj, *attrs):
    """
    Return the first available attribute or throw an exception if none is present.
    """
    for attr in attrs:
        if hasattr(obj, attr):
            return getattr(obj, attr)

    raise AssertionError(f"{obj} does not has any of the attributes: {attrs}")


@contextlib.contextmanager
def maybe_enable_compiled_autograd(should_enable):
    def compiler_fn(gm):
        def inner_compiler(gm_, example_inputs_):
            torch._dynamo.utils.counters["compiled_autograd"]["compiles"] += 1
            return torch._inductor.compile(gm_, example_inputs_)

        return torch.compile(gm, backend=inner_compiler, fullgraph=True, dynamic=True)

    if should_enable:
        with torch._dynamo.compiled_autograd.enable(compiler_fn) as ctx:
            yield ctx
    else:
        yield


def invalid_removeable_handle():
    # need a subclass so weakref works
    class Invalid(dict):  # type: ignore[type-arg]
        pass

    return RemovableHandle(Invalid())


# Returns a "proxy" (new object with the same class and dict) for (non-GraphModule) nn.Module's.
# Attribute changes to the original object/proxy will be reflected in the other.
# This is useful for cases where we want a keep-alive reference to a module without increasing
# its reference count.
def nn_module_proxy(mod):
    if not isinstance(mod, torch.nn.Module):
        return mod
    if isinstance(mod, torch.fx.GraphModule):
        # Dynamo-generated GM's shouldn't contain user-created GM's
        return mod
    proxy = mod.__class__.__new__(mod.__class__)
    proxy.__dict__ = mod.__dict__
    return proxy


def flatten_graph_inputs(gm: torch.fx.GraphModule, inputs, compile_gm):
    """
    Mutate inputs so that they are flat and wrap gm such that it
    accepts those inputs.  This is needed for graphs that take
    bumpy inputs.
    """
    inputs, spec = pytree.tree_flatten(inputs)

    class GmWrapper(torch.nn.Module):
        def __init__(self):
            super().__init__()
            self.gm = gm

        def forward(self, *args):
            args: List[Any] = list(args)
            return self.gm(*pytree.tree_unflatten(args, spec))

    compiled_fn = compile_gm(GmWrapper(), inputs)

    def wrapper(*args):
        # note this doesn't check the spec, assuming it is the same
        return compiled_fn(*pytree.arg_tree_leaves(*args))

    return wrapper


def get_locals_to_steal(maybe_gm):
<<<<<<< HEAD
    if not isinstance(maybe_gm, torch.fx.GraphModule):
        return []

    if not hasattr(maybe_gm, "meta"):
        return []

=======
    if not isinstance(maybe_gm, torch.fx.GraphModule) or not hasattr(maybe_gm, "meta"):
        return []
>>>>>>> 4baabf95
    return maybe_gm.meta.get("locals_to_steal", [])


def set_locals_to_steal(gm, locals_to_steal):
    gm.meta["locals_to_steal"] = locals_to_steal<|MERGE_RESOLUTION|>--- conflicted
+++ resolved
@@ -2654,17 +2654,8 @@
 
 
 def get_locals_to_steal(maybe_gm):
-<<<<<<< HEAD
-    if not isinstance(maybe_gm, torch.fx.GraphModule):
-        return []
-
-    if not hasattr(maybe_gm, "meta"):
-        return []
-
-=======
     if not isinstance(maybe_gm, torch.fx.GraphModule) or not hasattr(maybe_gm, "meta"):
         return []
->>>>>>> 4baabf95
     return maybe_gm.meta.get("locals_to_steal", [])
 
 
