# mypy: ignore-errors

import torch
import unittest
from copy import deepcopy
from enum import Enum
from functools import wraps, partial
from itertools import chain, product
import itertools
import math
import torch.nn.functional as F
from torch.nn.utils.rnn import pack_padded_sequence
from torch.testing import make_tensor
from torch.testing._internal.common_cuda import TEST_CUDNN
from torch.testing._internal.common_dtype import (
    floating_types, floating_and_complex_types_and, get_all_fp_dtypes)
from torch.testing._internal.common_device_type import (
    _TestParametrizer, _update_param_kwargs, toleranceOverride, tol,
    skipCUDAIfCudnnVersionLessThan, skipCUDAIfRocm, precisionOverride, skipMeta, skipMPS, skipCUDAVersionIn)
from torch.testing._internal.common_methods_invocations import DecorateInfo
from torch.testing._internal.common_nn import (
    cosineembeddingloss_reference, cross_entropy_loss_reference, ctcloss_reference,
    hingeembeddingloss_reference, huberloss_reference, kldivloss_reference,
    marginrankingloss_reference, multimarginloss_reference, multilabelmarginloss_reference,
    nllloss_reference, nlllossNd_reference, smoothl1loss_reference, softmarginloss_reference, get_reduction)
from torch.testing._internal.common_utils import (
    freeze_rng_state, set_single_threaded_if_parallel_tbb, skipIfMps, GRADCHECK_NONDET_TOL, TEST_WITH_ROCM, IS_WINDOWS,
    skipIfTorchDynamo)
from types import ModuleType
from typing import List, Tuple, Type, Set, Dict

# List of all namespaces containing modules to test.
MODULE_NAMESPACES: List[ModuleType] = [
    torch.nn.modules,
    torch.ao.nn.qat.modules,
    torch.ao.nn.quantizable.modules,
    torch.ao.nn.quantized.modules,
    torch.ao.nn.quantized.modules,
]

# Modules that shouldn't be tested for one reason or another.
MODULES_TO_SKIP: Set[Type] = {
    torch.nn.Module,  # abstract base class
    torch.nn.Container,  # deprecated
    torch.nn.NLLLoss2d,  # deprecated
    torch.ao.nn.quantized.MaxPool2d,  # aliases to nn.MaxPool2d
    torch.ao.nn.quantized.MaxPool2d,  # aliases to nn.MaxPool2d
}

# List of all module classes to test.
MODULE_CLASSES: List[Type] = list(chain(*[
    [getattr(namespace, module_name) for module_name in namespace.__all__]  # type: ignore[attr-defined]
    for namespace in MODULE_NAMESPACES]))
MODULE_CLASSES = [cls for cls in MODULE_CLASSES if cls not in MODULES_TO_SKIP]

# Dict of module class -> common name. Useful for making test names more intuitive.
# Example: torch.nn.modules.linear.Linear -> "nn.Linear"
MODULE_CLASS_NAMES: Dict[Type, str] = {}
for namespace in MODULE_NAMESPACES:
    for module_name in namespace.__all__:  # type: ignore[attr-defined]
        module_cls = getattr(namespace, module_name)
        namespace_name = namespace.__name__.replace('torch.', '').replace('.modules', '')

        # Deal with any aliases by preferring earlier names.
        if module_cls not in MODULE_CLASS_NAMES:
            MODULE_CLASS_NAMES[module_cls] = f'{namespace_name}.{module_name}'


# Specifies the modes (i.e. train, eval) to test over.
TrainEvalMode = Enum('TrainEvalMode', ('train_only', 'eval_only', 'train_and_eval'))


class modules(_TestParametrizer):
    """ PROTOTYPE: Decorator for specifying a list of modules over which to run a test. """

    def __init__(self, module_info_iterable, allowed_dtypes=None,
                 train_eval_mode=TrainEvalMode.train_and_eval, skip_if_dynamo=True):
        self.module_info_list = list(module_info_iterable)
        self.allowed_dtypes = set(allowed_dtypes) if allowed_dtypes is not None else None
        self.train_eval_mode = train_eval_mode
        self.skip_if_dynamo = skip_if_dynamo

    def _get_training_flags(self, module_info):
        training_flags = []
        if (self.train_eval_mode == TrainEvalMode.train_only or
                self.train_eval_mode == TrainEvalMode.train_and_eval):
            training_flags.append(True)

        if (self.train_eval_mode == TrainEvalMode.eval_only or
                self.train_eval_mode == TrainEvalMode.train_and_eval):
            training_flags.append(False)

        # If train and eval modes don't differ for the module, don't bother using more than one.
        if not module_info.train_and_eval_differ:
            training_flags = training_flags[:1]

        return training_flags

    def _parametrize_test(self, test, generic_cls, device_cls):
        if device_cls is None:
            raise RuntimeError('The @modules decorator is only intended to be used in a device-specific '
                               'context; use it with instantiate_device_type_tests() instead of '
                               'instantiate_parametrized_tests()')

        for module_info in self.module_info_list:
            dtypes = set(module_info.supported_dtypes(device_cls.device_type))
            if self.allowed_dtypes is not None:
                dtypes = dtypes.intersection(self.allowed_dtypes)

            training_flags = self._get_training_flags(module_info)
            for (training, dtype) in product(training_flags, dtypes):
                # Construct the test name; device / dtype parts are handled outside.
                # See [Note: device and dtype suffix placement]
                test_name = module_info.formatted_name
                if len(training_flags) > 1:
                    test_name += f"_{'train_mode' if training else 'eval_mode'}"

                # Construct parameter kwargs to pass to the test.
                param_kwargs = {'module_info': module_info}
                _update_param_kwargs(param_kwargs, 'dtype', dtype)
                _update_param_kwargs(param_kwargs, 'training', training)

                try:

                    @wraps(test)
                    def test_wrapper(*args, **kwargs):
                        return test(*args, **kwargs)

                    if self.skip_if_dynamo and not torch.testing._internal.common_utils.TEST_WITH_TORCHINDUCTOR:
                        test_wrapper = skipIfTorchDynamo("Policy: we don't run ModuleInfo tests w/ Dynamo")(test_wrapper)

                    decorator_fn = partial(module_info.get_decorators, generic_cls.__name__,
                                           test.__name__, device_cls.device_type, dtype)

                    yield (test_wrapper, test_name, param_kwargs, decorator_fn)
                except Exception as ex:
                    # Provides an error message for debugging before rethrowing the exception
                    print(f"Failed to instantiate {test_name} for module {module_info.name}!")
                    raise ex


def get_module_common_name(module_cls):
    if module_cls in MODULE_CLASS_NAMES:
        # Example: "nn.Linear"
        return MODULE_CLASS_NAMES[module_cls]
    else:
        return module_cls.__name__


class FunctionInput:
    """ Contains args and kwargs to pass as input to a function. """
    __slots__ = ['args', 'kwargs']

    def __init__(self, *args, **kwargs):
        self.args = args
        self.kwargs = kwargs


class ModuleInput:
    """ Contains args / kwargs for module instantiation + forward pass. """
    __slots__ = ['constructor_input', 'forward_input', 'desc', 'reference_fn']

    def __init__(self, constructor_input, forward_input=None, desc='', reference_fn=None):
        self.constructor_input = constructor_input  # Inputs to pass during construction
        self.forward_input = forward_input  # Inputs to pass to forward()
        self.desc = desc  # Description for this set of inputs
        self.reference_fn = reference_fn  # Reference with signature: reference_fn(module, parameters, *args, **kwargs)

        if reference_fn is not None:

            @wraps(reference_fn)
            def copy_reference_fn(m, *args, **kwargs):
                # Copy inputs to avoid undesired side effects from calling the reference.
                args, kwargs = deepcopy(args), deepcopy(kwargs)

                # Note that module parameters are passed in for convenience.
                return reference_fn(m, list(m.parameters()), *args, **kwargs)

            self.reference_fn = copy_reference_fn

class ModuleErrorEnum(Enum):
    """ Enumerates when error is raised when testing modules. """
    CONSTRUCTION_ERROR = 0
    FORWARD_ERROR = 1

class ErrorModuleInput:
    """
    A ModuleInput that will cause the operation to throw an error plus information
    about the resulting error.
    """

    __slots__ = ["module_error_input", "error_on", "error_type", "error_regex"]

    def __init__(self,
                 module_error_input,
                 *,
                 error_on=ModuleErrorEnum.CONSTRUCTION_ERROR,
                 error_type=RuntimeError,
                 error_regex):
        self.module_error_input = module_error_input
        self.error_on = error_on
        self.error_type = error_type
        self.error_regex = error_regex


class ModuleInfo:
    """ Module information to be used in testing. """

    def __init__(self,
                 module_cls,  # Class object for the module under test
                 *,
                 module_inputs_func,  # Function to generate module inputs
                 skips=(),  # Indicates which tests to skip
                 decorators=None,  # Additional decorators to apply to generated tests
                 dtypes=floating_types(),  # dtypes this function is expected to work with
                 dtypesIfMPS=(torch.float16, torch.float32,),  # dtypes this function is expected to work with on MPS
                 supports_gradgrad=True,  # whether the op supports second order gradients
                 gradcheck_nondet_tol=0.0,  # tolerance for nondeterminism while performing gradcheck
                 module_memformat_affects_out=False,  # whether converting module to channels last will generate
                                                      # channels last output
                 train_and_eval_differ=False,  # whether the module has differing behavior between train and eval
                 module_error_inputs_func=None,  # Function to generate module inputs that error
                 ):
        self.module_cls = module_cls
        self.module_inputs_func = module_inputs_func
        self.decorators = (*(decorators if decorators else []), *(skips if skips else []))
        self.dtypes = dtypes
        self.dtypesIfMPS = dtypesIfMPS
        self.supports_gradgrad = supports_gradgrad
        self.gradcheck_nondet_tol = gradcheck_nondet_tol
        self.module_memformat_affects_out = module_memformat_affects_out
        self.train_and_eval_differ = train_and_eval_differ
        self.module_error_inputs_func = module_error_inputs_func
        self.is_lazy = issubclass(module_cls, torch.nn.modules.lazy.LazyModuleMixin)

    def get_decorators(self, test_class, test_name, device, dtype, param_kwargs):
        result = [set_single_threaded_if_parallel_tbb]
        for decorator in self.decorators:
            if isinstance(decorator, DecorateInfo):
                if decorator.is_active(test_class, test_name, device, dtype, param_kwargs):
                    result.extend(decorator.decorators)
            else:
                result.append(decorator)
        return result

    def supported_dtypes(self, device_type):
        if device_type == 'mps':
            return self.dtypesIfMPS
        else:
            return self.dtypes

    @property
    def name(self):
        return get_module_common_name(self.module_cls)

    @property
    def formatted_name(self):
        return self.name.replace('.', '_')

# Start of module inputs functions.

def module_inputs_torch_nn_Linear(module_info, device, dtype, requires_grad, training, **kwargs):
    make_input = partial(make_tensor, device=device, dtype=dtype, requires_grad=requires_grad)

    module_inputs = [
        ModuleInput(constructor_input=FunctionInput(10, 8),
                    forward_input=FunctionInput(input=make_input((4, 10))),
                    reference_fn=lambda m, p, input: torch.mm(input, p[0].t()) + p[1].view(1, -1).expand(4, 8)),
        ModuleInput(constructor_input=FunctionInput(10, 8, bias=False),
                    forward_input=FunctionInput(make_input((4, 10))),
                    desc='no_bias',
                    reference_fn=lambda m, p, i: torch.mm(i, p[0].t())),
        ModuleInput(constructor_input=FunctionInput(3, 5),
                    forward_input=FunctionInput(make_input(3)),
                    desc='no_batch_dim',
                    reference_fn=lambda m, p, i: torch.mm(i.view(1, -1), p[0].t()).view(-1) + p[1])
    ]

    return module_inputs


def module_inputs_torch_nn_Bilinear(module_info, device, dtype, requires_grad, training, **kwargs):
    make_input = partial(make_tensor, device=device, dtype=dtype, requires_grad=requires_grad)

    def bilinear_reference_fn(m, p, x1, x2, bias=True):
        result = torch.einsum('bn,anm,bm->ba', x1, p[0], x2)
        if bias:
            if x1.shape[0] == 1:
                result = result.view(-1) + p[1]
            else:
                result = result + p[1].view(1, -1).expand(x1.shape[0], p[0].shape[0])
        return result

    module_inputs = [
        ModuleInput(constructor_input=FunctionInput(2, 3, 4),
                    forward_input=FunctionInput(make_input((8, 2)), make_input((8, 3))),
                    reference_fn=bilinear_reference_fn),
        ModuleInput(constructor_input=FunctionInput(2, 3, 4, bias=False),
                    forward_input=FunctionInput(make_input((8, 2)), make_input((8, 3))),
                    desc='no_bias',
                    reference_fn=lambda m, p, x1, x2: bilinear_reference_fn(m, p, x1, x2, bias=False)),
        ModuleInput(constructor_input=FunctionInput(2, 3, 4),
                    forward_input=FunctionInput(make_input(2), make_input(3)),
                    desc='no_batch_dim',
                    reference_fn=lambda m, p, x1, x2: bilinear_reference_fn(m, p, x1.view(1, -1), x2.view(1, -1))),
    ]

    return module_inputs


def module_inputs_torch_nn_KLDivLoss(module_info, device, dtype, requires_grad, training, **kwargs):
    make_input = partial(make_tensor, device=device, dtype=dtype, requires_grad=requires_grad)

    cases: List[Tuple[str, dict]] = [
        ('', {}),
        ('reduction_sum', {'reduction': 'sum'}),
        ('reduction_batchmean', {'reduction': 'batchmean'}),
        ('reduction_none', {'reduction': 'none'}),
        ('log_target', {'log_target': True})
    ]

    module_inputs = []
    for desc, constructor_kwargs in cases:
        def reference_fn(m, p, i, t, constructor_kwargs=constructor_kwargs):
            return kldivloss_reference(i, t, **constructor_kwargs)

        input = make_input((10, 10)).log()
        target = make_input((10, 10)) if kwargs.get('log_target', False) else make_input((10, 10)).log()
        module_inputs.append(
            ModuleInput(constructor_input=FunctionInput(**constructor_kwargs),
                        forward_input=FunctionInput(input, target),
                        desc=desc,
                        reference_fn=reference_fn)
        )

        scalar_input = make_input(()).log()
        scalar_target = make_input(()) if kwargs.get('log_target', False) else make_input(()).log()
        module_inputs.append(
            ModuleInput(constructor_input=FunctionInput(**constructor_kwargs),
                        forward_input=FunctionInput(scalar_input, scalar_input),
                        desc='scalar_' + desc,
                        reference_fn=reference_fn)
        )

    return module_inputs


def module_inputs_torch_nn_NLLLoss(module_info, device, dtype, requires_grad, training, **kwargs):
    def make_input(shape, device=device, dtype=dtype, requires_grad=requires_grad):
        return make_tensor(shape, device=device, dtype=dtype,
                           requires_grad=False).log_softmax(dim=1).requires_grad_(requires_grad)
    make_weight = partial(make_tensor, device=device, dtype=dtype, requires_grad=False)

    cases: List[Tuple[str, dict]] = [
        ('', {}),
        ('reduction_sum', {'reduction': 'sum'}),
        ('reduction_none', {'reduction': 'none'}),
        ('ignore_index', {'ignore_index': 2}),
        ('weights', {'weight': make_weight(4).abs()}),
        ('weights_ignore_index', {'weight': make_weight(4).abs(), 'ignore_index': 2}),
        ('weights_ignore_index_neg', {'weight': make_weight(4).abs(), 'ignore_index': -1})
    ]

    # TODO: Uncomment when negative weights is supported.
    # negative_weight = make_weight(10)
    # negative_weight[0] = -1
    # cases.append(('weights_negative', {'weight': negative_weight}))
    module_inputs = []
    for desc, constructor_kwargs in cases:

        def reference_fn(m, p, i, t, constructor_kwargs=constructor_kwargs):
            return nllloss_reference(i, t, **constructor_kwargs)

        module_inputs.append(
            ModuleInput(constructor_input=FunctionInput(**constructor_kwargs),
                        forward_input=FunctionInput(make_input((15, 4)),
                                                    torch.empty(15, device=device).uniform_().mul(4).floor().long()),
                        desc=desc,
                        reference_fn=reference_fn)
        )

        def nd_reference_fn(m, p, i, t, constructor_kwargs=constructor_kwargs):
            return nlllossNd_reference(i, t, **constructor_kwargs)

        module_inputs.append(
            ModuleInput(constructor_input=FunctionInput(**constructor_kwargs),
                        forward_input=FunctionInput(
                            make_input((2, 4, 5, 5)),
                            torch.empty(2, 5, 5, device=device).uniform_().mul(4).floor().long()),
                        desc=f"nd_{desc}",
                        reference_fn=nd_reference_fn)
        )

        module_inputs.append(
            ModuleInput(constructor_input=FunctionInput(**constructor_kwargs),
                        forward_input=FunctionInput(
                            make_input((2, 4, 5, 5, 2, 2)),
                            torch.empty(2, 5, 5, 2, 2, device=device).uniform_().mul(4).floor().long()),
                        desc=f"higher_dim_{desc}",
                        reference_fn=nd_reference_fn)
        )

        module_inputs.append(
            ModuleInput(constructor_input=FunctionInput(**constructor_kwargs),
                        forward_input=FunctionInput(
                            make_input((2, 4, 5)),
                            torch.empty(2, 5, device=device).uniform_().mul(4).floor().long()),
                        desc=f"3d_{desc}",
                        reference_fn=nd_reference_fn)
        )

    return module_inputs


def module_inputs_torch_nn_GaussianNLLLoss(module_info, device, dtype, requires_grad, training, **kwargs):
    make_input = partial(make_tensor, device=device, dtype=dtype, requires_grad=requires_grad)
    make_target = partial(make_tensor, device=device, dtype=dtype, requires_grad=False)

    cases: List[Tuple[str, dict]] = [
        ('', {}),
        ('reduction_sum', {'reduction': 'sum'}),
        ('reduction_mean', {'reduction': 'mean'}),
        ('reduction_none', {'reduction': 'none'}),
    ]

    module_inputs = []
    for desc, constructor_kwargs in cases:
        module_inputs.append(
            ModuleInput(constructor_input=FunctionInput(**constructor_kwargs),
                        forward_input=FunctionInput(make_input(3),
                                                    make_target(3),
                                                    make_input(1).abs()),
                        desc=desc,
                        reference_fn=no_batch_dim_reference_fn)
        )

    return module_inputs


def module_inputs_torch_nn_PoissonNLLLoss(module_info, device, dtype, requires_grad, training, **kwargs):
    make_input = partial(make_tensor, device=device, dtype=dtype, requires_grad=requires_grad)
    make_target = partial(make_tensor, device=device, dtype=dtype, requires_grad=False)

    cases: List[Tuple[str, dict]] = [
        ('', {}),
        ('reduction_sum', {'reduction': 'sum'}),
        ('reduction_mean', {'reduction': 'mean'}),
        ('reduction_none', {'reduction': 'none'}),
        ('full', {'full': True}),
        ('no_log_input', {'log_input': False}),
        ('full_no_log_input', {'full': True, 'log_input': False}),
    ]

    def poissonnllloss_reference_fn(i, t, log_input=True, full=False, reduction='mean', eps=1e-8):
        if log_input:
            result = i.exp() - t.mul(i)
        else:
            result = i - t.mul((i + eps).log())

        if full:
            result += (t.mul(t.log()) - t + 0.5 * (2. * math.pi * t).log()).masked_fill(t <= 1, 0)

        if reduction == 'none':
            return result
        elif reduction == 'mean':
            return result.sum() / i.numel()
        else:
            return result.sum()

    module_inputs = []
    for desc, constructor_kwargs in cases:
        def reference_fn(m, p, i, t, constructor_kwargs=constructor_kwargs):
            return poissonnllloss_reference_fn(i, t, **constructor_kwargs)

        log_input = constructor_kwargs.get('log_input', True)
        input = make_input((2, 3, 4, 5)) if log_input else make_input((2, 3, 4, 5)).abs().add(0.001)
        module_inputs.append(
            ModuleInput(constructor_input=FunctionInput(**constructor_kwargs),
                        forward_input=FunctionInput(input,
                                                    make_target((2, 3, 4, 5)).floor_().abs_()),
                        desc=desc,
                        reference_fn=reference_fn)
        )

    return module_inputs


def module_inputs_torch_nn_MSELoss(module_info, device, dtype, requires_grad, training, **kwargs):
    make_input = partial(make_tensor, device=device, dtype=dtype, requires_grad=requires_grad)
    make_target = partial(make_tensor, device=device, dtype=dtype, requires_grad=False)

    cases: List[Tuple[str, dict]] = [
        ('', {}),
        ('reduction_sum', {'reduction': 'sum'}),
        ('reduction_mean', {'reduction': 'mean'}),
        ('reduction_none', {'reduction': 'none'}),
    ]

    def mse_loss_reference_fn(m, p, i, t, reduction='mean'):
        if reduction == 'none':
            return (i - t).pow(2)
        elif reduction == 'mean':
            return (i - t).pow(2).sum() / i.numel()
        else:
            return (i - t).pow(2).sum()

    module_inputs = []
    for desc, constructor_kwargs in cases:
        module_inputs.append(
            ModuleInput(constructor_input=FunctionInput(**constructor_kwargs),
                        forward_input=FunctionInput(make_input((2, 3, 4, 5)),
                                                    make_target((2, 3, 4, 5))),
                        desc=desc,
                        reference_fn=partial(mse_loss_reference_fn, **constructor_kwargs))
        )
        module_inputs.append(
            ModuleInput(constructor_input=FunctionInput(**constructor_kwargs),
                        forward_input=FunctionInput(make_input(()),
                                                    make_target(())),
                        desc=f'{desc}_scalar',
                        reference_fn=partial(mse_loss_reference_fn, **constructor_kwargs))
        )

    return module_inputs


def no_batch_dim_reference_fn(m, p, *args, **kwargs):
    """Reference function for modules supporting no batch dimensions.

    Unbatched inputs are unsqueezed to form a
    single batch input before passing them to the module.
    The output is squeezed to compare with the
    output of unbatched input to the module.

    Currently it only supports modules which return a single Tensor as output.
    You can bind the following kwargs.
    Kwargs:
        batch_first[bool] : If True, all the Tensors in `args` while be unsqueezed at dim `0` .
                        and output will be squeezed at dim `0` else dim `1` for both.
        kwargs_to_batchify[dict] : Dictionary specifying the name of the argument and dimension to unsqueeze.
                               Useful if there are few arguments whose batch dimension are different
                               from the ones selected by `batch_first`.
        is_criterion[bool] : Specify if the module is a criterion and handle the reduction for output accordingly.
    """
    def get_and_pop(key, default):
        v = kwargs.get(key, default)
        if key in kwargs:
            kwargs.pop(key)
        return v

    batch_dim = 0 if get_and_pop('batch_first', True) else 1
    kwargs_to_batchify = get_and_pop('kwargs_to_batchify', None)
    is_criterion = get_and_pop('is_criterion', False)

    if kwargs_to_batchify is not None:
        assert isinstance(kwargs_to_batchify, dict)
        for k, v in kwargs.items():
            if k in kwargs_to_batchify and v is not None:
                bdim = kwargs_to_batchify[k]
                kwargs[k] = v.unsqueeze(bdim)

    single_batch_input_args = [input.unsqueeze(batch_dim) for input in args]
    with freeze_rng_state():
        output = m(*single_batch_input_args, **kwargs).squeeze(batch_dim)

    if is_criterion:
        reduction = get_reduction(m)
        if reduction == 'none':
            return output.squeeze(0)
    return output


def no_batch_dim_reference_mha(m, p, *args, **kwargs):
    """Reference function for MultiheadAttention supporting no batch dimensions.

    Unbatched inputs are unsqueezed to form a
    single batch input before passing them to the module.
    The output is squeezed to compare with the
    output of unbatched input to the module.
    """
    batch_dim = 0 if kwargs.get('batch_first', True) else 1
    if 'batch_first' in kwargs:
        kwargs.pop('batch_first')
    if 'key_padding_mask' in kwargs and kwargs['key_padding_mask'] is not None:
        kwargs['key_padding_mask'] = kwargs['key_padding_mask'].unsqueeze(0)
    single_batch_input_args = [input.unsqueeze(batch_dim) for input in args]
    with freeze_rng_state():
        output = m(*single_batch_input_args, **kwargs)
        return (output[0].squeeze(batch_dim), output[1].squeeze(0))


def no_batch_dim_reference_rnn_gru(m, p, *args, **kwargs):
    """Reference function for RNN and GRU supporting no batch dimensions.

    Unbatched inputs are unsqueezed to form a
    single batch input before passing them to the module.
    The output is squeezed to compare with the
    output of unbatched input to the module.
    """
    if len(args) == 1:
        inp, = args
        h = None
    elif len(args) == 2:
        inp, h = args
        h = h.unsqueeze(1)

    batch_dim = 0 if kwargs['batch_first'] else 1
    kwargs.pop('batch_first')
    inp = inp.unsqueeze(batch_dim)
    single_batch_input_args = (inp, h)
    with freeze_rng_state():
        output = m(*single_batch_input_args, **kwargs)
        return (output[0].squeeze(batch_dim), output[1].squeeze(1))


def no_batch_dim_reference_lstm(m, p, *args, **kwargs):
    """Reference function for LSTM supporting no batch dimensions.

    Unbatched inputs are unsqueezed to form a
    single batch input before passing them to the module.
    The output is squeezed to compare with the
    output of unbatched input to the module.
    """
    if len(args) == 1:
        inp, = args
        h = None
    elif len(args) == 2:
        inp, h = args
        h = (h[0].unsqueeze(1), h[1].unsqueeze(1))

    batch_dim = 0 if kwargs['batch_first'] else 1
    kwargs.pop('batch_first')
    inp = inp.unsqueeze(batch_dim)
    single_batch_input_args = (inp, h)
    with freeze_rng_state():
        output = m(*single_batch_input_args, **kwargs)
        return (output[0].squeeze(batch_dim), (output[1][0].squeeze(1), output[1][1].squeeze(1)))


def no_batch_dim_reference_lstmcell(m, p, *args, **kwargs):
    """Reference function for LSTMCell supporting no batch dimensions.

    The module is passed the input and target in batched form with a single item.
    The output is squeezed to compare with the no-batch input.
    """
    inp, (h, c) = args
    single_batch_input_args = (inp.unsqueeze(0), (h.unsqueeze(0), c.unsqueeze(0)))
    with freeze_rng_state():
        output = m(*single_batch_input_args, **kwargs)
        return (output[0].squeeze(0), output[1].squeeze(0))


def generate_regression_criterion_inputs(make_input):
    return [
        ModuleInput(
            constructor_input=FunctionInput(reduction=reduction),
            forward_input=FunctionInput(make_input((4, )), make_input(4,)),
            reference_fn=partial(no_batch_dim_reference_fn, is_criterion=True),
            desc=f'no_batch_dim_{reduction}'
        ) for reduction in ['none', 'mean', 'sum']]


def module_inputs_torch_nn_AvgPool1d(module_info, device, dtype, requires_grad, training, **kwargs):
    make_input = partial(make_tensor, device=device, dtype=dtype, requires_grad=requires_grad)

    return [
        ModuleInput(constructor_input=FunctionInput(kernel_size=2),
                    forward_input=FunctionInput(make_input((3, 6))),
                    desc='no_batch_dim',
                    reference_fn=no_batch_dim_reference_fn),
        ModuleInput(constructor_input=FunctionInput(2),
                    forward_input=FunctionInput(make_input((2, 3, 6)))),
        ModuleInput(constructor_input=FunctionInput((2,), (2,)),
                    forward_input=FunctionInput(make_input((2, 3, 6))),
                    desc='stride'),
        ModuleInput(constructor_input=FunctionInput(2, 2, 1),
                    forward_input=FunctionInput(make_input((2, 3, 6))),
                    desc='stride_pad')]


def module_inputs_torch_nn_AvgPool2d(module_info, device, dtype, requires_grad, training, **kwargs):
    make_input = partial(make_tensor, device=device, dtype=dtype, requires_grad=requires_grad)

    return [
        ModuleInput(constructor_input=FunctionInput((2, 2)),
                    forward_input=FunctionInput(make_input((3, 6, 6))),
                    desc='no_batch_dim',
                    reference_fn=no_batch_dim_reference_fn),
        ModuleInput(constructor_input=FunctionInput((2, 2)),
                    forward_input=FunctionInput(make_input((2, 3, 6, 6)))),
        ModuleInput(constructor_input=FunctionInput((2, 2), (2, 2)),
                    forward_input=FunctionInput(make_input((2, 3, 6, 6))),
                    desc='stride'),
        ModuleInput(constructor_input=FunctionInput((2, 2), (2, 2), (1, 1)),
                    forward_input=FunctionInput(make_input((2, 3, 6, 6))),
                    desc='stride_pad'),
        ModuleInput(constructor_input=FunctionInput((2, 2), divisor_override=1),
                    forward_input=FunctionInput(make_input((2, 3, 6, 6))),
                    desc='divisor'),
        ModuleInput(constructor_input=FunctionInput((2, 2), (2, 2), divisor_override=1),
                    forward_input=FunctionInput(make_input((2, 3, 6, 6))),
                    desc='divisor_stride'),
        ModuleInput(constructor_input=FunctionInput((2, 2), (2, 2), (1, 1), divisor_override=1),
                    forward_input=FunctionInput(make_input((2, 3, 6, 6))),
                    desc='divisor_stride_pad')]



def module_inputs_torch_nn_AvgPool3d(module_info, device, dtype, requires_grad, training, **kwargs):
    make_input = partial(make_tensor, device=device, dtype=dtype, requires_grad=requires_grad)

    return [
        ModuleInput(constructor_input=FunctionInput((2, 2, 2)),
                    forward_input=FunctionInput(make_input((3, 4, 4, 4))),
                    desc='no_batch_dim',
                    reference_fn=no_batch_dim_reference_fn),
        ModuleInput(constructor_input=FunctionInput((2, 2, 2)),
                    forward_input=FunctionInput(make_input((2, 3, 4, 4, 4)))),
        ModuleInput(constructor_input=FunctionInput(2, (2, 2, 2)),
                    forward_input=FunctionInput(make_input((2, 3, 5, 5, 5))),
                    desc='stride'),
        ModuleInput(constructor_input=FunctionInput(2, 2, (1, 1, 1)),
                    forward_input=FunctionInput(make_input((2, 3, 5, 5, 5))),
                    desc='stride_pad'),
        ModuleInput(constructor_input=FunctionInput(4, 2, (1, 2, 1)),
                    forward_input=FunctionInput(make_input((2, 3, 5, 5, 5))),
                    desc='stride_pad_gpu_fixedkw_output'),
        ModuleInput(constructor_input=FunctionInput((2, 4, 8), 1, (1, 1, 2)),
                    forward_input=FunctionInput(make_input((2, 3, 2, 4, 8))),
                    desc='stride_pad_gpu_general_output'),
        ModuleInput(constructor_input=FunctionInput(3, 1, 0),
                    forward_input=FunctionInput(make_input((2, 3, 4, 4, 4))),
                    desc='stride1_pad0_gpu_input'),
        ModuleInput(constructor_input=FunctionInput(2, 2, (1, 1, 1)),
                    forward_input=FunctionInput(make_input((2, 3, 4, 4, 4))),
                    desc='stride_pad_gpu_input_nooverlap'),
        ModuleInput(constructor_input=FunctionInput((2, 2, 2), divisor_override=1),
                    forward_input=FunctionInput(make_input((2, 3, 4, 4, 4))),
                    desc='divisor'),
        ModuleInput(constructor_input=FunctionInput(2, (2, 2, 2), divisor_override=1),
                    forward_input=FunctionInput(make_input((2, 3, 5, 5, 5))),
                    desc='divisor_stride'),
        ModuleInput(constructor_input=FunctionInput(2, 2, (1, 1, 1), divisor_override=1),
                    forward_input=FunctionInput(make_input((2, 3, 5, 5, 5))),
                    desc='divisor_stride_pad'),
        ModuleInput(constructor_input=FunctionInput(4, 2, (1, 2, 1), divisor_override=1),
                    forward_input=FunctionInput(make_input((2, 3, 5, 5, 5))),
                    desc='divisor_stride_pad_gpu_fixedkw_output'),
        ModuleInput(constructor_input=FunctionInput((2, 4, 8), 1, (1, 1, 2), divisor_override=1),
                    forward_input=FunctionInput(make_input((2, 3, 2, 4, 8))),
                    desc='divisor_stride_pad_gpu_general_output'),
        ModuleInput(constructor_input=FunctionInput(3, 1, 0, divisor_override=1),
                    forward_input=FunctionInput(make_input((2, 3, 4, 4, 4))),
                    desc='divisor_stride1_pad0_gpu_input'),
        ModuleInput(constructor_input=FunctionInput(2, 2, (1, 1, 1), divisor_override=1),
                    forward_input=FunctionInput(make_input((2, 3, 4, 4, 4))),
                    desc='divisor_stride_pad_gpu_input_nooverlap')]



def module_inputs_torch_nn_AdaptiveAvgPool1d(module_info, device, dtype, requires_grad, training, **kwargs):
    make_input = partial(make_tensor, device=device, dtype=dtype, requires_grad=requires_grad)

    return [
        ModuleInput(constructor_input=FunctionInput(3,),
                    forward_input=FunctionInput(make_input((1, 3, 5))),
                    desc='single'),
        ModuleInput(constructor_input=FunctionInput(3,),
                    forward_input=FunctionInput(make_input((3, 5))),
                    reference_fn=no_batch_dim_reference_fn,
                    desc='no_batch_dim'),
        ModuleInput(constructor_input=FunctionInput(1,),
                    forward_input=FunctionInput(make_input((1, 3, 5))),
                    desc='one_output')]


def module_inputs_torch_nn_AdaptiveAvgPool2d(module_info, device, dtype, requires_grad, training, **kwargs):
    make_input = partial(make_tensor, device=device, dtype=dtype, requires_grad=requires_grad)

    return [
        ModuleInput(constructor_input=FunctionInput(3,),
                    forward_input=FunctionInput(make_input((1, 3, 5, 6))),
                    desc='single'),
        ModuleInput(constructor_input=FunctionInput(3,),
                    forward_input=FunctionInput(make_input((3, 5, 6))),
                    reference_fn=no_batch_dim_reference_fn,
                    desc='no_batch_dim'),
        ModuleInput(constructor_input=FunctionInput(1,),
                    forward_input=FunctionInput(make_input((1, 3, 5, 6))),
                    desc='single_1x1output'),
        ModuleInput(constructor_input=FunctionInput((3, 4)),
                    forward_input=FunctionInput(make_input((1, 3, 5, 6))),
                    desc='tuple'),
        ModuleInput(constructor_input=FunctionInput((3, None)),
                    forward_input=FunctionInput(make_input((1, 3, 5, 6))),
                    desc='tuple_none')]

def module_inputs_torch_nn_AdaptiveAvgPool3d(module_info, device, dtype, requires_grad, training, **kwargs):
    make_input = partial(make_tensor, device=device, dtype=dtype, requires_grad=requires_grad)

    return [
        ModuleInput(constructor_input=FunctionInput(3,),
                    forward_input=FunctionInput(make_input((2, 3, 5, 2, 7))),
                    desc='single'),
        ModuleInput(constructor_input=FunctionInput(3,),
                    forward_input=FunctionInput(make_input((3, 5, 2, 7))),
                    reference_fn=no_batch_dim_reference_fn,
                    desc='no_batch_dim'),
        ModuleInput(constructor_input=FunctionInput((3, 4, 5)),
                    forward_input=FunctionInput(make_input((2, 3, 5, 3, 7))),
                    desc='tuple'),
        ModuleInput(constructor_input=FunctionInput((None, 4, 5)),
                    forward_input=FunctionInput(make_input((2, 3, 5, 3, 7))),
                    desc='tuple_none'),
        ModuleInput(constructor_input=FunctionInput((3, 2, 2)),
                    forward_input=FunctionInput(make_input((1, 1, 3, 2, 6))),
                    desc='last_dim')]


def module_inputs_torch_nn_AdaptiveMaxPool1d(module_info, device, dtype, requires_grad, training, **kwargs):
    make_input = partial(make_tensor, device=device, dtype=dtype, requires_grad=requires_grad)

    return [
        ModuleInput(constructor_input=FunctionInput(3,),
                    forward_input=FunctionInput(make_input((1, 3, 5))),
                    desc='single'),
        ModuleInput(constructor_input=FunctionInput(3,),
                    forward_input=FunctionInput(make_input((3, 5))),
                    reference_fn=no_batch_dim_reference_fn,
                    desc='no_batch_dim')]


def module_inputs_torch_nn_AdaptiveMaxPool2d(module_info, device, dtype, requires_grad, training, **kwargs):
    make_input = partial(make_tensor, device=device, dtype=dtype, requires_grad=requires_grad)

    return [
        ModuleInput(constructor_input=FunctionInput(3,),
                    forward_input=FunctionInput(make_input((1, 3, 5, 6))),
                    desc='single'),
        ModuleInput(constructor_input=FunctionInput(3,),
                    forward_input=FunctionInput(make_input((3, 5, 6))),
                    reference_fn=no_batch_dim_reference_fn,
                    desc='no_batch_dim'),
        ModuleInput(constructor_input=FunctionInput((3, 4)),
                    forward_input=FunctionInput(make_input((1, 3, 5, 6))),
                    desc='tuple'),
        ModuleInput(constructor_input=FunctionInput((3, None)),
                    forward_input=FunctionInput(make_input((1, 3, 5, 6))),
                    desc='tuple_none')]


def module_inputs_torch_nn_AdaptiveMaxPool3d(module_info, device, dtype, requires_grad, training, **kwargs):
    make_input = partial(make_tensor, device=device, dtype=dtype, requires_grad=requires_grad)

    return [
        ModuleInput(constructor_input=FunctionInput(3,),
                    forward_input=FunctionInput(make_input((2, 3, 5, 6, 7))),
                    desc='single'),
        ModuleInput(constructor_input=FunctionInput(3,),
                    forward_input=FunctionInput(make_input((3, 5, 6, 7))),
                    reference_fn=no_batch_dim_reference_fn,
                    desc='no_batch_dim'),
        ModuleInput(constructor_input=FunctionInput((3, 4, 5)),
                    forward_input=FunctionInput(make_input((2, 3, 5, 6, 7))),
                    desc='tuple'),
        ModuleInput(constructor_input=FunctionInput((3, None, 5)),
                    forward_input=FunctionInput(make_input((2, 3, 5, 6, 7))),
                    desc='tuple_none'),
        ModuleInput(constructor_input=FunctionInput(3),
                    forward_input=FunctionInput(make_input((2, 3, 12, 9, 3))),
                    desc='single_nonatomic'),
        ModuleInput(constructor_input=FunctionInput((3, 4, 5)),
                    forward_input=FunctionInput(make_input((2, 3, 6, 4, 10))),
                    desc='tuple_nonatomic')]


def module_inputs_torch_nn_BatchNorm1d(module_info, device, dtype, requires_grad, training, **kwargs):
    make_input = partial(make_tensor, device=device, dtype=dtype, requires_grad=requires_grad)

    return [
        ModuleInput(constructor_input=FunctionInput(10,),
                    forward_input=FunctionInput(make_input((4, 10))),
                    desc='affine'),
        ModuleInput(constructor_input=FunctionInput(5,),
                    forward_input=FunctionInput(make_input((4, 5, 3))),
                    desc='3d_input'),
        ModuleInput(constructor_input=FunctionInput(10, 1e-3, None),
                    forward_input=FunctionInput(make_input((4, 10))),
                    desc='affine_simple_average'),
        ModuleInput(constructor_input=FunctionInput(10, 1e-3, 0.3, False),
                    forward_input=FunctionInput(make_input((4, 10))),
                    desc='not_affine'),
        ModuleInput(constructor_input=FunctionInput(10, 1e-3, 0.3, True, False),
                    forward_input=FunctionInput(make_input((4, 10))),
                    desc='not_tracking_stats'),
        ModuleInput(constructor_input=FunctionInput(5, 1e-3, 0.3, False),
                    forward_input=FunctionInput(make_input((4, 5, 3))),
                    desc='3d_input_not_affine'),
        ModuleInput(constructor_input=FunctionInput(5, 1e-3, 0.3, False),
                    forward_input=FunctionInput(make_input((0, 5, 9))),
                    desc='zero_batch')]


def module_inputs_torch_nn_BatchNorm2d(module_info, device, dtype, requires_grad, training, **kwargs):
    make_input = partial(make_tensor, device=device, dtype=dtype, requires_grad=requires_grad)

    return [
        ModuleInput(constructor_input=FunctionInput(3,),
                    forward_input=FunctionInput(make_input((2, 3, 6, 6)))),
        ModuleInput(constructor_input=FunctionInput(3, 1e-3, None),
                    forward_input=FunctionInput(make_input((2, 3, 6, 6))),
                    desc='2d_simple_average'),
        ModuleInput(constructor_input=FunctionInput(3, 1e-3, 0.8),
                    forward_input=FunctionInput(make_input((2, 3, 6, 6))),
                    desc='momentum'),
        ModuleInput(constructor_input=FunctionInput(3, 1e-3, 0.8, False),
                    forward_input=FunctionInput(make_input((2, 3, 6, 6))),
                    desc='not_affine'),
        ModuleInput(constructor_input=FunctionInput(3, 1e-3, 0.8, True, False),
                    forward_input=FunctionInput(make_input((2, 3, 6, 6))),
                    desc='not_tracking_stats'),
        ModuleInput(constructor_input=FunctionInput(5, 1e-3, 0.3, False),
                    forward_input=FunctionInput(make_input((0, 5, 2, 2))),
                    desc='zero_batch')]


def module_inputs_torch_nn_BatchNorm3d(module_info, device, dtype, requires_grad, training, **kwargs):
    make_input = partial(make_tensor, device=device, dtype=dtype, requires_grad=requires_grad)

    return [
        ModuleInput(constructor_input=FunctionInput(3,),
                    forward_input=FunctionInput(make_input((2, 3, 4, 4, 4)))),
        ModuleInput(constructor_input=FunctionInput(3, 1e-3, None),
                    forward_input=FunctionInput(make_input((2, 3, 4, 4, 4))),
                    desc='3d_simple_average'),
        ModuleInput(constructor_input=FunctionInput(3, 1e-3, 0.7),
                    forward_input=FunctionInput(make_input((2, 3, 4, 4, 4))),
                    desc='momentum'),
        ModuleInput(constructor_input=FunctionInput(3, 1e-3, 0.7, False),
                    forward_input=FunctionInput(make_input((2, 3, 4, 4, 4))),
                    desc='not_affine'),
        ModuleInput(constructor_input=FunctionInput(3, 1e-3, 0.7, True, False),
                    forward_input=FunctionInput(make_input((2, 3, 4, 4, 4))),
                    desc='not_tracking_stats'),
        ModuleInput(constructor_input=FunctionInput(5, 1e-3, 0.3, False),
                    forward_input=FunctionInput(make_input((0, 5, 2, 2, 2))),
                    desc='zero_batch')]


def module_inputs_torch_nn_ConvNd(module_info, device, dtype, requires_grad, training, **kwargs):
    N = kwargs['N']
    lazy = kwargs.get('lazy', False)
    transposed = kwargs.get('transposed', False)
    make_input = partial(make_tensor, device=device, dtype=dtype, requires_grad=requires_grad)
    conv_kwargs_list = [{}] if transposed else [{}, {'padding': 'same'}]
    kernel_size, C_in, C_out = 3, 4, 5
    input_no_batch_shape = (C_in,) + tuple(i + 3 for i in range(N))
    input_batch_shape = (2,) + input_no_batch_shape
    return [
        ModuleInput(constructor_input=(FunctionInput(C_out, kernel_size, **conv_kwargs) if lazy else
                                       FunctionInput(C_in, C_out, kernel_size, **conv_kwargs)),
                    forward_input=FunctionInput(make_input(
                        input_batch_shape if with_batch else input_no_batch_shape)),
                    desc=('' if with_batch else 'no_batch_dim'),
                    reference_fn=(None if with_batch else no_batch_dim_reference_fn))
        for with_batch, conv_kwargs in itertools.product([True, False], conv_kwargs_list)
    ]


def module_inputs_torch_nn_CosineEmbeddingLoss(module_info, device, dtype, requires_grad, training, **kwargs):
    make_input = partial(make_tensor, device=device, dtype=dtype, requires_grad=requires_grad)
    make_target = partial(make_tensor, device=device, dtype=dtype, requires_grad=False)

    cases: List[Tuple[str, dict]] = [
        ('', {}),
        ('reduction_sum', {'reduction': 'sum'}),
        ('reduction_mean', {'reduction': 'mean'}),
        ('reduction_none', {'reduction': 'none'}),
        ('margin', {'margin': 0.7})
    ]

    module_inputs = []
    for desc, constructor_kwargs in cases:
        def reference_fn(m, p, i1, i2, t, constructor_kwargs=constructor_kwargs):
            return cosineembeddingloss_reference(i1, i2, t, **constructor_kwargs)

        module_inputs.append(
            ModuleInput(constructor_input=FunctionInput(**constructor_kwargs),
                        forward_input=FunctionInput(make_input((15, 10)), make_input((15, 10)),
                                                    make_target((15,)).sign()),
                        desc=desc,
                        reference_fn=reference_fn)
        )

    return module_inputs


def module_inputs_torch_nn_ELU(module_info, device, dtype, requires_grad, training, **kwargs):
    make_input = partial(make_tensor, device=device, dtype=dtype, requires_grad=requires_grad)

    return [
        ModuleInput(constructor_input=FunctionInput(alpha=2.),
                    forward_input=FunctionInput(make_input((3, 2, 5))),
                    reference_fn=lambda m, p, i: torch.where(i >= 0, i, 2 * (i.exp() - 1))),
        ModuleInput(constructor_input=FunctionInput(alpha=2.),
                    forward_input=FunctionInput(make_input(())),
                    desc='scalar'),
        ModuleInput(constructor_input=FunctionInput(),
                    forward_input=FunctionInput(make_input((3,))),
                    desc='no_batch_dim',
                    reference_fn=no_batch_dim_reference_fn),
        ModuleInput(constructor_input=FunctionInput(alpha=2.),
                    forward_input=FunctionInput(make_input((2, 3, 2, 5))),
                    desc='4d_input')]


def module_inputs_torch_nn_CELU(module_info, device, dtype, requires_grad, training, **kwargs):
    make_input = partial(make_tensor, device=device, dtype=dtype, requires_grad=requires_grad)

    return [
        ModuleInput(constructor_input=FunctionInput(alpha=2.),
                    forward_input=FunctionInput(make_input((3, 2, 5))),
                    reference_fn=lambda m, p, i: torch.where(i >= 0, i, 2. * ((.5 * i).exp() - 1))),
        ModuleInput(constructor_input=FunctionInput(alpha=2.),
                    forward_input=FunctionInput(make_input(())),
                    reference_fn=lambda m, p, i: torch.where(i >= 0, i, 2. * ((.5 * i).exp() - 1)),
                    desc='scalar'),
        ModuleInput(constructor_input=FunctionInput(alpha=2.),
                    forward_input=FunctionInput(make_input((3,))),
                    desc='no_batch_dim',
                    reference_fn=no_batch_dim_reference_fn)]


def module_inputs_torch_nn_GLU(module_info, device, dtype, requires_grad, training, **kwargs):
    make_input = partial(make_tensor, device=device, dtype=dtype, requires_grad=requires_grad)

    return [
        ModuleInput(constructor_input=FunctionInput(),
                    forward_input=FunctionInput(make_input((5, 6)))),
        ModuleInput(constructor_input=FunctionInput(1),
                    forward_input=FunctionInput(make_input((5, 6, 7))),
                    desc='dim'),
        ModuleInput(constructor_input=FunctionInput(),
                    forward_input=FunctionInput(make_input((4,))),
                    desc='no_batch_dim',
                    reference_fn=no_batch_dim_reference_fn)]


def module_inputs_torch_nn_GELU(module_info, device, dtype, requires_grad, training, **kwargs):
    make_input = partial(make_tensor, device=device, dtype=dtype, requires_grad=requires_grad)

    return [
        ModuleInput(constructor_input=FunctionInput('none'),
                    forward_input=FunctionInput(make_input(())),
                    reference_fn=lambda m, p, x, *_: x * 0.5 * (1.0 + torch.erf(x / math.sqrt(2.0))),
                    desc='scalar'),
        ModuleInput(constructor_input=FunctionInput('none'),
                    forward_input=FunctionInput(make_input((3, 2, 5))),
                    reference_fn=lambda m, p, x, *_: x * 0.5 * (1.0 + torch.erf(x / math.sqrt(2.0)))),
        ModuleInput(constructor_input=FunctionInput(),
                    forward_input=FunctionInput(make_input((3,))),
                    desc='no_batch_dim',
                    reference_fn=no_batch_dim_reference_fn)]


def module_inputs_torch_nn_ReLU(module_info, device, dtype, requires_grad, training, **kwargs):
    make_input = partial(make_tensor, device=device, dtype=dtype, requires_grad=requires_grad)

    return [
        ModuleInput(constructor_input=FunctionInput(),
                    forward_input=FunctionInput(make_input(())),
                    desc='scalar'),
        ModuleInput(constructor_input=FunctionInput(),
                    forward_input=FunctionInput(make_input(4)),
                    reference_fn=no_batch_dim_reference_fn,
                    desc='no_batch_dim'),
        ModuleInput(constructor_input=FunctionInput(),
                    forward_input=FunctionInput(make_input((2, 3, 4, 5))),
                    desc='channels_last_mem_format'),
        ModuleInput(constructor_input=FunctionInput(),
                    forward_input=FunctionInput(make_input((2, 3, 3, 4, 5))),
                    desc='channels_last_3d_mem_format')]


def module_inputs_torch_nn_ReLU6(module_info, device, dtype, requires_grad, training, **kwargs):
    make_input = partial(make_tensor, device=device, dtype=dtype, requires_grad=requires_grad)

    return [
        ModuleInput(constructor_input=FunctionInput(),
                    forward_input=FunctionInput(make_input(())),
                    desc='scalar'),
        ModuleInput(constructor_input=FunctionInput(),
                    forward_input=FunctionInput(make_input(4)),
                    reference_fn=no_batch_dim_reference_fn,
                    desc='no_batch_dim'),
        ModuleInput(constructor_input=FunctionInput(),
                    forward_input=FunctionInput(make_input((2, 3, 4, 5))),
                    desc='channels_last_mem_format'),
        ModuleInput(constructor_input=FunctionInput(),
                    forward_input=FunctionInput(make_input((2, 3, 3, 4, 5))),
                    desc='channels_last_3d_mem_format')]


def module_inputs_torch_nn_LeakyReLU(module_info, device, dtype, requires_grad, training, **kwargs):
    make_input = partial(make_tensor, device=device, dtype=dtype, requires_grad=requires_grad)

    return [
        ModuleInput(constructor_input=FunctionInput(),
                    forward_input=FunctionInput(make_input((3, 2, 5)))),
        ModuleInput(constructor_input=FunctionInput(),
                    forward_input=FunctionInput(make_input(4)),
                    reference_fn=no_batch_dim_reference_fn,
                    desc='no_batch_dim'),
        ModuleInput(constructor_input=FunctionInput(0.5),
                    forward_input=FunctionInput(make_input((3, 2, 5))),
                    desc='with_negval'),
        ModuleInput(constructor_input=FunctionInput(0.0),
                    forward_input=FunctionInput(make_input((10, 10))),
                    desc='with_zero_negval'),
        ModuleInput(constructor_input=FunctionInput(0.5),
                    forward_input=FunctionInput(make_input(())),
                    desc='with_negval_scalar')]


def module_inputs_torch_nn_PReLU(module_info, device, dtype, requires_grad, training, **kwargs):
    make_input = partial(make_tensor, device=device, dtype=dtype, requires_grad=requires_grad)

    return [
        ModuleInput(constructor_input=FunctionInput(),
                    forward_input=FunctionInput(make_input(())),
                    desc='scalar'),
        ModuleInput(constructor_input=FunctionInput(),
                    forward_input=FunctionInput(make_input(4)),
                    reference_fn=no_batch_dim_reference_fn,
                    desc='no_batch_dim'),
        ModuleInput(constructor_input=FunctionInput(),
                    forward_input=FunctionInput(make_input((2, 3, 4))),
                    reference_fn=lambda m, p, i: torch.clamp(i, min=0) + torch.clamp(i, max=0) * p[0][0],
                    desc='1d'),
        ModuleInput(constructor_input=FunctionInput(3),
                    forward_input=FunctionInput(make_input((2, 3, 4))),
                    reference_fn=lambda m, p, i: torch.clamp(i, min=0) + torch.clamp(i, max=0) * p[0][0],
                    desc='1d_multiparam'),
        ModuleInput(constructor_input=FunctionInput(),
                    forward_input=FunctionInput(make_input((2, 3, 4, 5))),
                    reference_fn=lambda m, p, i: torch.clamp(i, min=0) + torch.clamp(i, max=0) * p[0][0],
                    desc='2d'),
        ModuleInput(constructor_input=FunctionInput(3),
                    forward_input=FunctionInput(make_input((2, 3, 4, 5))),
                    reference_fn=lambda m, p, i: torch.clamp(i, min=0) + torch.clamp(i, max=0) * p[0][0],
                    desc='2d_multiparam'),
        ModuleInput(constructor_input=FunctionInput(),
                    forward_input=FunctionInput(make_input((2, 3, 4, 5, 6))),
                    reference_fn=lambda m, p, i: torch.clamp(i, min=0) + torch.clamp(i, max=0) * p[0][0],
                    desc='3d'),
        ModuleInput(constructor_input=FunctionInput(3),
                    forward_input=FunctionInput(make_input((2, 3, 4, 5, 6))),
                    reference_fn=lambda m, p, i: torch.clamp(i, min=0) + torch.clamp(i, max=0) * p[0][0],
                    desc='3d_multiparam')]


def module_inputs_torch_nn_SELU(module_info, device, dtype, requires_grad, training, **kwargs):
    make_input = partial(make_tensor, device=device, dtype=dtype, requires_grad=requires_grad)

    return [
        ModuleInput(constructor_input=FunctionInput(),
                    forward_input=FunctionInput(make_input((3, 2, 5)))),
        ModuleInput(constructor_input=FunctionInput(),
                    forward_input=FunctionInput(make_input(4)),
                    reference_fn=no_batch_dim_reference_fn,
                    desc='no_batch_dim'),
        ModuleInput(constructor_input=FunctionInput(),
                    forward_input=FunctionInput(make_input(())),
                    desc='scalar')]


def module_inputs_torch_nn_SiLU(module_info, device, dtype, requires_grad, training, **kwargs):
    make_input = partial(make_tensor, device=device, dtype=dtype, requires_grad=requires_grad)

    return [
        ModuleInput(constructor_input=FunctionInput(),
                    forward_input=FunctionInput(make_input(())),
                    reference_fn=lambda m, p, x, *_: x * torch.sigmoid(x),
                    desc='scalar'),
        ModuleInput(constructor_input=FunctionInput(),
                    forward_input=FunctionInput(make_input(4)),
                    reference_fn=no_batch_dim_reference_fn,
                    desc='no_batch_dim'),
        ModuleInput(constructor_input=FunctionInput(),
                    forward_input=FunctionInput(make_input((5, 6, 7))),
                    reference_fn=lambda m, p, x, *_: x * torch.sigmoid(x))]


def module_inputs_torch_nn_Softmax(module_info, device, dtype, requires_grad, training, **kwargs):
    make_input = partial(make_tensor, device=device, dtype=dtype, requires_grad=requires_grad)

    return [
        ModuleInput(constructor_input=FunctionInput(1),
                    forward_input=FunctionInput(make_input((10, 20))),
                    reference_fn=lambda m, p, i: torch.exp(i).div(torch.exp(i).sum(1, True).expand(10, 20))),
        ModuleInput(constructor_input=FunctionInput(0),
                    forward_input=FunctionInput(make_input(())),
                    reference_fn=lambda m, p, i: torch.exp(i).div(torch.exp(i).sum(0, True)),
                    desc='scalar'),
        ModuleInput(constructor_input=FunctionInput(-1),
                    forward_input=FunctionInput(make_input((4, 5))),
                    reference_fn=no_batch_dim_reference_fn,
                    desc='no_batch_dim')]


def module_inputs_torch_nn_Softmax2d(module_info, device, dtype, requires_grad, training, **kwargs):
    make_input = partial(make_tensor, device=device, dtype=dtype, requires_grad=requires_grad)

    return [
        ModuleInput(constructor_input=FunctionInput(),
                    forward_input=FunctionInput(make_input((1, 3, 10, 20))),
                    reference_fn=lambda m, p, i: torch.exp(i).div(torch.exp(i).sum(1, False))),
        ModuleInput(constructor_input=FunctionInput(),
                    forward_input=FunctionInput(make_input((3, 4, 5))),
                    reference_fn=no_batch_dim_reference_fn,
                    desc='no_batch_dim')]


def module_inputs_torch_nn_LogSoftmax(module_info, device, dtype, requires_grad, training, **kwargs):
    make_input = partial(make_tensor, device=device, dtype=dtype, requires_grad=requires_grad)

    return [
        ModuleInput(constructor_input=FunctionInput(1),
                    forward_input=FunctionInput(make_input((10, 20))),
                    reference_fn=lambda m, p, i: torch.exp(i).div_(torch.exp(i).sum(1, True).expand(10, 20)).log_()),
        ModuleInput(constructor_input=FunctionInput(1),
                    forward_input=FunctionInput(make_input((1, 3, 10, 20))),
                    reference_fn=lambda m, p, i: torch.exp(i).div_(torch.exp(i).sum(1, False)).log_(),
                    desc='multiparam'),
        ModuleInput(constructor_input=FunctionInput(0),
                    forward_input=FunctionInput(make_input(())),
                    reference_fn=lambda m, p, i: torch.exp(i).div_(torch.exp(i).sum(0, False)).log_(),
                    desc='multiparam_scalar'),
        ModuleInput(constructor_input=FunctionInput(-1),
                    forward_input=FunctionInput(make_input((4, 5))),
                    reference_fn=no_batch_dim_reference_fn,
                    desc='no_batch_dim')]


def module_inputs_torch_nn_Softmin(module_info, device, dtype, requires_grad, training, **kwargs):
    make_input = partial(make_tensor, device=device, dtype=dtype, requires_grad=requires_grad)

    return [
        ModuleInput(constructor_input=FunctionInput(1),
                    forward_input=FunctionInput(make_input((10, 20)))),
        ModuleInput(constructor_input=FunctionInput(1),
                    forward_input=FunctionInput(make_input((2, 3, 5, 10))),
                    desc='multidim'),
        ModuleInput(constructor_input=FunctionInput(0),
                    forward_input=FunctionInput(make_input(())),
                    desc='scalar'),
        ModuleInput(constructor_input=FunctionInput(-1),
                    forward_input=FunctionInput(make_input((3, 4, 10))),
                    reference_fn=no_batch_dim_reference_fn,
                    desc='no_batch_dim')]


def module_inputs_torch_nn_Softplus(module_info, device, dtype, requires_grad, training, **kwargs):
    make_input = partial(make_tensor, device=device, dtype=dtype, requires_grad=requires_grad)

    return [
        ModuleInput(constructor_input=FunctionInput(),
                    forward_input=FunctionInput(make_input((10, 20))),
                    reference_fn=lambda m, p, i: torch.log(1 + torch.exp(i))),
        ModuleInput(constructor_input=FunctionInput(2),
                    forward_input=FunctionInput(make_input((10, 20))),
                    reference_fn=lambda m, p, i: 1. / 2. * torch.log(1 + torch.exp(2 * i)),
                    desc='beta'),
        ModuleInput(constructor_input=FunctionInput(2, -100),
                    forward_input=FunctionInput(make_input((10, 20))),
                    reference_fn=(
                        lambda m, p, i: ((i * 2) > -100).type_as(i) * i
                        + ((i * 2) <= -100).type_as(i) * 1. / 2. * torch.log(1 + torch.exp(2 * i))),
                    desc='beta_threshold'),
        ModuleInput(constructor_input=FunctionInput(2, -100),
                    forward_input=FunctionInput(make_input(())),
                    reference_fn=(
                        lambda m, p, i: ((i * 2) > -100).type_as(i) * i
                        + ((i * 2) <= -100).type_as(i) * 1. / 2. * torch.log(1 + torch.exp(2 * i))),
                    desc='beta_threshold_scalar'),
        ModuleInput(constructor_input=FunctionInput(),
                    forward_input=FunctionInput(make_input(4)),
                    reference_fn=no_batch_dim_reference_fn,
                    desc='no_batch_dim')]


def module_inputs_torch_nn_Softshrink(module_info, device, dtype, requires_grad, training, **kwargs):
    make_input = partial(make_tensor, device=device, dtype=dtype, requires_grad=requires_grad)

    return [
        ModuleInput(constructor_input=FunctionInput(),
                    forward_input=FunctionInput(make_input((3, 2, 5)))),
        ModuleInput(constructor_input=FunctionInput(1,),
                    forward_input=FunctionInput(make_input((3, 2, 5))),
                    desc='lambda'),
        ModuleInput(constructor_input=FunctionInput(1,),
                    forward_input=FunctionInput(make_input(())),
                    desc='lambda_scalar'),
        ModuleInput(constructor_input=FunctionInput(),
                    forward_input=FunctionInput(make_input(4)),
                    reference_fn=no_batch_dim_reference_fn,
                    desc='no_batch_dim')]


def module_inputs_torch_nn_Softsign(module_info, device, dtype, requires_grad, training, **kwargs):
    make_input = partial(make_tensor, device=device, dtype=dtype, requires_grad=requires_grad)

    return [
        ModuleInput(constructor_input=FunctionInput(),
                    forward_input=FunctionInput(make_input((3, 2, 5))),
                    reference_fn=lambda m, p, i: i.div(1 + torch.abs(i))),
        ModuleInput(constructor_input=FunctionInput(),
                    forward_input=FunctionInput(make_input(())),
                    reference_fn=lambda m, p, i: i.div(1 + torch.abs(i)),
                    desc='scalar'),
        ModuleInput(constructor_input=FunctionInput(),
                    forward_input=FunctionInput(make_input(4)),
                    reference_fn=no_batch_dim_reference_fn,
                    desc='no_batch_dim')]


def module_inputs_torch_nn_Tanh(module_info, device, dtype, requires_grad, training, **kwargs):
    make_input = partial(make_tensor, device=device, dtype=dtype, requires_grad=requires_grad)

    return [
        ModuleInput(constructor_input=FunctionInput(),
                    forward_input=FunctionInput(make_input((2, 3, 4, 5)))),
        ModuleInput(constructor_input=FunctionInput(),
                    forward_input=FunctionInput(make_input(())),
                    desc='scalar'),
        ModuleInput(constructor_input=FunctionInput(),
                    forward_input=FunctionInput(make_input(4)),
                    reference_fn=no_batch_dim_reference_fn,
                    desc='no_batch_dim')]



def module_inputs_torch_nn_Tanhshrink(module_info, device, dtype, requires_grad, training, **kwargs):
    make_input = partial(make_tensor, device=device, dtype=dtype, requires_grad=requires_grad)

    return [
        ModuleInput(constructor_input=FunctionInput(),
                    forward_input=FunctionInput(make_input((2, 3, 4, 5)))),
        ModuleInput(constructor_input=FunctionInput(),
                    forward_input=FunctionInput(make_input(())),
                    desc='scalar'),
        ModuleInput(constructor_input=FunctionInput(),
                    forward_input=FunctionInput(make_input(4)),
                    reference_fn=no_batch_dim_reference_fn,
                    desc='no_batch_dim')]


def module_inputs_torch_nn_Threshold(module_info, device, dtype, requires_grad, training, **kwargs):
    make_input = partial(make_tensor, device=device, dtype=dtype, requires_grad=requires_grad)

    return [
        ModuleInput(constructor_input=FunctionInput(2., 1.),
                    forward_input=FunctionInput(make_input((2, 3, 4, 5))),
                    desc='threshold_value'),
        ModuleInput(constructor_input=FunctionInput(2., 10.),
                    forward_input=FunctionInput(make_input((2, 3, 4, 5))),
                    desc='large_value'),
        ModuleInput(constructor_input=FunctionInput(2., 1.),
                    forward_input=FunctionInput(make_input(())),
                    desc='threshold_value_scalar'),
        ModuleInput(constructor_input=FunctionInput(2., 1.),
                    forward_input=FunctionInput(make_input(4)),
                    reference_fn=no_batch_dim_reference_fn,
                    desc='no_batch_dim')]


def module_inputs_torch_nn_Mish(module_info, device, dtype, requires_grad, training, **kwargs):
    make_input = partial(make_tensor, device=device, dtype=dtype, requires_grad=requires_grad)

    return [
        ModuleInput(constructor_input=FunctionInput(),
                    forward_input=FunctionInput(make_input((5, 6, 7))),
                    reference_fn=lambda m, p, i: i * torch.tanh(F.softplus(i))),
        ModuleInput(constructor_input=FunctionInput(),
                    forward_input=FunctionInput(make_input(())),
                    reference_fn=lambda m, p, i: i * torch.tanh(F.softplus(i)),
                    desc='scalar'),
        ModuleInput(constructor_input=FunctionInput(),
                    forward_input=FunctionInput(make_input(4)),
                    reference_fn=no_batch_dim_reference_fn,
                    desc='no_batch_dim')]


def module_inputs_torch_nn_L1Loss(module_info, device, dtype, requires_grad, training, **kwargs):
    make_input = partial(make_tensor, device=device, dtype=dtype, requires_grad=requires_grad)

    return [
        ModuleInput(constructor_input=FunctionInput(),
                    forward_input=FunctionInput(make_input((2, 3, 4)),
                                                make_input((2, 3, 4))),
                    reference_fn=lambda m, p, i, t: 1. / i.numel() * sum((a - b).abs().sum()
                                                                         for a, b in zip(i, t))),
        ModuleInput(constructor_input=FunctionInput(),
                    forward_input=FunctionInput(make_input(()), make_input(())),
                    reference_fn=lambda m, p, i, t: 1. / i.numel() * (i - t).abs().sum(),
                    desc='scalar')] + generate_regression_criterion_inputs(make_input)


def module_inputs_torch_nn_SmoothL1Loss(module_info, device, dtype, requires_grad, training, **kwargs):
    make_input = partial(make_tensor, device=device, dtype=dtype, requires_grad=requires_grad)


    cases: List[Tuple[str, dict]] = [
        ('', {}),
        ('reduction_sum', {'reduction': 'sum'}),
        ('reduction_mean', {'reduction': 'mean'}),
        ('reduction_none', {'reduction': 'none'}),
    ]

    module_inputs = []
    for desc, constructor_kwargs in cases:
        def reference_fn(m, p, i, t, constructor_kwargs=constructor_kwargs):
            return smoothl1loss_reference(i, t, **constructor_kwargs)

        module_inputs.append(
            ModuleInput(constructor_input=FunctionInput(**constructor_kwargs),
                        forward_input=FunctionInput(make_input((5, 10)),
                                                    make_input((5, 10))),
                        desc=desc,
                        reference_fn=reference_fn)
        )
        module_inputs.append(
            ModuleInput(constructor_input=FunctionInput(**constructor_kwargs),
                        forward_input=FunctionInput(make_input(()),
                                                    make_input(())),
                        desc=f'scalar_{desc}',
                        reference_fn=reference_fn)
        )

    return module_inputs



def module_inputs_torch_nn_BCELoss(module_info, device, dtype, requires_grad, training, **kwargs):
    make_input = partial(make_tensor, device=device, dtype=dtype, requires_grad=requires_grad)
    make_target = partial(make_tensor, device=device, dtype=dtype, requires_grad=False)
    make_weight = partial(make_tensor, device=device, dtype=dtype, requires_grad=False)

    cases: List[Tuple[str, dict]] = [
        ('', {}),
        ('reduction_sum', {'reduction': 'sum'}),
        ('reduction_mean', {'reduction': 'mean'}),
        ('reduction_none', {'reduction': 'none'}),
        ('weights', {'weight': make_weight((10,))}),
    ]

    def bce_loss_reference_fn(m, p, i, t, reduction='mean', weight=None):
        result = -(t * i.log() + (1 - t) * (1 - i).log())

        if weight is not None:
            result = result * weight

        if reduction == 'none':
            return result
        elif reduction == 'mean':
            return result.sum() / i.numel()
        else:
            return result.sum()

    module_inputs = []
    for desc, constructor_kwargs in cases:
        module_inputs.append(
            ModuleInput(constructor_input=FunctionInput(**constructor_kwargs),
                        forward_input=FunctionInput(make_input((15, 10), low=1e-2, high=1 - 1e-2),
                                                    make_target((15, 10)).gt(0).to(dtype)),
                        desc=desc,
                        reference_fn=partial(bce_loss_reference_fn, **constructor_kwargs))
        )

    scalar_weight = make_weight(())
    module_inputs.append(
        ModuleInput(constructor_input=FunctionInput(weight=scalar_weight),
                    forward_input=FunctionInput(make_input((), low=1e-2, high=1 - 1e-2),
                                                make_target(()).gt(0).to(dtype)),
                    desc='scalar_weight',
                    reference_fn=partial(bce_loss_reference_fn, weight=scalar_weight))
    )

    return module_inputs


def module_inputs_torch_nn_BCEWithLogitsLoss(module_info, device, dtype, requires_grad, training, **kwargs):
    make_input = partial(make_tensor, device=device, dtype=dtype, requires_grad=requires_grad)
    make_target = partial(make_tensor, device=device, dtype=dtype, requires_grad=False)
    make_weight = partial(make_tensor, device=device, dtype=dtype, requires_grad=False)

    cases: List[Tuple[str, dict]] = [
        ('', {}),
        ('reduction_sum', {'reduction': 'sum'}),
        ('reduction_mean', {'reduction': 'mean'}),
        ('reduction_none', {'reduction': 'none'}),
        ('weights', {'weight': make_weight((10,))}),
        ('scalar_weights', {'weight': make_weight(())})
    ]

    def bce_withlogitsloss_reference_fn(m, p, i, t, reduction='mean', weight=None):
        # TODO: add pos_weight to the definition here and corresponding SampleInputs
        max_val = (-i).clamp(min=0)
        result = (1 - t).mul_(i).add_(max_val).add_((-max_val).exp_().add_((-i - max_val).exp_()).log_())

        if weight is not None:
            result = result * weight

        if reduction == 'none':
            return result
        elif reduction == 'mean':
            return result.sum() / i.numel()
        else:
            return result.sum()

    module_inputs = []
    for desc, constructor_kwargs in cases:
        module_inputs.append(
            ModuleInput(constructor_input=FunctionInput(**constructor_kwargs),
                        forward_input=FunctionInput(make_input((15, 10), low=1e-2, high=1 - 1e-2),
                                                    make_target((15, 10)).gt(0).to(dtype)),
                        desc=desc,
                        reference_fn=partial(bce_withlogitsloss_reference_fn, **constructor_kwargs))
        )

    return module_inputs


def module_inputs_torch_nn_CrossEntropyLoss(module_info, device, dtype, requires_grad, training, **kwargs):
    make_input = partial(make_tensor, device=device, dtype=dtype, requires_grad=requires_grad)
    make_target = partial(make_tensor, device=device, dtype=torch.long, requires_grad=False)
    make_weight = partial(make_tensor, device=device, dtype=dtype, requires_grad=False)

    reductions: List[str] = ['mean', 'sum', 'none']
    cases: List[Tuple[str, dict]] = [
        ('', {}),
        ('weights', {'weight': make_weight((3,))}),
        ('ignore_index', {'ignore_index': 1}),
        ('label_smoothing', {'label_smoothing': 0.15}),
        ('ignore_index_label_smoothing', {'ignore_index': 1, 'label_smoothing': 0.15})
    ]

    module_inputs = []
    for reduction, (desc, constructor_kwargs) in product(reductions, cases):
        def reference_fn(m, p, i, t, reduction=reduction, constructor_kwargs=constructor_kwargs):
            return cross_entropy_loss_reference(i, t, reduction=reduction, **constructor_kwargs)

        module_inputs.append(
            ModuleInput(constructor_input=FunctionInput(reduction=reduction, **constructor_kwargs),
                        forward_input=FunctionInput(make_input((2, 3, 5, 5)),
                                                    make_target((2, 5, 5), low=0, high=3)),
                        desc=f"4d_{desc}_{reduction}",
                        reference_fn=reference_fn)
        )
        module_inputs.append(
            ModuleInput(constructor_input=FunctionInput(reduction=reduction, **constructor_kwargs),
                        forward_input=FunctionInput(make_input((2, 3, 5)),
                                                    make_target((2, 5), low=0, high=3)),
                        desc=f"3d_{desc}_{reduction}",
                        reference_fn=reference_fn)
        )
        module_inputs.append(
            ModuleInput(constructor_input=FunctionInput(reduction=reduction, **constructor_kwargs),
                        forward_input=FunctionInput(make_input((2, 3)),
                                                    make_target((2), low=0, high=3)),
                        desc=f"2d_{desc}_{reduction}",
                        reference_fn=reference_fn)
        )
        module_inputs.append(
            ModuleInput(constructor_input=FunctionInput(reduction=reduction, **constructor_kwargs),
                        forward_input=FunctionInput(make_input((2, 3, 5, 5, 2, 2)),
                                                    make_target((2, 5, 5, 2, 2), low=0, high=3)),
                        desc=f"higher_dim_{desc}_{reduction}",
                        reference_fn=reference_fn)
        )

        if constructor_kwargs.get('ignore_index', None) is None:
            module_inputs.append(
                ModuleInput(constructor_input=FunctionInput(reduction=reduction, **constructor_kwargs),
                            forward_input=FunctionInput(make_input((5, 3, 4, 2)),
                                                        make_input((5, 3, 4, 2)).softmax(dim=1)),
                            desc=f"4d_prob_target_{desc}_{reduction}",
                            reference_fn=reference_fn)
            )
            module_inputs.append(
                ModuleInput(constructor_input=FunctionInput(reduction=reduction, **constructor_kwargs),
                            forward_input=FunctionInput(make_input((5, 3, 4)),
                                                        make_input((5, 3, 4)).softmax(dim=1)),
                            desc=f"3d_prob_target_{desc}_{reduction}",
                            reference_fn=reference_fn)
            )
            module_inputs.append(
                ModuleInput(constructor_input=FunctionInput(reduction=reduction, **constructor_kwargs),
                            forward_input=FunctionInput(make_input((5, 3)),
                                                        make_input((5, 3)).softmax(dim=1)),
                            desc=f"2d_prob_target_{desc}_{reduction}",
                            reference_fn=reference_fn)
            )
            module_inputs.append(
                ModuleInput(constructor_input=FunctionInput(reduction=reduction, **constructor_kwargs),
                            forward_input=FunctionInput(make_input((2, 3, 5, 5, 2, 2)),
                                                        make_input((2, 3, 5, 5, 2, 2)).softmax(dim=1)),
                            desc=f"higher_dim_prob_target_{desc}_{reduction}",
                            reference_fn=reference_fn)
            )
            module_inputs.append(
                ModuleInput(constructor_input=FunctionInput(reduction=reduction, **constructor_kwargs),
                            forward_input=FunctionInput(make_input((3,)),
                                                        make_target((), low=0, high=3)),
                            desc=f"no_batch_dim_{desc}_{reduction}",
                            reference_fn=partial(no_batch_dim_reference_fn, is_criterion=True))
            )

    return module_inputs



def module_inputs_torch_nn_CTCLoss(module_info, device, dtype, requires_grad, training, **kwargs):
    make_input = partial(make_tensor, device=device, dtype=dtype, requires_grad=requires_grad)
    make_target = partial(make_tensor, device=device, requires_grad=False)

    cases: List[Tuple[str, dict]] = [
        ('', {}),
        ('reduction_sum', {'reduction': 'sum'}),
        ('reduction_mean', {'reduction': 'mean'}),
        ('reduction_none', {'reduction': 'none'}),
        ('blank', {'blank': 14})
    ]
    target_dtypes = [torch.int, torch.long]

    module_inputs = []
    for target_dtype, (desc, constructor_kwargs) in product(target_dtypes, cases):
        def reference_fn(m, p, i, t, il, tl, constructor_kwargs=constructor_kwargs):
            return ctcloss_reference(i, t, il, tl, **constructor_kwargs)

        blank = constructor_kwargs.get('blank', 0)
        low = 0 if blank == 14 else 1
        high = 14 if blank == 14 else 15

        module_inputs.append(
            ModuleInput(
                constructor_input=FunctionInput(**constructor_kwargs),
                forward_input=FunctionInput(make_input((50, 3, 15)).log_softmax(2),
                                            make_target((3, 30), dtype=target_dtype, low=low, high=high),
                                            (50, 50, 50), (30, 25, 20)),
                desc=f'{desc}_lengths_intlists',
                reference_fn=reference_fn)
        )
        module_inputs.append(
            ModuleInput(
                constructor_input=FunctionInput(**constructor_kwargs),
                forward_input=FunctionInput(make_input((50, 3, 15)).log_softmax(2),
                                            make_target((3, 30), dtype=target_dtype, low=low, high=high),
                                            torch.tensor((50, 50, 50), device=device),
                                            torch.tensor((30, 25, 20), device=device)),
                desc=f'{desc}_lengths_tensors',
                reference_fn=reference_fn)
        )
        module_inputs.append(
            ModuleInput(
                constructor_input=FunctionInput(**constructor_kwargs),
                forward_input=FunctionInput(make_input((50, 3, 15)).log_softmax(2),
                                            make_target((30 + 25 + 20,), dtype=target_dtype, low=low, high=high),
                                            (50, 50, 50), (30, 25, 20)),
                desc=f'{desc}_1d_target_lengths_intlists',
                reference_fn=reference_fn)
        )
        module_inputs.append(
            ModuleInput(
                constructor_input=FunctionInput(**constructor_kwargs),
                forward_input=FunctionInput(make_input((50, 3, 15)).log_softmax(2),
                                            make_target((30 + 25 + 20,), dtype=target_dtype, low=low, high=high),
                                            torch.tensor((50, 50, 50), device=device),
                                            torch.tensor((30, 25, 20), device=device)),
                desc=f'{desc}_1d_target_lengths_tensors',
                reference_fn=reference_fn)
        )

    return module_inputs


def module_inputs_torch_nn_GroupNorm(module_info, device, dtype, requires_grad, training, **kwargs):
    make_input = partial(make_tensor, device=device, dtype=dtype, requires_grad=requires_grad)

    return [
        ModuleInput(
            constructor_input=FunctionInput(3, 6, 1e-3),
            forward_input=FunctionInput(make_input((4, 6, 5))),
            desc='1d_affine'),
        ModuleInput(
            constructor_input=FunctionInput(3, 12, 1e-3),
            forward_input=FunctionInput(make_input((4, 12))),
            desc='1d_affine_GN'),
        ModuleInput(
            constructor_input=FunctionInput(1, 6, 1e-3),
            forward_input=FunctionInput(make_input((150, 6))),
            desc='1d_affine_large_batch'),
        ModuleInput(
            constructor_input=FunctionInput(5, 5, 1e-3, False),
            forward_input=FunctionInput(make_input((4, 5, 5))),
            desc='1d_no_affine_IN'),
        ModuleInput(
            constructor_input=FunctionInput(1, 10, 1e-3, False),
            forward_input=FunctionInput(make_input((4, 10))),
            desc='1d_no_affine_LN'),
        ModuleInput(
            constructor_input=FunctionInput(3, 6, 1e-3),
            forward_input=FunctionInput(make_input((4, 6, 2, 3))),
            desc='2d_affine'),
        ModuleInput(
            constructor_input=FunctionInput(3, 6, 1e-3),
            forward_input=FunctionInput(make_input((4, 6, 28, 28))),
            desc='2d_affine_large_feature'),
        ModuleInput(
            constructor_input=FunctionInput(3, 51, 1e-5, False),
            forward_input=FunctionInput(make_input((2, 51, 28, 28))),
            desc='2d_no_affine_large_feature'),
        ModuleInput(
            constructor_input=FunctionInput(3, 3, 1e-3, False),
            forward_input=FunctionInput(make_input((4, 3, 2, 3))),
            desc='2d_no_affine_IN'),
        ModuleInput(
            constructor_input=FunctionInput(1, 3, 1e-3, False),
            forward_input=FunctionInput(make_input((4, 3, 2, 3))),
            desc='2d_no_affine_LN'),
    ]


def module_inputs_torch_nn_Hardshrink(module_info, device, dtype, requires_grad, training, **kwargs):
    make_input = partial(make_tensor, device=device, dtype=dtype, requires_grad=requires_grad)

    return [
        ModuleInput(
            constructor_input=FunctionInput(2.),
            forward_input=FunctionInput(make_input((4, 3, 2, 4))),
        ),
        ModuleInput(
            constructor_input=FunctionInput(2.),
            forward_input=FunctionInput(make_input(())),
            desc='scalar',
        ),
        ModuleInput(
            constructor_input=FunctionInput(),
            forward_input=FunctionInput(make_input(4)),
            reference_fn=no_batch_dim_reference_fn,
            desc='no_batch_dim',
        )
    ]


def module_inputs_torch_nn_Hardswish(module_info, device, dtype, requires_grad, training, **kwargs):
    make_input = partial(make_tensor, device=device, dtype=dtype, requires_grad=requires_grad)

    return [
        ModuleInput(
            constructor_input=FunctionInput(),
            forward_input=FunctionInput(make_input(4)),
            reference_fn=no_batch_dim_reference_fn,
            desc='no_batch_dim',
        ),
        ModuleInput(
            constructor_input=FunctionInput(),
            forward_input=FunctionInput(make_input((2, 3, 2, 5))),
            desc='4d_input')
    ]


def module_inputs_torch_nn_Hardtanh(module_info, device, dtype, requires_grad, training, **kwargs):
    make_input = partial(make_tensor, device=device, dtype=dtype, requires_grad=requires_grad)

    return [
        ModuleInput(
            constructor_input=FunctionInput(),
            forward_input=FunctionInput(make_input((3, 2, 5))),
            reference_fn=lambda m, p, i: i.clamp(-1, 1),
        ),
        ModuleInput(
            constructor_input=FunctionInput(),
            forward_input=FunctionInput(make_input(())),
            reference_fn=lambda m, p, i: i.clamp(-1, 1),
            desc='scalar',
        ),
        ModuleInput(
            constructor_input=FunctionInput(),
            forward_input=FunctionInput(make_input(4)),
            reference_fn=no_batch_dim_reference_fn,
            desc='no_batch_dim',
        )
    ]


def module_inputs_torch_nn_HingeEmbeddingLoss(module_info, device, dtype, requires_grad, training, **kwargs):
    make_input = partial(make_tensor, device=device, dtype=dtype, requires_grad=requires_grad)
    make_target = partial(make_tensor, device=device, dtype=dtype, requires_grad=False)

    cases: List[Tuple[str, dict]] = [
        ('', {}),
        ('reduction_sum', {'reduction': 'sum'}),
        ('reduction_mean', {'reduction': 'mean'}),
        ('reduction_none', {'reduction': 'none'}),
        ('margin', {'margin': 0.5})
    ]

    module_inputs = []
    for desc, constructor_kwargs in cases:
        def reference_fn(m, p, i, t, constructor_kwargs=constructor_kwargs):
            return hingeembeddingloss_reference(i, t, **constructor_kwargs)

        module_inputs.append(
            ModuleInput(constructor_input=FunctionInput(**constructor_kwargs),
                        forward_input=FunctionInput(make_input((10,)),
                                                    make_target((10,)).gt(0).to(dtype).mul_(2).sub_(1)),
                        desc=desc,
                        reference_fn=reference_fn)
        )
        module_inputs.append(
            ModuleInput(constructor_input=FunctionInput(**constructor_kwargs),
                        forward_input=FunctionInput(make_input(()),
                                                    make_target(()).gt(0).to(dtype).mul_(2).sub_(1)),
                        desc=f'scalar_{desc}',
                        reference_fn=reference_fn)
        )

    return module_inputs


def module_inputs_torch_nn_HuberLoss(module_info, device, dtype, requires_grad, training, **kwargs):
    make_input = partial(make_tensor, device=device, dtype=dtype, requires_grad=requires_grad)

    cases: List[Tuple[str, dict]] = [
        ('', {}),
        ('reduction_sum', {'reduction': 'sum'}),
        ('reduction_mean', {'reduction': 'mean'}),
        ('reduction_none', {'reduction': 'none'}),
    ]

    module_inputs = []
    for desc, constructor_kwargs in cases:
        def reference_fn(m, p, i, t, constructor_kwargs=constructor_kwargs):
            return huberloss_reference(i, t, **constructor_kwargs)

        module_inputs.append(
            ModuleInput(constructor_input=FunctionInput(**constructor_kwargs),
                        forward_input=FunctionInput(make_input((5, 10)),
                                                    make_input((5, 10))),
                        desc=desc,
                        reference_fn=reference_fn)
        )

    return module_inputs


def module_inputs_torch_nn_InstanceNormNd(module_info, device, dtype, requires_grad, training, **kwargs):
    make_input = partial(make_tensor, device=device, dtype=dtype, requires_grad=requires_grad)
    lazy = kwargs.get('lazy', False)
    N = kwargs['N']
    num_features, eps, momentum, affine, track_running_stats = 3, 1e-3, 0.3, False, True
    input_no_batch_shape_dict = {1: (3, 15), 2: (3, 6, 6), 3: (3, 4, 4, 4)}
    input_no_batch_shape = input_no_batch_shape_dict[N]
    input_batch_shape = (4,) + input_no_batch_shape

    return [
        ModuleInput(
            constructor_input=(
                FunctionInput(eps, momentum) if lazy else FunctionInput(num_features, eps, momentum)
            ),
            forward_input=FunctionInput(make_input(input_batch_shape))),
        ModuleInput(
            constructor_input=(
                FunctionInput(eps, momentum, affine, track_running_stats) if lazy else
                FunctionInput(num_features, eps, momentum, affine, track_running_stats)
            ),
            forward_input=FunctionInput(make_input(input_batch_shape)),
            desc='tracking_stats'),
        ModuleInput(
            constructor_input=(
                FunctionInput(eps, momentum) if lazy else FunctionInput(num_features, eps, momentum)
            ),
            forward_input=FunctionInput(make_input(input_no_batch_shape)),
            reference_fn=no_batch_dim_reference_fn,
            desc='tracking_stats_no_batch_dim'),
        ModuleInput(
            constructor_input=(
                FunctionInput(eps, momentum, affine, track_running_stats) if lazy else
                FunctionInput(num_features, eps, momentum, affine, track_running_stats)
            ),
            forward_input=FunctionInput(make_input(input_no_batch_shape)),
            reference_fn=no_batch_dim_reference_fn,
            desc='no_batch_dim')
    ]

def module_inputs_torch_nn_LayerNorm(module_info, device, dtype, requires_grad, training, **kwargs):
    make_input = partial(make_tensor, device=device, dtype=dtype, requires_grad=requires_grad)

    return [
        ModuleInput(
            constructor_input=FunctionInput([5], 1e-3),
            forward_input=FunctionInput(make_input((4, 5, 5))),
            desc='1d_elementwise_affine'),
        ModuleInput(
            constructor_input=FunctionInput([5], 1e-3),
            forward_input=FunctionInput(make_input((128, 5, 5))),
            desc='1d_elementwise_affine_large_batch'),
        ModuleInput(
            constructor_input=FunctionInput([5], 1e-3, False),
            forward_input=FunctionInput(make_input((4, 5, 5))),
            desc='1d_no_elementwise_affine'),
        ModuleInput(
            constructor_input=FunctionInput([2, 2, 5], 1e-3),
            forward_input=FunctionInput(make_input((4, 2, 2, 5))),
            desc='3d_elementwise_affine'),
        ModuleInput(
            constructor_input=FunctionInput([2, 2, 5], 1e-3, False),
            forward_input=FunctionInput(make_input((4, 2, 2, 5))),
            desc='3d_no_elementwise_affine'),
        ModuleInput(
            constructor_input=FunctionInput([5], 1e-3),
            forward_input=FunctionInput(make_input((0, 5))),
            desc='1d_empty_elementwise_affine'),
        ModuleInput(
            constructor_input=FunctionInput([2, 2, 5], 1e-3, elementwise_affine=True, bias=False),
            forward_input=FunctionInput(make_input((4, 2, 2, 5))),
            desc='3d_elementwise_affine_no_bias'),
    ]

def module_inputs_torch_nn_RMSNorm(module_info, device, dtype, requires_grad, training, **kwargs):
    make_input = partial(make_tensor, device=device, dtype=dtype, requires_grad=requires_grad)

    def rms_norm_reference_fn(m, p, i):
        eps = m.eps
        if eps is None:
            eps = torch.finfo(i.dtype).eps
        ndim = i.ndim
        normalized_shape = m.normalized_shape
        weight = m.weight
        dims = [ndim - i - 1 for i in range(len(normalized_shape))]
        result = i * torch.rsqrt(i.pow(2).mean(dim=dims, keepdim=True) + m.eps)
        if weight is not None:
            result *= weight
        return result

    return [
        ModuleInput(
            constructor_input=FunctionInput([5], 1e-3),
            forward_input=FunctionInput(make_input((4, 5, 5))),
            desc='1d_elementwise_affine',
            reference_fn=rms_norm_reference_fn),
        ModuleInput(
            constructor_input=FunctionInput([5], 1e-3),
            forward_input=FunctionInput(make_input((128, 5, 5))),
            desc='1d_elementwise_affine_large_batch',
            reference_fn=rms_norm_reference_fn),
        ModuleInput(
            constructor_input=FunctionInput([5], 1e-3, False),
            forward_input=FunctionInput(make_input((4, 5, 5))),
            desc='1d_no_elementwise_affine',
            reference_fn=rms_norm_reference_fn),
        ModuleInput(
            constructor_input=FunctionInput([2, 2, 5], 1e-3),
            forward_input=FunctionInput(make_input((4, 2, 2, 5))),
            desc='3d_elementwise_affine',
            reference_fn=rms_norm_reference_fn),
        ModuleInput(
            constructor_input=FunctionInput([2, 2, 5], 1e-3, False),
            forward_input=FunctionInput(make_input((4, 2, 2, 5))),
            desc='3d_no_elementwise_affine',
            reference_fn=rms_norm_reference_fn),
        ModuleInput(
            constructor_input=FunctionInput([5], 1e-3),
            forward_input=FunctionInput(make_input((0, 5))),
            desc='1d_empty_elementwise_affine',
            reference_fn=rms_norm_reference_fn),
    ]


def module_inputs_torch_nn_LocalResponseNorm(module_info, device, dtype, requires_grad, training, **kwargs):
    make_input = partial(make_tensor, device=device, dtype=dtype, requires_grad=requires_grad)

    return [
        ModuleInput(
            constructor_input=FunctionInput(3,),
            forward_input=FunctionInput(make_input((1, 5, 7))),
            desc='1d'),
        ModuleInput(
            constructor_input=FunctionInput(2,),
            forward_input=FunctionInput(make_input((1, 5, 7, 7))),
            desc='2d_uneven_pad'),
        ModuleInput(
            constructor_input=FunctionInput(1, 1., 0.5, 2.),
            forward_input=FunctionInput(make_input((1, 5, 7, 7, 7))),
            desc='3d_custom_params'),
    ]


def module_inputs_torch_nn_LPPool1d(module_info, device, dtype, requires_grad, training, **kwargs):
    make_input = partial(make_tensor, device=device, dtype=dtype, requires_grad=requires_grad)

    return [
        ModuleInput(
            constructor_input=FunctionInput(1.5, 2),
            forward_input=FunctionInput(make_input((1, 3, 7))),
            desc='norm'),
        ModuleInput(
            constructor_input=FunctionInput(2, 2, 3),
            forward_input=FunctionInput(make_input((1, 3, 7)))),
        ModuleInput(
            constructor_input=FunctionInput(2, 2, 3),
            forward_input=FunctionInput(make_input((3, 7))),
            reference_fn=no_batch_dim_reference_fn,
            desc='no_batch_dim'),
    ]



def module_inputs_torch_nn_LPPool2d(module_info, device, dtype, requires_grad, training, **kwargs):
    make_input = partial(make_tensor, device=device, dtype=dtype, requires_grad=requires_grad)

    return [
        ModuleInput(
            constructor_input=FunctionInput(2, 2, 2),
            forward_input=FunctionInput(make_input((1, 3, 7, 7)))),
        ModuleInput(
            constructor_input=FunctionInput(2, 2, 2),
            forward_input=FunctionInput(make_input((3, 7, 7))),
            reference_fn=no_batch_dim_reference_fn,
            desc='no_batch_dim'),
        ModuleInput(
            constructor_input=FunctionInput(1.5, 2),
            forward_input=FunctionInput(make_input((1, 3, 7, 7))),
            desc='norm'),
    ]


def module_inputs_torch_nn_LPPool3d(module_info, device, dtype, requires_grad, training, **kwargs):
    make_input = partial(make_tensor, device=device, dtype=dtype, requires_grad=requires_grad)

    return [
        ModuleInput(
            constructor_input=FunctionInput(2, 2, 2),
            forward_input=FunctionInput(make_input((1, 3, 7, 7, 7)))),
        ModuleInput(
            constructor_input=FunctionInput(2, 2, 2),
            forward_input=FunctionInput(make_input((3, 7, 7, 7))),
            reference_fn=no_batch_dim_reference_fn,
            desc='no_batch_dim'),
        ModuleInput(
            constructor_input=FunctionInput(1.5, 2),
            forward_input=FunctionInput(make_input((1, 3, 7, 7, 7))),
            desc='norm'),
    ]


def module_inputs_torch_nn_MaxPool1d(module_info, device, dtype, requires_grad, training, **kwargs):
    make_input = partial(make_tensor, device=device, dtype=dtype, requires_grad=requires_grad)

    return [
        ModuleInput(
            constructor_input=FunctionInput(4),
            forward_input=FunctionInput(make_input((2, 10, 4))),
            desc='3d_input'),
        ModuleInput(
            constructor_input=FunctionInput(4, 4),
            forward_input=FunctionInput(make_input((2, 10, 4))),
            desc='stride'),
        ModuleInput(
            constructor_input=FunctionInput(4, return_indices=True),
            forward_input=FunctionInput(make_input((2, 10, 4))),
            desc='return_indices'),
    ]


def module_inputs_torch_nn_MaxPool2d(module_info, device, dtype, requires_grad, training, **kwargs):
    make_input = partial(make_tensor, device=device, dtype=dtype, requires_grad=requires_grad)

    return [
        ModuleInput(
            constructor_input=FunctionInput((3, 3), (2, 2), (1, 1)),
            forward_input=FunctionInput(make_input((3, 7, 7))),
            desc='3d_input'),
        ModuleInput(
            constructor_input=FunctionInput((3, 3), (2, 2), (1, 1)),
            forward_input=FunctionInput(make_input((1, 3, 7, 7))),
            desc='4d_input'),
        ModuleInput(
            constructor_input=FunctionInput((3, 3), (2, 2), (1, 1), return_indices=True),
            forward_input=FunctionInput(make_input((1, 3, 7, 7))),
            desc='return_indices'),
    ]

def module_inputs_torch_nn_MaxPool3d(module_info, device, dtype, requires_grad, training, **kwargs):
    make_input = partial(make_tensor, device=device, dtype=dtype, requires_grad=requires_grad)

    return [
        ModuleInput(
            constructor_input=FunctionInput((2, 2, 2)),
            forward_input=FunctionInput(make_input((2, 3, 5, 5, 5)))),
        ModuleInput(
            constructor_input=FunctionInput(2, (2, 2, 2)),
            forward_input=FunctionInput(make_input((2, 3, 5, 5, 5))),
            desc='stride'),
        ModuleInput(
            constructor_input=FunctionInput(2, 2, (1, 1, 1)),
            forward_input=FunctionInput(make_input((2, 3, 5, 5, 5))),
            desc='stride_padding'),
        ModuleInput(
            constructor_input=FunctionInput(2, 2, (1, 1, 1), return_indices=True),
            forward_input=FunctionInput(make_input((2, 3, 5, 5, 5))),
            desc='return_indices'),
    ]


def module_inputs_torch_nn_FractionalMaxPool2d(module_info, device, dtype, requires_grad, training, **kwargs):
    make_input = partial(make_tensor, device=device, dtype=dtype, requires_grad=requires_grad)

    def make_random_samples():
        return torch.empty((1, 3, 2), dtype=torch.double, device=device).uniform_()

    return [
        ModuleInput(
            constructor_input=FunctionInput(2, output_ratio=0.5, _random_samples=make_random_samples()),
            forward_input=FunctionInput(make_input((1, 3, 5, 7))),
            desc='ratio'),
        ModuleInput(
            constructor_input=FunctionInput((2, 3), output_size=(4, 3), _random_samples=make_random_samples()),
            forward_input=FunctionInput(make_input((1, 3, 7, 6))),
            desc='size'),
        ModuleInput(
            constructor_input=FunctionInput(
                2, output_ratio=0.5, _random_samples=make_random_samples(), return_indices=True
            ),
            forward_input=FunctionInput(make_input((1, 3, 5, 7))),
            desc='ratio_return_indices'),
        ModuleInput(
            constructor_input=FunctionInput(2, output_ratio=0.5, _random_samples=make_random_samples()),
            forward_input=FunctionInput(make_input((3, 5, 7))),
            reference_fn=no_batch_dim_reference_fn,
            desc='ratio_no_batch_dim'),
        ModuleInput(
            constructor_input=FunctionInput((2, 3), output_size=(4, 3), _random_samples=make_random_samples()),
            forward_input=FunctionInput(make_input((3, 7, 6))),
            reference_fn=no_batch_dim_reference_fn,
            desc='size_no_batch_dim'),
    ]


def module_inputs_torch_nn_FractionalMaxPool3d(module_info, device, dtype, requires_grad, training, **kwargs):
    make_input = partial(make_tensor, device=device, dtype=dtype, requires_grad=requires_grad)

    def make_random_samples():
        return torch.empty((2, 4, 3), dtype=torch.double, device=device).uniform_()

    return [
        ModuleInput(
            constructor_input=FunctionInput(2, output_ratio=0.5, _random_samples=make_random_samples()),
            forward_input=FunctionInput(make_input((2, 4, 5, 5, 5))),
            desc='ratio'),
        ModuleInput(
            constructor_input=FunctionInput((2, 2, 2), output_size=(4, 4, 4), _random_samples=make_random_samples()),
            forward_input=FunctionInput(make_input((2, 4, 7, 7, 7))),
            desc='size'),
        ModuleInput(
            constructor_input=FunctionInput((4, 2, 3), output_size=(10, 3, 2), _random_samples=make_random_samples()),
            forward_input=FunctionInput(make_input((2, 4, 16, 7, 5))),
            desc='asymsize'),
        ModuleInput(
            constructor_input=FunctionInput(
                2, output_ratio=0.5, _random_samples=make_random_samples(), return_indices=True
            ),
            forward_input=FunctionInput(make_input((2, 4, 5, 5, 5))),
            desc='ratio_return_indices'),
        ModuleInput(
            constructor_input=FunctionInput(2, output_ratio=0.5, _random_samples=make_random_samples()),
            forward_input=FunctionInput(make_input((4, 5, 5, 5))),
            reference_fn=no_batch_dim_reference_fn,
            desc='ratio_no_batch_dim'),
        ModuleInput(
            constructor_input=FunctionInput((2, 2, 2), output_size=(4, 4, 4), _random_samples=make_random_samples()),
            forward_input=FunctionInput(make_input((4, 7, 7, 7))),
            reference_fn=no_batch_dim_reference_fn,
            desc='size_no_batch_dim'),
    ]


def module_inputs_torch_nn_Sigmoid(module_info, device, dtype, requires_grad, training, **kwargs):
    make_input = partial(make_tensor, device=device, dtype=dtype, requires_grad=requires_grad)

    return [
        ModuleInput(
            constructor_input=FunctionInput(),
            forward_input=FunctionInput(make_input(())),
            desc='scalar'
        ),
        ModuleInput(
            constructor_input=FunctionInput(),
            forward_input=FunctionInput(make_input(4)),
            reference_fn=no_batch_dim_reference_fn,
            desc='no_batch_dim',
        ),
        ModuleInput(
            constructor_input=FunctionInput(),
            forward_input=FunctionInput(make_input((2, 3, 4, 5))),
            desc='channels_last_mem_format'
        ),
        ModuleInput(
            constructor_input=FunctionInput(),
            forward_input=FunctionInput(make_input((2, 3, 3, 4, 5))),
            desc='channels_last_3d_mem_format'
        )
    ]


def module_inputs_torch_nn_LogSigmoid(module_info, device, dtype, requires_grad, training, **kwargs):
    make_input = partial(make_tensor, device=device, dtype=dtype, requires_grad=requires_grad)

    return [
        ModuleInput(
            constructor_input=FunctionInput(),
            forward_input=FunctionInput(make_input(())),
            reference_fn=lambda m, p, i: i.sigmoid().log(),
            desc='scalar'
        ),
        ModuleInput(
            constructor_input=FunctionInput(),
            forward_input=FunctionInput(make_input((2, 3, 4))),
            reference_fn=lambda m, p, i: i.sigmoid().log(),
        ),
        ModuleInput(
            constructor_input=FunctionInput(),
            forward_input=FunctionInput(make_input(4)),
            reference_fn=no_batch_dim_reference_fn,
            desc='no_batch_dim',
        ),
    ]


def module_inputs_torch_nn_MarginRankingLoss(module_info, device, dtype, requires_grad, training, **kwargs):
    make_input = partial(make_tensor, device=device, dtype=dtype, requires_grad=requires_grad)
    make_target = partial(make_tensor, device=device, dtype=torch.long, requires_grad=False)

    cases: List[Tuple[str, dict]] = [
        ('', {}),
        ('reduction_sum', {'reduction': 'sum'}),
        ('reduction_mean', {'reduction': 'mean'}),
        ('reduction_none', {'reduction': 'none'}),
        ('margin', {'margin': 0.5})
    ]

    module_inputs = []
    for desc, constructor_kwargs in cases:
        def reference_fn(m, p, i1, i2, t, constructor_kwargs=constructor_kwargs):
            return marginrankingloss_reference(i1, i2, t, **constructor_kwargs)

        module_inputs.append(
            ModuleInput(constructor_input=FunctionInput(**constructor_kwargs),
                        forward_input=FunctionInput(make_input((50,)), make_input((50,)),
                                                    make_target((50,)).sign()),
                        desc=desc,
                        reference_fn=reference_fn)
        )

    return module_inputs


def module_inputs_torch_nn_MultiLabelMarginLoss(module_info, device, dtype, requires_grad, training, **kwargs):
    make_input = partial(make_tensor, device=device, dtype=dtype, requires_grad=requires_grad)
    make_target = partial(make_tensor, device=device, dtype=torch.long, requires_grad=False)

    cases: List[Tuple[str, dict]] = [
        ('', {}),
        ('reduction_sum', {'reduction': 'sum'}),
        ('reduction_mean', {'reduction': 'mean'}),
        ('reduction_none', {'reduction': 'none'}),
    ]

    module_inputs = []
    for desc, constructor_kwargs in cases:
        def reference_fn(m, p, i, t, constructor_kwargs=constructor_kwargs):
            return multilabelmarginloss_reference(i, t, **constructor_kwargs)

        module_inputs.append(
            ModuleInput(constructor_input=FunctionInput(**constructor_kwargs),
                        forward_input=FunctionInput(make_input((10,)),
                                                    make_target((10), low=0, high=10)),
                        desc=f'1d_{desc}',
                        reference_fn=reference_fn)
        )

        module_inputs.append(
            ModuleInput(constructor_input=FunctionInput(**constructor_kwargs),
                        forward_input=FunctionInput(make_input((5, 10)),
                                                    make_target((5, 10), low=0, high=10)),
                        desc=desc,
                        reference_fn=reference_fn)
        )

    return module_inputs


def module_inputs_torch_nn_MultiMarginLoss(module_info, device, dtype, requires_grad, training, **kwargs):
    make_input = partial(make_tensor, device=device, dtype=dtype, requires_grad=requires_grad)
    make_target = partial(make_tensor, device=device, dtype=torch.long, requires_grad=False)
    make_weight = partial(make_tensor, device=device, dtype=dtype, requires_grad=False)

    cases: List[Tuple[str, dict]] = [
        ('', {}),
        ('reduction_sum', {'reduction': 'sum'}),
        ('reduction_mean', {'reduction': 'mean'}),
        ('reduction_none', {'reduction': 'none'}),
        ('p', {'p': 2}),
        ('margin', {'margin': 0.5}),
        ('weights', {'weight': make_weight(10)})
    ]

    module_inputs = []
    for desc, constructor_kwargs in cases:
        def reference_fn(m, p, i, t, constructor_kwargs=constructor_kwargs):
            return multimarginloss_reference(i, t, **constructor_kwargs)

        module_inputs.append(
            ModuleInput(constructor_input=FunctionInput(**constructor_kwargs),
                        forward_input=FunctionInput(make_input((5, 10)),
                                                    make_target((5), low=0, high=10)),
                        desc=desc,
                        reference_fn=reference_fn)
        )

    return module_inputs


def module_inputs_torch_nn_MultiLabelSoftMarginLoss(module_info, device, dtype, requires_grad, training, **kwargs):
    make_input = partial(make_tensor, device=device, dtype=dtype, requires_grad=requires_grad)
    make_target = partial(make_tensor, device=device, dtype=torch.long, requires_grad=False)
    make_weight = partial(make_tensor, device=device, dtype=dtype, requires_grad=False)

    cases: List[Tuple[str, dict]] = [
        ('', {}),
        ('reduction_sum', {'reduction': 'sum'}),
        ('reduction_mean', {'reduction': 'mean'}),
        ('reduction_none', {'reduction': 'none'}),
        ('weight', {'weight': make_weight(10)}),
    ]

    def multilabelsoftmargin_loss_reference_fn(m, p, i, t, reduction='mean', weight=None):
        result = t * i.sigmoid().log() + (1 - t) * (-i).sigmoid().log()
        if weight is not None:
            result *= weight
        result = (-result).sum(i.dim() - 1) / i.size(-1)

        if reduction == 'none':
            return result
        elif reduction == 'mean':
            return result.mean()
        else:
            return result.sum()

    module_inputs = []
    for desc, constructor_kwargs in cases:
        module_inputs.append(
            ModuleInput(constructor_input=FunctionInput(**constructor_kwargs),
                        forward_input=FunctionInput(make_input((5, 10)),
                                                    make_target((5, 10), low=0, high=2)),
                        desc=desc,
                        reference_fn=partial(multilabelsoftmargin_loss_reference_fn, **constructor_kwargs))
        )

    return module_inputs


def module_inputs_torch_nn_SoftMarginLoss(module_info, device, dtype, requires_grad, training, **kwargs):
    make_input = partial(make_tensor, device=device, dtype=dtype, requires_grad=requires_grad)
    make_target = partial(make_tensor, device=device, dtype=dtype, requires_grad=False)

    cases: List[Tuple[str, dict]] = [
        ('', {}),
        ('reduction_sum', {'reduction': 'sum'}),
        ('reduction_mean', {'reduction': 'mean'}),
        ('reduction_none', {'reduction': 'none'}),
    ]

    module_inputs = []
    for desc, constructor_kwargs in cases:
        def reference_fn(m, p, i, t, constructor_kwargs=constructor_kwargs):
            return softmarginloss_reference(i, t, **constructor_kwargs)

        module_inputs.append(
            ModuleInput(constructor_input=FunctionInput(**constructor_kwargs),
                        forward_input=FunctionInput(make_input((5, 5)),
                                                    make_target((5, 5)).sign()),
                        desc=desc,
                        reference_fn=reference_fn)
        )

    return module_inputs


def module_inputs_torch_nn_TransformerEncoder(module_info, device, dtype, requires_grad, training, **kwargs):
    # Reuse the TransformerEncoderLayer samples since the forward args are nearly the same.
    samples = []
    for layer_module_input in module_inputs_torch_nn_TransformerEncoderLayer(
            None, device, dtype, requires_grad, training):
        # Construct a TransformerEncoderLayer object to pass to TransformerEncoder.
        l_args, l_kwargs = (layer_module_input.constructor_input.args,
                            layer_module_input.constructor_input.kwargs)
        l_kwargs['device'] = device
        l_kwargs['dtype'] = dtype
        encoder_layer = torch.nn.TransformerEncoderLayer(*l_args, **l_kwargs)
        num_layers = 2
        # Note: TransformerEncoderLayer takes a "src_mask" while
        # TransformerEncoder takes a "mask"; rename kwarg appropriately.
        forward_input = layer_module_input.forward_input
        if 'src_mask' in forward_input.kwargs:
            forward_input.kwargs['mask'] = forward_input.kwargs['src_mask']
            del forward_input.kwargs['src_mask']
        samples.append(ModuleInput(
            constructor_input=FunctionInput(encoder_layer, num_layers),
            forward_input=forward_input,
            desc=layer_module_input.desc
        ))
    return samples

def module_inputs_torch_nn_TransformerEncoderLayer(module_info, device, dtype, requires_grad, training, **kwargs):
    make_input = partial(make_tensor, device=device, dtype=dtype, requires_grad=requires_grad)

    samples = [
        ModuleInput(
            constructor_input=FunctionInput(4, 2, 16, 0.0),
            forward_input=FunctionInput(
                make_input((2, 3, 4))
            ),
            desc='relu_activation'
        ),
        ModuleInput(
            constructor_input=FunctionInput(4, 2, 8, 0.0, F.gelu),
            forward_input=FunctionInput(
                make_input((2, 3, 4))
            ),
            desc='gelu_activation'
        ),
        ModuleInput(
            constructor_input=FunctionInput(4, 2, 8, 0.0, bias=False),
            forward_input=FunctionInput(
                make_input((2, 3, 4))
            ),
            desc='no_bias'
        ),]

    # Samples below are for validating the no-batch-dim support.
    key_padding_masks = (None, torch.tensor([False, False, True], device=device, dtype=torch.bool))
    attn_masks = (None, torch.tensor([False, False, True], device=device, dtype=torch.bool).expand((3, 3)))
    for src_mask, src_key_padding_mask, norm_first, batch_first, bias in \
            itertools.product(attn_masks, key_padding_masks, (True, False), (True, False), (True, False)):
        samples.append(
            ModuleInput(
                constructor_input=FunctionInput(d_model=4, nhead=2, dim_feedforward=8,
                                                dropout=0.0, batch_first=batch_first,
                                                norm_first=norm_first, bias=bias),
                forward_input=FunctionInput(
                    make_input((3, 4)), src_mask=src_mask, src_key_padding_mask=src_key_padding_mask
                ),
                reference_fn=partial(no_batch_dim_reference_fn,
                                     batch_first=batch_first, kwargs_to_batchify={'src_key_padding_mask': 0}),
                desc=f'no_batch_dim_batch_first_{batch_first}'
            ))

    # Samples below where we pass reference_fn are for validating the fast path,
    # since the fast path requires no_grad mode, we run the fast path in .eval()
    # and no_grad() in the reference_fn and verify that against the results in train mode.
    def fast_path_reference_fn(module, parameters, *args, **kwargs):
        assert module.training
        module.train(False)
        with torch.no_grad():
            output = module(*args, **kwargs)
        module.train(True)
        return output

    if training:
        for norm_first, bias in itertools.product((True, False), (True, False)):
            samples.append(
                ModuleInput(
                    constructor_input=FunctionInput(
                        4, 2, 8, dropout=0.0, batch_first=True, norm_first=norm_first, bias=bias
                    ),
                    forward_input=FunctionInput(
                        make_input((2, 3, 4)),
                    ),
                    # fastpath doesn't run when bias=False
                    reference_fn=fast_path_reference_fn if bias else None,
                    desc=f'fastpath_{bias}_norm_first_{norm_first}'
                )
            )

    return samples


def module_inputs_torch_nn_TransformerDecoderLayer(module_info, device, dtype, requires_grad, training, **kwargs):
    make_input = partial(make_tensor, device=device, dtype=dtype, requires_grad=requires_grad)

    samples = [
        ModuleInput(
            constructor_input=FunctionInput(4, 2, 16, 0.0),
            forward_input=FunctionInput(
                make_input((2, 3, 4)), make_input((2, 3, 4))
            ),
            desc='relu_activation'
        ),
        ModuleInput(
            constructor_input=FunctionInput(4, 2, 8, 0.0, F.gelu),
            forward_input=FunctionInput(
                make_input((2, 3, 4)), make_input((2, 3, 4))
            ),
            desc='gelu_activation'
        ),
        ModuleInput(
            constructor_input=FunctionInput(4, 2, 8, 0.0, bias=False),
            forward_input=FunctionInput(
                make_input((2, 3, 4)), make_input((2, 3, 4))
            ),
            desc='no_bias'
        ), ]

    key_padding_masks = (None, torch.tensor([False, False, True], device=device, dtype=torch.bool))
    attn_masks = (None, torch.tensor([False, False, True], device=device, dtype=torch.bool).expand((3, 3)))
    for tgt_mask, tgt_key_padding_mask, norm_first, bias, batch_first in \
            itertools.product(attn_masks, key_padding_masks, (True, False), (True, False), (True, False)):
        # Using same mask for tgt and memory
        memory_mask = tgt_mask
        memory_key_padding_mask = tgt_key_padding_mask
        samples.append(
            ModuleInput(
                constructor_input=FunctionInput(d_model=4, nhead=2, dim_feedforward=8,
                                                dropout=0.0, batch_first=batch_first,
                                                norm_first=norm_first, bias=bias),
                forward_input=FunctionInput(
                    make_input((3, 4)), make_input((3, 4)), tgt_mask=tgt_mask, memory_mask=memory_mask,
                    tgt_key_padding_mask=tgt_key_padding_mask, memory_key_padding_mask=memory_key_padding_mask
                ),
                reference_fn=partial(no_batch_dim_reference_fn,
                                     batch_first=batch_first,
                                     kwargs_to_batchify={'tgt_key_padding_mask': 0, 'memory_key_padding_mask': 0}),
                desc=f'no_batch_dim_batch_first_{batch_first}'
            ))
        src, tgt = make_input((2, 3, 4)), make_input((2, 3, 4))
        if not batch_first:
            src, tgt = src.transpose(0, 1), tgt.transpose(0, 1)
        if tgt_key_padding_mask is not None:
            memory_key_padding_mask, tgt_key_padding_mask = (tgt_key_padding_mask.expand(2, 3),) * 2
        samples.append(
            ModuleInput(
                constructor_input=FunctionInput(d_model=4, nhead=2, dim_feedforward=8,
                                                dropout=0.0, batch_first=batch_first,
                                                norm_first=norm_first, bias=bias),
                forward_input=FunctionInput(
                    src, tgt, tgt_mask=tgt_mask, memory_mask=memory_mask,
                    tgt_key_padding_mask=tgt_key_padding_mask, memory_key_padding_mask=memory_key_padding_mask
                ),
                desc=f'norm_first_{norm_first}_batch_first_{batch_first}_bias_{bias}'
            ))

    return samples


def module_inputs_torch_nn_Transformer(module_info, device, dtype, requires_grad, training, **kwargs):
    make_input = partial(make_tensor, device=device, dtype=dtype, requires_grad=requires_grad)
    samples = []
    # Samples below are for validating the no-batch-dim support.
    key_padding_masks = (None, torch.tensor([False, False, True], device=device, dtype=torch.bool))
    attn_masks = (None, torch.tensor([False, False, True], device=device, dtype=torch.bool).expand((3, 3)))
    for mask, key_padding_mask, norm_first, bias, batch_first in \
            itertools.product(attn_masks, key_padding_masks, (True, False), (True, False), (True, False)):
        # Using same mask for tgt and memory
        src_mask , tgt_mask = (mask,) * 2
        src_key_padding_mask, tgt_key_padding_mask = (key_padding_mask,) * 2
        samples.append(
            ModuleInput(
                constructor_input=FunctionInput(d_model=4, nhead=2, dim_feedforward=8,
                                                num_encoder_layers=1, num_decoder_layers=1,
                                                dropout=0.0, batch_first=batch_first, norm_first=norm_first, bias=bias),
                forward_input=FunctionInput(
                    make_input((3, 4)), make_input((3, 4)), tgt_mask=tgt_mask, src_mask=src_mask,
                    tgt_key_padding_mask=tgt_key_padding_mask, src_key_padding_mask=src_key_padding_mask
                ),
                reference_fn=partial(no_batch_dim_reference_fn,
                                     batch_first=batch_first,
                                     kwargs_to_batchify={'tgt_key_padding_mask': 0, 'src_key_padding_mask': 0}),
                desc=f'no_batch_dim_batch_first_{batch_first}'
            ))

        src, tgt = make_input((2, 3, 4)), make_input((2, 3, 4))
        if not batch_first:
            src = src.transpose(0, 1)
            tgt = tgt.transpose(0, 1)
        if key_padding_mask is not None:
            src_key_padding_mask, tgt_key_padding_mask = (key_padding_mask.expand(2, 3),) * 2

        samples.append(
            ModuleInput(
                constructor_input=FunctionInput(d_model=4, nhead=2, dim_feedforward=8,
                                                num_encoder_layers=1, num_decoder_layers=1,
                                                dropout=0.0, batch_first=batch_first, norm_first=norm_first, bias=bias),
                forward_input=FunctionInput(
                    src, tgt, tgt_mask=tgt_mask, src_mask=src_mask,
                    tgt_key_padding_mask=tgt_key_padding_mask, src_key_padding_mask=src_key_padding_mask
                ),
            ))
    return samples


def module_inputs_torch_nn_Embedding(module_info, device, dtype, requires_grad, training, **kwargs):
    make_empty = partial(torch.empty, device=device, dtype=torch.long, requires_grad=False)
    return [
        ModuleInput(
            constructor_input=FunctionInput(num_embeddings=4, embedding_dim=3),
            forward_input=FunctionInput(make_empty(2, 3).random_(4))
        ),
        ModuleInput(
            constructor_input=FunctionInput(num_embeddings=4, embedding_dim=3),
            forward_input=FunctionInput(make_empty(1, 512).random_(4).expand(7, 512)),
            desc='discontiguous'
        ),
    ]


def module_inputs_torch_nn_MultiheadAttention(module_info, device, dtype, requires_grad, training, **kwargs):
    # Currently all samples below are for validating the no-batch-dim support.
    make_input = partial(make_tensor, device=device, dtype=dtype, requires_grad=requires_grad)
    samples = []
    bool_vals = (True, False)
    key_padding_masks = (None, torch.tensor([False, False, True], device=device, dtype=torch.bool))
    attn_masks = (None, torch.tensor([False, False, True], device=device, dtype=torch.bool).expand((3, 3, 3)))
    products = itertools.product(bool_vals, bool_vals, bool_vals, key_padding_masks, attn_masks)
    for bias, add_bias_kv, add_zero_attn, key_padding_mask, attn_mask in products:
        samples.append(
            ModuleInput(
                constructor_input=FunctionInput(embed_dim=3, num_heads=3, batch_first=True,
                                                bias=bias, add_bias_kv=add_bias_kv, add_zero_attn=add_zero_attn),
                forward_input=FunctionInput(make_input((3, 3)), make_input((3, 3)), make_input((3, 3)),
                                            key_padding_mask=key_padding_mask, attn_mask=attn_mask),
                reference_fn=no_batch_dim_reference_mha,
            )
        )
        samples.append(
            ModuleInput(
                constructor_input=FunctionInput(embed_dim=3, num_heads=3, batch_first=False,
                                                bias=bias, add_bias_kv=add_bias_kv, add_zero_attn=add_zero_attn),
                forward_input=FunctionInput(make_input((3, 3)), make_input((3, 3)), make_input((3, 3)),
                                            key_padding_mask=key_padding_mask, attn_mask=attn_mask),
                reference_fn=partial(no_batch_dim_reference_mha, batch_first=False),
            )
        )

    return samples


def module_inputs_torch_nn_RNN_GRU_Cell(module_info, device, dtype, requires_grad, training, **kwargs):
    # Currently all samples below are for validating the no-batch-dim support.
    make_input = partial(make_tensor, device=device, dtype=dtype, requires_grad=requires_grad)
    samples = [
        ModuleInput(
            constructor_input=FunctionInput(5, 10),
            forward_input=FunctionInput(make_input(5), make_input(10)),
            reference_fn=no_batch_dim_reference_fn,
        ),
        ModuleInput(
            constructor_input=FunctionInput(5, 10, bias=True),
            forward_input=FunctionInput(make_input(5), make_input(10)),
            reference_fn=no_batch_dim_reference_fn,
        )
    ]

    is_rnn = kwargs.get('is_rnn', False)
    if is_rnn:
        # RNN also supports `nonlinearity` argument.
        # `tanh` is the default, so we check with `relu`
        samples.append(
            ModuleInput(
                constructor_input=FunctionInput(5, 10, bias=True, nonlinearity='relu'),
                forward_input=FunctionInput(make_input(5), make_input(10)),
                reference_fn=no_batch_dim_reference_fn,
            )
        )

    return samples


def module_inputs_torch_nn_LSTMCell(module_info, device, dtype, requires_grad, training, **kwargs):
    # Currently all samples below are for validating the no-batch-dim support.
    make_input = partial(make_tensor, device=device, dtype=dtype, requires_grad=requires_grad)
    samples = (
        ModuleInput(
            constructor_input=FunctionInput(5, 10),
            forward_input=FunctionInput(make_input(5), (make_input(10), make_input(10))),
            reference_fn=no_batch_dim_reference_lstmcell,
        ),
        ModuleInput(
            constructor_input=FunctionInput(5, 10, bias=True),
            forward_input=FunctionInput(make_input(5), (make_input(10), make_input(10))),
            reference_fn=no_batch_dim_reference_lstmcell,
        ),
    )

    return samples

def make_packed_sequence(inp, batch_sizes):
    required_grad = inp.requires_grad
    inp.requires_grad_(False)  # user won't have access to inp so won't be able to get its grads
    seq = pack_padded_sequence(inp, batch_sizes)
    seq.data.requires_grad_(required_grad)
    return seq


def module_inputs_torch_nn_RNN_GRU(module_info, device, dtype, requires_grad, training, with_packed_sequence=False, **kwargs):
    # Currently all samples below are for validating the no-batch-dim support.
    make_input = partial(make_tensor, device=device, dtype=dtype, requires_grad=requires_grad)
    is_rnn = kwargs['is_rnn']
    nonlinearity = ('relu', 'tanh')
    bias = (False, True)
    batch_first = (False, True)
    bidirectional = (False, True)

    samples = []
    if is_rnn:
        prod_gen = product(nonlinearity, bias, batch_first, bidirectional)
    else:
        prod_gen = product(bias, batch_first, bidirectional)

    for args in prod_gen:
        if is_rnn:
            nl, b, b_f, bidir = args
        else:
            b, b_f, bidir = args

        cons_args = {'input_size': 2, 'hidden_size': 2, 'num_layers': 2,
                     'batch_first': b_f, 'bias': b, 'bidirectional': bidir}
        cons_args_hidden = {'input_size': 2, 'hidden_size': 3, 'num_layers': 2,
                            'batch_first': b_f, 'bias': b, 'bidirectional': bidir}

        if is_rnn:
            cons_args['nonlinearity'] = nl
            cons_args_hidden['nonlinearity'] = nl
        samples.append(
            ModuleInput(
                constructor_input=FunctionInput(**cons_args),
                forward_input=FunctionInput(make_input((3, 2))),
                reference_fn=partial(no_batch_dim_reference_rnn_gru, batch_first=b_f),
            )
        )
        samples.append(
            ModuleInput(
                constructor_input=FunctionInput(**cons_args_hidden),
                forward_input=FunctionInput(make_input((3, 2)), make_input((4 if bidir else 2, 3))),
                reference_fn=partial(no_batch_dim_reference_rnn_gru, batch_first=b_f),
            )
        )
        if with_packed_sequence:
            samples.append(
                ModuleInput(
                    constructor_input=FunctionInput(**cons_args),
                    forward_input=FunctionInput(make_packed_sequence(make_input((5, 2, 2)), torch.tensor([5, 3]))),
                    reference_fn=partial(no_batch_dim_reference_rnn_gru, batch_first=b_f),
                )
            )
            samples.append(
                ModuleInput(
                    constructor_input=FunctionInput(**cons_args),
                    forward_input=FunctionInput(make_packed_sequence(make_input((5, 5, 2)), torch.tensor([5, 3, 3, 2, 2]))),
                    reference_fn=partial(no_batch_dim_reference_rnn_gru, batch_first=b_f),
                )
            )

    return samples


def module_inputs_torch_nn_LSTM(module_info, device, dtype, requires_grad, training, **kwargs):
    # Currently all samples below are for validating the no-batch-dim support.
    make_input = partial(make_tensor, device=device, dtype=dtype, requires_grad=requires_grad)
    bias = (False, True)
    batch_first = (False, True)
    bidirectional = (False, True)
    proj_sizes = (0, 2)

    samples = []
    prod_gen = product(bias, batch_first, bidirectional, proj_sizes)

    for args in prod_gen:
        b, b_f, bidir, proj_size = args
        hidden_size = 3
        cons_args = {'input_size': 2, 'hidden_size': hidden_size, 'num_layers': 2, 'proj_size': proj_size,
                     'batch_first': b_f, 'bias': b, 'bidirectional': bidir}
        cons_args_hidden = {'input_size': 2, 'hidden_size': hidden_size, 'num_layers': 2, 'proj_size': proj_size,
                            'batch_first': b_f, 'bias': b, 'bidirectional': bidir}

        samples.append(
            ModuleInput(
                constructor_input=FunctionInput(**cons_args),
                forward_input=FunctionInput(make_input((2, 2))),
                reference_fn=partial(no_batch_dim_reference_lstm, batch_first=b_f),
            )
        )

        h_out = proj_size if proj_size > 0 else hidden_size
        hx = (make_input((4 if bidir else 2, h_out)), make_input((4 if bidir else 2, hidden_size)))
        samples.append(
            ModuleInput(
                constructor_input=FunctionInput(**cons_args_hidden),
                forward_input=FunctionInput(make_input((3, 2)), hx),
                reference_fn=partial(no_batch_dim_reference_lstm, batch_first=b_f),
            )
        )


    return samples



def module_inputs_torch_nn_ReflectionPad1d(module_info, device, dtype, requires_grad, training, **kwargs):
    make_input = partial(make_tensor, device=device, dtype=dtype, requires_grad=requires_grad)

    return [
        ModuleInput(
            constructor_input=FunctionInput(1),
            forward_input=FunctionInput(make_input((2, 3))),
            reference_fn=no_batch_dim_reference_fn,
        ),
        ModuleInput(
            constructor_input=FunctionInput((1, 2)),
            forward_input=FunctionInput(make_input((2, 3, 4))),
        ),
    ]

def module_inputs_torch_nn_ReflectionPad2d(module_info, device, dtype, requires_grad, training, **kwargs):
    make_input = partial(make_tensor, device=device, dtype=dtype, requires_grad=requires_grad)

    return [
        ModuleInput(
            constructor_input=FunctionInput(1),
            forward_input=FunctionInput(make_input((3, 4, 5))),
            reference_fn=no_batch_dim_reference_fn,
        ),
        ModuleInput(
            constructor_input=FunctionInput((1, 2, 3, 4)),
            forward_input=FunctionInput(make_input((3, 4, 5, 6))),
        ),
    ]

def module_inputs_torch_nn_ReflectionPad3d(module_info, device, dtype, requires_grad, training, **kwargs):
    make_input = partial(make_tensor, device=device, dtype=dtype, requires_grad=requires_grad)

    return [
        ModuleInput(
            constructor_input=FunctionInput(1),
            forward_input=FunctionInput(make_input((2, 3, 4, 5))),
            reference_fn=no_batch_dim_reference_fn
        ),
        ModuleInput(
            constructor_input=FunctionInput((1, 2, 1, 2, 1, 2)),
            forward_input=FunctionInput(make_input((3, 3, 3, 3, 3))),
        ),
    ]

def module_inputs_torch_nn_ReplicationPad1d(module_info, device, dtype, requires_grad, training, **kwargs):
    make_input = partial(make_tensor, device=device, dtype=dtype, requires_grad=requires_grad)

    return [
        ModuleInput(
            constructor_input=FunctionInput(1),
            forward_input=FunctionInput(make_input((3, 4))),
            reference_fn=no_batch_dim_reference_fn
        ),
        ModuleInput(
            constructor_input=FunctionInput((1, 2)),
            forward_input=FunctionInput(make_input((3, 4, 5))),
        ),
    ]

def module_inputs_torch_nn_ReplicationPad2d(module_info, device, dtype, requires_grad, training, **kwargs):
    make_input = partial(make_tensor, device=device, dtype=dtype, requires_grad=requires_grad)

    return [
        ModuleInput(
            constructor_input=FunctionInput(1),
            forward_input=FunctionInput(make_input((3, 4, 5))),
            reference_fn=no_batch_dim_reference_fn,
        ),
        ModuleInput(
            constructor_input=FunctionInput((1, 2, 3, 4)),
            forward_input=FunctionInput(make_input((3, 4, 5, 6))),
        ),
    ]

def module_inputs_torch_nn_ReplicationPad3d(module_info, device, dtype, requires_grad, training, **kwargs):
    make_input = partial(make_tensor, device=device, dtype=dtype, requires_grad=requires_grad)

    return [
        ModuleInput(
            constructor_input=FunctionInput(1),
            forward_input=FunctionInput(make_input((3, 4, 5, 6))),
            reference_fn=no_batch_dim_reference_fn,
        ),
        ModuleInput(
            constructor_input=FunctionInput((1, 2, 3, 4, 5, 6)),
            forward_input=FunctionInput(make_input((3, 4, 5, 6, 7))),
        ),
    ]

def module_inputs_torch_nn_ZeroPad1d(module_info, device, dtype, requires_grad, training, **kwargs):
    make_input = partial(make_tensor, device=device, dtype=dtype, requires_grad=requires_grad)

    return [
        ModuleInput(
            constructor_input=FunctionInput(1),
            forward_input=FunctionInput(make_input((3, 4))),
            reference_fn=no_batch_dim_reference_fn,
        ),
        ModuleInput(
            constructor_input=FunctionInput((1, 2)),
            forward_input=FunctionInput(make_input((3, 4, 5))),
        ),
    ]

def module_inputs_torch_nn_ZeroPad2d(module_info, device, dtype, requires_grad, training, **kwargs):
    make_input = partial(make_tensor, device=device, dtype=dtype, requires_grad=requires_grad)

    return [
        ModuleInput(
            constructor_input=FunctionInput(1),
            forward_input=FunctionInput(make_input((1, 2, 3))),
            reference_fn=no_batch_dim_reference_fn
        ),
        ModuleInput(
            constructor_input=FunctionInput((1, 2, 3, 4)),
            forward_input=FunctionInput(make_input((1, 2, 3, 4))),
        ),
    ]

def module_inputs_torch_nn_ZeroPad3d(module_info, device, dtype, requires_grad, training, **kwargs):
    make_input = partial(make_tensor, device=device, dtype=dtype, requires_grad=requires_grad)

    return [
        ModuleInput(
            constructor_input=FunctionInput(1),
            forward_input=FunctionInput(make_input((3, 4, 5, 6))),
            reference_fn=no_batch_dim_reference_fn,
        ),
        ModuleInput(
            constructor_input=FunctionInput((1, 2, 3, 4, 5, 6)),
            forward_input=FunctionInput(make_input((1, 2, 3, 4, 5))),
        ),
    ]

def module_inputs_torch_nn_ConstantPad1d(module_info, device, dtype, requires_grad, training, **kwargs):
    make_input = partial(make_tensor, device=device, dtype=dtype, requires_grad=requires_grad)

    return [
        ModuleInput(
            constructor_input=FunctionInput(1, 2),
            forward_input=FunctionInput(make_input((3, 4))),
            reference_fn=no_batch_dim_reference_fn,
        ),
        ModuleInput(
            constructor_input=FunctionInput((1, 2), 3),
            forward_input=FunctionInput(make_input((3, 4, 5))),
        ),
    ]

def module_inputs_torch_nn_ConstantPad2d(module_info, device, dtype, requires_grad, training, **kwargs):
    make_input = partial(make_tensor, device=device, dtype=dtype, requires_grad=requires_grad)

    return [
        ModuleInput(
            constructor_input=FunctionInput(1, 3),
            forward_input=FunctionInput(make_input((3, 4, 5))),
            reference_fn=no_batch_dim_reference_fn
        ),
        ModuleInput(
            constructor_input=FunctionInput((1, 2, 3, 4), 5),
            forward_input=FunctionInput(make_input((1, 2, 3, 4))),
        ),
    ]

def module_inputs_torch_nn_ConstantPad3d(module_info, device, dtype, requires_grad, training, **kwargs):
    make_input = partial(make_tensor, device=device, dtype=dtype, requires_grad=requires_grad)

    return [
        ModuleInput(
            constructor_input=FunctionInput(1, 3),
            forward_input=FunctionInput(make_input((3, 4, 5, 6))),
            reference_fn=no_batch_dim_reference_fn,
        ),
        ModuleInput(
            constructor_input=FunctionInput((1, 2, 3, 4, 5, 6), 7),
            forward_input=FunctionInput(make_input((1, 2, 1, 2, 1))),
        ),
    ]

def module_inputs_torch_nn_CircularPad1d(module_info, device, dtype, requires_grad, training, **kwargs):
    make_input = partial(make_tensor, device=device, dtype=dtype, requires_grad=requires_grad)

    def padding1d_circular_ref(inp, pad):
        r""" input:
                [[[0., 1., 2.],
                  [3., 4., 5.]]]
                pad: (1, 2)
                output:
                    [[[2., 0., 1., 2., 0., 1.],
                      [5., 3., 4., 5., 3., 4.]]]
            """
        return torch.cat([inp[:, :, -pad[0]:], inp, inp[:, :, :pad[1]]], dim=2)

    return [
        ModuleInput(
            constructor_input=FunctionInput(1),
            forward_input=FunctionInput(make_input((3, 4))),
            reference_fn=no_batch_dim_reference_fn
        ),
        ModuleInput(
            constructor_input=FunctionInput((1, 2)),
            forward_input=FunctionInput(make_input((1, 2, 3))),
            reference_fn=lambda m, p, i: padding1d_circular_ref(i, m.padding),
        ),
        ModuleInput(
            constructor_input=FunctionInput((3, 1)),
            forward_input=FunctionInput(make_input((1, 2, 3))),
            reference_fn=lambda m, p, i: padding1d_circular_ref(i, m.padding),
        ),
        ModuleInput(
            constructor_input=FunctionInput((3, 3)),
            forward_input=FunctionInput(make_input((1, 2, 3))),
            reference_fn=lambda m, p, i: padding1d_circular_ref(i, m.padding),
        ),
    ]

def module_inputs_torch_nn_CircularPad2d(module_info, device, dtype, requires_grad, training, **kwargs):
    make_input = partial(make_tensor, device=device, dtype=dtype, requires_grad=requires_grad)

    def padding2d_circular_ref(inp, pad):
        r"""input:
                [[[[0., 1., 2],
                   [3., 4., 5.]]]]
                pad: (1, 2, 2, 1)
        output:
            [[[[2., 0., 1., 2., 0., 1.],
               [5., 3., 4., 5., 3., 4.],
               [2., 0., 1., 2., 0., 1.],
               [5., 3., 4., 5., 3., 4.],
               [2., 0., 1., 2., 0., 1.]]]]
        """
        inp = torch.cat([inp[:, :, -pad[2]:], inp, inp[:, :, :pad[3]]], dim=2)
        return torch.cat([inp[:, :, :, -pad[0]:], inp, inp[:, :, :, :pad[1]]], dim=3)

    return [
        ModuleInput(
            constructor_input=FunctionInput(1),
            forward_input=FunctionInput(make_input((3, 4, 5))),
            reference_fn=no_batch_dim_reference_fn,
        ),
        ModuleInput(
            constructor_input=FunctionInput((1, 2, 2, 1)),
            forward_input=FunctionInput(make_input((1, 1, 2, 3))),
            reference_fn=lambda m, p, i: padding2d_circular_ref(i, m.padding),
        ),
        ModuleInput(
            constructor_input=FunctionInput((2, 3, 2, 2)),
            forward_input=FunctionInput(make_input((1, 1, 2, 3))),
            reference_fn=lambda m, p, i: padding2d_circular_ref(i, m.padding),
        ),
        ModuleInput(
            constructor_input=FunctionInput((3, 3, 3, 1)),
            forward_input=FunctionInput(make_input((1, 1, 3, 3))),
            reference_fn=lambda m, p, i: padding2d_circular_ref(i, m.padding),
        ),
    ]

def module_inputs_torch_nn_CircularPad3d(module_info, device, dtype, requires_grad, training, **kwargs):
    make_input = partial(make_tensor, device=device, dtype=dtype, requires_grad=requires_grad)


    def padding3d_circular_ref(inp, pad):
        r"""input:
                [[[[[ 0.,  1.,  2.],
                    [ 3.,  4.,  5.]],
                   [[ 6.,  7.,  8.],
                    [ 9., 10., 11.]]]]]
            pad: (1, 2, 2, 1, 1, 2)
            output: [[[[[ 8.,  6.,  7.,  8.,  6.,  7.],
                        [11.,  9., 10., 11.,  9., 10.],
                        [ 8.,  6.,  7.,  8.,  6.,  7.],
                        [11.,  9., 10., 11.,  9., 10.],
                        [ 8.,  6.,  7.,  8.,  6.,  7.]],

                       [[ 2.,  0.,  1.,  2.,  0.,  1.],
                        [ 5.,  3.,  4.,  5.,  3.,  4.],
                        [ 2.,  0.,  1.,  2.,  0.,  1.],
                        [ 5.,  3.,  4.,  5.,  3.,  4.],
                        [ 2.,  0.,  1.,  2.,  0.,  1.]],

                       [[ 8.,  6.,  7.,  8.,  6.,  7.],
                        [11.,  9., 10., 11.,  9., 10.],
                        [ 8.,  6.,  7.,  8.,  6.,  7.],
                        [11.,  9., 10., 11.,  9., 10.],
                        [ 8.,  6.,  7.,  8.,  6.,  7.]],

                       [[ 2.,  0.,  1.,  2.,  0.,  1.],
                        [ 5.,  3.,  4.,  5.,  3.,  4.],
                        [ 2.,  0.,  1.,  2.,  0.,  1.],
                        [ 5.,  3.,  4.,  5.,  3.,  4.],
                        [ 2.,  0.,  1.,  2.,  0.,  1.]],

                       [[ 8.,  6.,  7.,  8.,  6.,  7.],
                        [11.,  9., 10., 11.,  9., 10.],
                        [ 8.,  6.,  7.,  8.,  6.,  7.],
                        [11.,  9., 10., 11.,  9., 10.],
                        [ 8.,  6.,  7.,  8.,  6.,  7.]]]]]
        """
        inp = torch.cat([inp[:, :, -pad[4]:], inp, inp[:, :, :pad[5]]], dim=2)
        inp = torch.cat([inp[:, :, :, -pad[2]:], inp, inp[:, :, :, :pad[3]]], dim=3)
        return torch.cat([inp[:, :, :, :, -pad[0]:], inp, inp[:, :, :, :, :pad[1]]], dim=4)

    return [
        ModuleInput(
            constructor_input=FunctionInput(1),
            forward_input=FunctionInput(make_input((3, 4, 5, 6))),
            reference_fn=no_batch_dim_reference_fn,
        ),
        ModuleInput(
            constructor_input=FunctionInput((1, 2, 1, 2, 1, 2)),
            forward_input=FunctionInput(make_input((1, 1, 2, 2, 3))),
            reference_fn=lambda m, p, i: padding3d_circular_ref(i, m.padding)
        ),
        ModuleInput(
            constructor_input=FunctionInput((3, 2, 2, 1, 1, 2)),
            forward_input=FunctionInput(make_input((1, 1, 2, 2, 3))),
            reference_fn=lambda m, p, i: padding3d_circular_ref(i, m.padding)
        ),
        ModuleInput(
            constructor_input=FunctionInput((3, 3, 2, 1, 2, 2)),
            forward_input=FunctionInput(make_input((1, 1, 2, 2, 3))),
            reference_fn=lambda m, p, i: padding3d_circular_ref(i, m.padding)
        ),
    ]


# All these operators share similar issues on cuDNN and MIOpen
rnn_gru_lstm_module_info_decorators = (
    # RuntimeError: Batching rule not implemented for aten::_cudnn_rnn_backward.
    # We could not generate a fallback
    DecorateInfo(
        unittest.expectedFailure, "TestModule", "test_grad",
        active_if=(TEST_CUDNN and not TEST_WITH_ROCM), device_type='cuda'
    ),
    # NotImplementedError: the derivative for '_cudnn_rnn_backward' is not implemented.
    # Double backwards is not supported for CuDNN RNNs due to limitations in the CuDNN API
    DecorateInfo(
        unittest.expectedFailure, "TestModule", "test_gradgrad",
        active_if=(TEST_CUDNN and not TEST_WITH_ROCM), device_type='cuda'
    ),
    # CUDNN GRU doesn't accept non-contiguous hx
    DecorateInfo(
        unittest.expectedFailure, "TestModule", "test_non_contiguous_tensors",
        active_if=(TEST_CUDNN and not TEST_WITH_ROCM), device_type='cuda'
    ),
    # MIOPEN GRU doesn't accept non-contiguous hx (this is dispatched to miopen only for float).
    DecorateInfo(
        unittest.expectedFailure, "TestModule", "test_non_contiguous_tensors",
        active_if=(TEST_CUDNN and TEST_WITH_ROCM), dtypes=(torch.float,), device_type='cuda'
    ),
    DecorateInfo(
        skipCUDAVersionIn([(11, 7)]), "TestExpandedWeightModule", "test_module",
        device_type='cuda'
    ),
    DecorateInfo(
        skipCUDAVersionIn([(11, 7)]), "TestDecomp", "test_rnn_decomp_module",
        device_type='cuda'
    )
)

# Start of module error inputs functions.

def module_error_inputs_torch_nn_RNN_GRU_Cell(module_info, device, dtype, requires_grad, training, **kwargs):
    make_input = partial(make_tensor, device=device, dtype=dtype, requires_grad=requires_grad)
    samples = [
        ErrorModuleInput(
            ModuleInput(
                constructor_input=FunctionInput(10, 20),
                forward_input=FunctionInput(make_input(3, 11), make_input(3, 20)),
            ),
            error_on=ModuleErrorEnum.FORWARD_ERROR,
            error_type=RuntimeError,
            error_regex="input has inconsistent input_size: got 11 expected 10"
        ),
        ErrorModuleInput(
            ModuleInput(
                constructor_input=FunctionInput(10, 20),
                forward_input=FunctionInput(make_input(3, 10), make_input(3, 21)),
            ),
            error_on=ModuleErrorEnum.FORWARD_ERROR,
            error_type=RuntimeError,
            error_regex="hidden0 has inconsistent hidden_size: got 21, expected 20"
        ),
        ErrorModuleInput(
            ModuleInput(
                constructor_input=FunctionInput(10, 20),
                forward_input=FunctionInput(make_input(3, 10), make_input(5, 20)),
            ),
            error_on=ModuleErrorEnum.FORWARD_ERROR,
            error_type=RuntimeError,
            error_regex="Input batch size 3 doesn't match hidden0 batch size 5"
        ),
        ErrorModuleInput(
            ModuleInput(
                constructor_input=FunctionInput(10, 20),
                forward_input=FunctionInput(make_input(3, 10), make_input(3, 1, 1, 20)),
            ),
            error_on=ModuleErrorEnum.FORWARD_ERROR,
            error_type=ValueError,
            error_regex="Expected hidden to be 1D or 2D, got 4D instead"
        ),
        ErrorModuleInput(
            ModuleInput(
                constructor_input=FunctionInput(10, 20, 'relu'),
                forward_input=FunctionInput(make_input(3, 10), make_input(3, 21)),
            ),
            error_on=ModuleErrorEnum.FORWARD_ERROR,
            error_type=RuntimeError,
            error_regex="hidden0 has inconsistent hidden_size: got 21, expected 20"
        ),
        ErrorModuleInput(
            ModuleInput(
                constructor_input=FunctionInput(10, 20, 'tanh'),
                forward_input=FunctionInput(make_input(3, 10), make_input(3, 21)),
            ),
            error_on=ModuleErrorEnum.FORWARD_ERROR,
            error_type=RuntimeError,
            error_regex="hidden0 has inconsistent hidden_size: got 21, expected 20"
        ),
    ]
    return samples

def module_error_inputs_torch_nn_LSTMCell(module_info, device, dtype, requires_grad, training, **kwargs):
    make_input = partial(make_tensor, device=device, dtype=dtype, requires_grad=requires_grad)
    samples = [
        ErrorModuleInput(
            ModuleInput(
                constructor_input=FunctionInput(10, 20),
                forward_input=FunctionInput(make_input(3, 11), (make_input(3, 20), make_input(3, 20))),
            ),
            error_on=ModuleErrorEnum.FORWARD_ERROR,
            error_type=RuntimeError,
            error_regex="input has inconsistent input_size: got 11 expected 10"
        ),
        ErrorModuleInput(
            ModuleInput(
                constructor_input=FunctionInput(10, 20),
                forward_input=FunctionInput(make_input(3, 10), (make_input(3, 21), make_input(3, 21))),
            ),
            error_on=ModuleErrorEnum.FORWARD_ERROR,
            error_type=RuntimeError,
            error_regex="hidden0 has inconsistent hidden_size: got 21, expected 20"
        ),
        ErrorModuleInput(
            ModuleInput(
                constructor_input=FunctionInput(10, 20),
                forward_input=FunctionInput(make_input(3, 10), (make_input(5, 20), make_input(5, 20))),
            ),
            error_on=ModuleErrorEnum.FORWARD_ERROR,
            error_type=RuntimeError,
            error_regex="Input batch size 3 doesn't match hidden0 batch size 5"
        ),
        ErrorModuleInput(
            ModuleInput(
                constructor_input=FunctionInput(10, 20),
                forward_input=FunctionInput(make_input(3, 10), (make_input(3, 1, 1, 20), make_input(3, 1, 1, 20))),
            ),
            error_on=ModuleErrorEnum.FORWARD_ERROR,
            error_type=ValueError,
            error_regex="Expected hx\\[0\\] to be 1D or 2D, got 4D instead"
        ),
    ]
    return samples


def module_error_inputs_torch_nn_RNN_GRU(module_info, device, dtype, requires_grad, training, **kwargs):
    samples = [
        ErrorModuleInput(
            ModuleInput(constructor_input=FunctionInput(10, 0, 1)),
            error_on=ModuleErrorEnum.CONSTRUCTION_ERROR,
            error_type=ValueError,
            error_regex="hidden_size must be greater than zero"
        ),
        ErrorModuleInput(
            ModuleInput(constructor_input=FunctionInput(10, 10, 0)),
            error_on=ModuleErrorEnum.CONSTRUCTION_ERROR,
            error_type=ValueError,
            error_regex="num_layers must be greater than zero"
        ),
    ]
    return samples

def module_error_inputs_torch_nn_Pad1d(module_info, device, dtype, requires_grad, training, **kwargs):
    make_input = partial(make_tensor, device=device, dtype=dtype, requires_grad=requires_grad)

    is_constant = kwargs.get('is_constant', False)

    return [
        ErrorModuleInput(
            ModuleInput(
                constructor_input=FunctionInput(1, 3) if is_constant else FunctionInput(3),
                forward_input=FunctionInput(make_input((2, 3, 4, 5))),
            ),
            error_on=ModuleErrorEnum.FORWARD_ERROR,
            error_type=ValueError,
            error_regex=r"expected 2D or 3D input \(got 4D input\)",

        ),
    ]

def module_error_inputs_torch_nn_Pad2d(module_info, device, dtype, requires_grad, training, **kwargs):
    make_input = partial(make_tensor, device=device, dtype=dtype, requires_grad=requires_grad)

    is_constant = kwargs.get('is_constant', False)

    return [
        ErrorModuleInput(
            ModuleInput(
                constructor_input=FunctionInput(1, 3) if is_constant else FunctionInput(3),
                forward_input=FunctionInput(make_input((2, 3))),
            ),
            error_on=ModuleErrorEnum.FORWARD_ERROR,
            error_type=ValueError,
            error_regex=r"expected 3D or 4D input \(got 2D input\)",

        ),
    ]

def module_error_inputs_torch_nn_Pad3d(module_info, device, dtype, requires_grad, training, **kwargs):
    make_input = partial(make_tensor, device=device, dtype=dtype, requires_grad=requires_grad)

    is_constant = kwargs.get('is_constant', False)

    return [
        ErrorModuleInput(
            ModuleInput(
                constructor_input=FunctionInput(1, 3) if is_constant else FunctionInput(3),
                forward_input=FunctionInput(make_input((2, 3))),
            ),
            error_on=ModuleErrorEnum.FORWARD_ERROR,
            error_type=ValueError,
            error_regex=r"expected 4D or 5D input \(got 2D input\)",

        ),
    ]


# Database of ModuleInfo entries in alphabetical order.
module_db: List[ModuleInfo] = [
    ModuleInfo(torch.nn.AdaptiveAvgPool1d,
               module_inputs_func=module_inputs_torch_nn_AdaptiveAvgPool1d,
               skips=(
                   # Fails on MPS backend if input/output sizes are not divisible
                   DecorateInfo(skipMPS),)
               ),
    ModuleInfo(torch.nn.AdaptiveAvgPool2d,
               gradcheck_nondet_tol=GRADCHECK_NONDET_TOL,
               module_inputs_func=module_inputs_torch_nn_AdaptiveAvgPool2d,
               skips=(
                   # Fails on MPS backend if input/output sizes are not divisible
                   DecorateInfo(skipMPS),
                   # Fails on backward check if output size is 1x1
                   DecorateInfo(
                       unittest.expectedFailure,
                       'TestModule',
                       'test_memory_format',
                       active_if=lambda p: p['training'],
                   ),)
               ),
    ModuleInfo(torch.nn.AdaptiveAvgPool3d,
               gradcheck_nondet_tol=GRADCHECK_NONDET_TOL,
               module_inputs_func=module_inputs_torch_nn_AdaptiveAvgPool3d,
               skips=(
                   DecorateInfo(unittest.skip("Skipped!"), 'TestModule', 'test_memory_format'),
                   # not supported on MPS backend
                   DecorateInfo(skipMPS),)
               ),
    ModuleInfo(torch.nn.AdaptiveMaxPool1d,
               module_inputs_func=module_inputs_torch_nn_AdaptiveMaxPool1d,
               ),
    ModuleInfo(torch.nn.AdaptiveMaxPool2d,
               gradcheck_nondet_tol=GRADCHECK_NONDET_TOL,
               module_inputs_func=module_inputs_torch_nn_AdaptiveMaxPool2d,
               ),
    ModuleInfo(torch.nn.AdaptiveMaxPool3d,
               gradcheck_nondet_tol=GRADCHECK_NONDET_TOL,
               module_inputs_func=module_inputs_torch_nn_AdaptiveMaxPool3d,
               skips=(
                   DecorateInfo(unittest.skip("Skipped!"), 'TestModule', 'test_memory_format'),
                   # not supported on MPS backend
                   DecorateInfo(skipMPS),)
               ),
    ModuleInfo(torch.nn.AvgPool1d,
               module_inputs_func=module_inputs_torch_nn_AvgPool1d,
               ),
    ModuleInfo(torch.nn.AvgPool2d,
               module_inputs_func=module_inputs_torch_nn_AvgPool2d,
               skips=(
                   # The difference between channels last backward and
                   # channels first backward of AvgPool2d on CUDA is too large
                   # See https://github.com/pytorch/pytorch/issues/107201
                   DecorateInfo(
                       unittest.expectedFailure,
                       'TestModule',
                       'test_memory_format',
                       active_if=lambda p: p['training'],
                       device_type='cuda',
                   ),
                   # error: input types 'tensor<f32>' and 'tensor<15x10xf16>' are not broadcast compatible
                   DecorateInfo(skipIfMps, 'TestModule', dtypes=[torch.float16]),),
               ),
    ModuleInfo(torch.nn.AvgPool3d,
               module_inputs_func=module_inputs_torch_nn_AvgPool3d,
               gradcheck_nondet_tol=GRADCHECK_NONDET_TOL,
               skips=(
                   # No channels_last support for AvgPool1d as it does not take 4D inputs
                   DecorateInfo(unittest.skip("Skipped!"), 'TestModule', 'test_memory_format'),
                   # not supported on MPS backend
                   DecorateInfo(skipMPS),)
               ),
    ModuleInfo(torch.nn.BatchNorm1d,
               train_and_eval_differ=True,
               module_inputs_func=module_inputs_torch_nn_BatchNorm1d,
               skips=(
                   # test fails on MPS backend and is being investigated.
                   # See https://github.com/pytorch/pytorch/issues/100914
                   DecorateInfo(skipMPS),
                   # tracking here rather than in the list in test_aotdispatch.py as eval mode passes
                   # RuntimeError: tried to get Double out of SymInt
                   DecorateInfo(
                       unittest.expectedFailure, 'TestEagerFusionModuleInfo',
                       'test_aot_autograd_symbolic_module_exhaustive',
                       active_if=lambda p: p['training']
                   ),
                   # torch._subclasses.fake_tensor.DataDependentOutputException: aten._local_scalar_dense.default
                   DecorateInfo(
                       unittest.expectedFailure, 'TestEagerFusionModuleInfo',
                       'test_aot_autograd_module_exhaustive',
                       active_if=lambda p: p['training']
                   ))
               ),
    ModuleInfo(torch.nn.BatchNorm2d,
               train_and_eval_differ=True,
               module_inputs_func=module_inputs_torch_nn_BatchNorm2d,
               skips=(
                   # test fails on MPS backend and is being investigated.
                   # See https://github.com/pytorch/pytorch/issues/100914
                   DecorateInfo(skipMPS),
                   # tracking here rather than in the list in test_aotdispatch.py as eval mode passes
                   # RuntimeError: tried to get Double out of SymInt
                   DecorateInfo(
                       unittest.expectedFailure, 'TestEagerFusionModuleInfo',
                       'test_aot_autograd_symbolic_module_exhaustive',
                       active_if=lambda p: p['training']
                   ),
                   # torch._subclasses.fake_tensor.DataDependentOutputException: aten._local_scalar_dense.default
                   DecorateInfo(
                       unittest.expectedFailure, 'TestEagerFusionModuleInfo',
                       'test_aot_autograd_module_exhaustive',
                       active_if=lambda p: p['training']
                   ),)
               ),
    ModuleInfo(torch.nn.BatchNorm3d,
               train_and_eval_differ=True,
               module_inputs_func=module_inputs_torch_nn_BatchNorm3d,
               skips=(
                   # not supported on MPS backend
                   DecorateInfo(skipMPS),
                   # tracking here rather than in the list in test_aotdispatch.py as eval mode passes
                   # RuntimeError: tried to get Double out of SymInt
                   DecorateInfo(
                       unittest.expectedFailure, 'TestEagerFusionModuleInfo',
                       'test_aot_autograd_symbolic_module_exhaustive',
                       active_if=lambda p: p['training']
                   ),
                   # torch._subclasses.fake_tensor.DataDependentOutputException: aten._local_scalar_dense.default
                   DecorateInfo(
                       unittest.expectedFailure, 'TestEagerFusionModuleInfo',
                       'test_aot_autograd_module_exhaustive',
                       active_if=lambda p: p['training']
                   ),)
               ),
    ModuleInfo(torch.nn.CELU,
               module_inputs_func=module_inputs_torch_nn_CELU,
               # not MPS specific, will be xfailed for all devices in next PR
               skips=(
                   DecorateInfo(unittest.expectedFailure, 'TestModule', 'test_check_inplace',
                                device_type='mps', dtypes=[torch.float16]),)
               ),
    ModuleInfo(torch.nn.Conv1d,
               module_inputs_func=partial(module_inputs_torch_nn_ConvNd, N=1, lazy=False),
               gradcheck_nondet_tol=GRADCHECK_NONDET_TOL,
               module_memformat_affects_out=True,
               skips=(
                   # channels_last support on cuda requires cudnn >= 7603
                   DecorateInfo(skipCUDAIfCudnnVersionLessThan(version=7603), 'TestModule', 'test_memory_format'),
                   # Failure on ROCM for float32 issue #70125
                   DecorateInfo(skipCUDAIfRocm, 'TestModule', 'test_memory_format', dtypes=[torch.float32]),
                   # See #119108: MPSNDArrayConvolutionA14.mm:3976: failed assertion `destination datatype must be fp32'
                   # xfail does not work due to Fatal Python error: Aborted
                   DecorateInfo(skipIfMps, "TestModule", "test_memory_format",
                                device_type='mps', dtypes=[torch.float16]),
                   DecorateInfo(skipIfMps, "TestModule", "test_non_contiguous_tensors",
                                device_type='mps', dtypes=[torch.float16]),
               ),
               decorators=(
                   DecorateInfo(precisionOverride({torch.float32: 1e-04}), 'TestModule', 'test_memory_format'),
               )),
    ModuleInfo(torch.nn.Conv2d,
               module_inputs_func=partial(module_inputs_torch_nn_ConvNd, N=2, lazy=False),
               gradcheck_nondet_tol=GRADCHECK_NONDET_TOL,
               module_memformat_affects_out=True,
               skips=(
                   # channels_last support on cuda requires cudnn >= 7603
                   DecorateInfo(skipCUDAIfCudnnVersionLessThan(version=7603), 'TestModule', 'test_memory_format'),
                   # Failure on ROCM for float32 issue #70125
                   DecorateInfo(skipCUDAIfRocm, 'TestModule', 'test_memory_format', dtypes=[torch.float32]),
                   # This was wrongly being skipped before and needs investigation.
                   # See https://github.com/pytorch/pytorch/issues/80247
                   DecorateInfo(unittest.expectedFailure, "TestModule", "test_memory_format",
                                device_type='cuda', dtypes=[torch.float64]),
                   # Fails with channels last test on MPS backend
                   DecorateInfo(unittest.expectedFailure, "TestModule", "test_memory_format",
                                device_type='mps', dtypes=[torch.float32]),
                   # See #119108: MPSNDArrayConvolutionA14.mm:3976: failed assertion `destination datatype must be fp32'
                   # xfail does not work due to Fatal Python error: Aborted
                   DecorateInfo(skipIfMps, "TestModule", "test_memory_format",
                                device_type='mps', dtypes=[torch.float16]),
                   DecorateInfo(skipIfMps, "TestModule", "test_non_contiguous_tensors",
                                device_type='mps', dtypes=[torch.float16]),
               ),
               decorators=(
                   DecorateInfo(precisionOverride({torch.float32: 1e-04}), 'TestModule', 'test_memory_format'),
               )),
    ModuleInfo(torch.nn.Conv3d,
               module_inputs_func=partial(module_inputs_torch_nn_ConvNd, N=3, lazy=False),
               gradcheck_nondet_tol=GRADCHECK_NONDET_TOL,
               module_memformat_affects_out=True,
               skips=(
                   # channels_last support on cuda requires cudnn >= 8005
                   DecorateInfo(skipCUDAIfCudnnVersionLessThan(version=8005), 'TestModule', 'test_memory_format'),
                   # Failure on ROCM for float32 issue #70125
                   DecorateInfo(skipCUDAIfRocm, 'TestModule', 'test_memory_format', dtypes=[torch.float32]),
                   # Conv3d is not supported on MPS backend
                   DecorateInfo(skipMPS),
                   # This was wrongly being skipped before and needs investigation.
                   # See https://github.com/pytorch/pytorch/issues/80247
                   DecorateInfo(unittest.expectedFailure, "TestModule", "test_memory_format"),
               ),
               decorators=(
                   DecorateInfo(precisionOverride({torch.float32: 1e-04}), 'TestModule', 'test_memory_format'),
               )),
    ModuleInfo(torch.nn.ConvTranspose1d,
               module_inputs_func=partial(module_inputs_torch_nn_ConvNd, N=1, lazy=False, transposed=True),
               gradcheck_nondet_tol=GRADCHECK_NONDET_TOL,
               module_memformat_affects_out=True,
               dtypes=floating_and_complex_types_and(torch.chalf),
               skips=(
                   # channels_last support on cuda requires cudnn >= 7603
                   DecorateInfo(skipCUDAIfCudnnVersionLessThan(version=7603), 'TestModule', 'test_memory_format'),
                   # Failure on ROCM for float32 issue #70125
                   DecorateInfo(skipCUDAIfRocm, 'TestModule', 'test_memory_format', dtypes=[torch.float32]),
                   # Not implmented for chalf on CPU
                   DecorateInfo(unittest.expectedFailure, 'TestModule', 'test_cpu_gpu_parity',
                                dtypes=(torch.chalf,), device_type='cuda'),
                   # See #119108: MPSNDArrayConvolutionA14.mm:3976: failed assertion `destination datatype must be fp32'
                   # xfail does not work due to Fatal Python error: Aborted
                   DecorateInfo(skipIfMps, "TestModule", "test_memory_format",
                                device_type='mps', dtypes=[torch.float16]),
                   DecorateInfo(skipIfMps, "TestModule", "test_non_contiguous_tensors",
                                device_type='mps', dtypes=[torch.float16]),),
               decorators=(
                   DecorateInfo(precisionOverride({torch.float32: 1e-04}), 'TestModule', 'test_memory_format'),
                   DecorateInfo(precisionOverride({torch.chalf: 5e-03}), 'TestModule', 'test_memory_format'),
               )),
    ModuleInfo(torch.nn.ConvTranspose2d,
               module_inputs_func=partial(module_inputs_torch_nn_ConvNd, N=2, lazy=False, transposed=True),
               gradcheck_nondet_tol=GRADCHECK_NONDET_TOL,
               module_memformat_affects_out=True,
               dtypes=floating_and_complex_types_and(torch.chalf),
               skips=(
                   # channels_last support on cuda requires cudnn >= 7603
                   DecorateInfo(skipCUDAIfCudnnVersionLessThan(version=7603), 'TestModule', 'test_memory_format'),
                   # Failure on ROCM for float32 issue #70125
                   DecorateInfo(skipCUDAIfRocm, 'TestModule', 'test_memory_format', dtypes=[torch.float32]),
                   # Fails on backward check because ViewAsRealBackward apply contiguous for grad
                   DecorateInfo(unittest.expectedFailure, 'TestModule', 'test_memory_format',
                                dtypes=(torch.complex32, torch.complex64, torch.complex128)),
                   # This was wrongly being skipped before and needs investigation.
                   # See https://github.com/pytorch/pytorch/issues/80247
                   DecorateInfo(unittest.expectedFailure, "TestModule", "test_memory_format", device_type='cuda',
                                dtypes=[torch.float64, torch.complex128]),
                   # Fails with channels last test on MPS backend
                   DecorateInfo(unittest.expectedFailure, "TestModule", "test_memory_format",
                                device_type='mps', dtypes=[torch.float32]),
                   # Not implemented for chalf on CPU
                   DecorateInfo(unittest.expectedFailure, 'TestModule', 'test_cpu_gpu_parity',
                                dtypes=(torch.chalf,), device_type='cuda'),
                   # See #119108: MPSNDArrayConvolutionA14.mm:3976: failed assertion `destination datatype must be fp32'
                   # xfail does not work due to Fatal Python error: Aborted
                   DecorateInfo(skipIfMps, "TestModule", "test_memory_format",
                                device_type='mps', dtypes=[torch.float16]),
                   DecorateInfo(skipIfMps, "TestModule", "test_non_contiguous_tensors",
                                device_type='mps', dtypes=[torch.float16]),
               ),
               decorators=(
                   DecorateInfo(precisionOverride({torch.float32: 1e-04}), 'TestModule', 'test_memory_format'),
                   DecorateInfo(precisionOverride({torch.chalf: 5e-03}), 'TestModule', 'test_memory_format'),
               )),
    ModuleInfo(torch.nn.ConvTranspose3d,
               module_inputs_func=partial(module_inputs_torch_nn_ConvNd, N=3, lazy=False, transposed=True),
               dtypes=floating_and_complex_types_and(torch.chalf),
               gradcheck_nondet_tol=GRADCHECK_NONDET_TOL,
               module_memformat_affects_out=True,
               skips=(
                   # channels_last support on cuda requires cudnn >= 8005
                   DecorateInfo(skipCUDAIfCudnnVersionLessThan(version=8005), 'TestModule', 'test_memory_format'),
                   # Failure on ROCM for float32 issue #70125
                   DecorateInfo(skipCUDAIfRocm, 'TestModule', 'test_memory_format', dtypes=[torch.float32]),
                   # ConvTranspose3d is not supported on MPS backend
                   DecorateInfo(skipMPS),
                   # This was wrongly being skipped before and needs investigation.
                   # See https://github.com/pytorch/pytorch/issues/80247
                   DecorateInfo(unittest.expectedFailure, "TestModule", "test_memory_format"),
                   # These fail only on ROCm
                   DecorateInfo(unittest.expectedFailure, "TestModule", "test_memory_format", device_type='cuda',
                                dtypes=[torch.complex32, torch.complex64], active_if=TEST_WITH_ROCM),
                   # Not implmented for chalf on CPU
                   DecorateInfo(unittest.expectedFailure, 'TestModule', 'test_cpu_gpu_parity',
                                dtypes=(torch.chalf,), device_type='cuda'),
               ),
               decorators=(
                   DecorateInfo(precisionOverride({torch.float32: 1e-04}), 'TestModule', 'test_memory_format'),
                   DecorateInfo(precisionOverride({torch.complex64: 1e-04}), 'TestModule', 'test_cpu_gpu_parity'),
                   DecorateInfo(precisionOverride({torch.chalf: 5e-03}), 'TestModule', 'test_memory_format'),
               )),
    ModuleInfo(torch.nn.CosineEmbeddingLoss,
               module_inputs_func=module_inputs_torch_nn_CosineEmbeddingLoss,
               skips=(
                   # No channels_last support for loss functions.
                   DecorateInfo(unittest.skip("Skipped!"), 'TestModule', 'test_memory_format'),)
               ),
    ModuleInfo(torch.nn.ELU,
               module_inputs_func=module_inputs_torch_nn_ELU,
               # not MPS specific, will be xfailed for all devices in next PR
               skips=(
                   DecorateInfo(unittest.expectedFailure, 'TestModule', 'test_check_inplace',
                                device_type='mps', dtypes=[torch.float16]),)
               ),
    ModuleInfo(torch.nn.FractionalMaxPool2d,
               module_inputs_func=module_inputs_torch_nn_FractionalMaxPool2d,
               gradcheck_nondet_tol=GRADCHECK_NONDET_TOL,
               skips=(
                   # not supported on MPS backend
                   DecorateInfo(skipMPS),
                   DecorateInfo(unittest.skip("Skipped!"), 'TestModule', 'test_memory_format'),)
               ),
    ModuleInfo(torch.nn.FractionalMaxPool3d,
               module_inputs_func=module_inputs_torch_nn_FractionalMaxPool3d,
               gradcheck_nondet_tol=GRADCHECK_NONDET_TOL,
               skips=(
                   # not supported on MPS backend
                   DecorateInfo(skipMPS),
                   DecorateInfo(unittest.skip("Skipped!"), 'TestModule', 'test_memory_format'),)
               ),
    ModuleInfo(torch.nn.L1Loss,
               module_inputs_func=module_inputs_torch_nn_L1Loss,
               skips=(
                   # No channels_last support for loss functions.
                   DecorateInfo(unittest.skip("Skipped!"), 'TestModule', 'test_memory_format'),)
               ),
    ModuleInfo(torch.nn.SmoothL1Loss,
               module_inputs_func=module_inputs_torch_nn_SmoothL1Loss,
               skips=(
                   # No channels_last support for loss functions.
                   DecorateInfo(unittest.skip("Skipped!"), 'TestModule', 'test_memory_format'),
                   # See #119108: input types 'tensor<f32>' and 'tensor<15x10xf16>' are not broadcast compatible
                   DecorateInfo(skipIfMps, 'TestModule', 'test_non_contiguous_tensors', dtypes=[torch.float16]),)
               ),
    ModuleInfo(torch.nn.LazyConv1d,
               module_inputs_func=partial(module_inputs_torch_nn_ConvNd, N=1, lazy=True),
               gradcheck_nondet_tol=GRADCHECK_NONDET_TOL,
               module_memformat_affects_out=True,
               skips=(
                   # channels_last support on cuda requires cudnn >= 7603
                   DecorateInfo(skipCUDAIfCudnnVersionLessThan(version=7603), 'TestModule', 'test_memory_format'),
                   # Failure on ROCM for float32 issue #70125
                   DecorateInfo(skipCUDAIfRocm, 'TestModule', 'test_memory_format', dtypes=[torch.float32]),
                   # Lazy modules don't currently play well with ModuleInfo tests on the meta device.
                   # See https://github.com/pytorch/pytorch/issues/70505 for more info.
                   DecorateInfo(skipMeta),
                   # See #119108: MPSNDArrayConvolutionA14.mm:3976: failed assertion `destination datatype must be fp32'
                   # xfail does not work due to Fatal Python error: Aborted
                   DecorateInfo(skipIfMps, "TestModule", "test_memory_format",
                                device_type='mps', dtypes=[torch.float16]),
                   DecorateInfo(skipIfMps, "TestModule", "test_non_contiguous_tensors",
                                device_type='mps', dtypes=[torch.float16]),
               ),
               decorators=(
                   DecorateInfo(precisionOverride({torch.float32: 1e-04}), 'TestModule', 'test_memory_format'),
               )),
    ModuleInfo(torch.nn.LazyConv2d,
               module_inputs_func=partial(module_inputs_torch_nn_ConvNd, N=2, lazy=True),
               gradcheck_nondet_tol=GRADCHECK_NONDET_TOL,
               module_memformat_affects_out=True,
               skips=(
                   # channels_last support on cuda requires cudnn >= 7603
                   DecorateInfo(skipCUDAIfCudnnVersionLessThan(version=7603), 'TestModule', 'test_memory_format'),
                   # Failure on ROCM for float32 issue #70125
                   DecorateInfo(skipCUDAIfRocm, 'TestModule', 'test_memory_format', dtypes=[torch.float32]),
                   # Lazy modules don't currently play well with ModuleInfo tests on the meta device.
                   # See https://github.com/pytorch/pytorch/issues/70505 for more info.
                   DecorateInfo(skipMeta),
                   # This was wrongly being skipped before and needs investigation.
                   # See https://github.com/pytorch/pytorch/issues/80247
                   DecorateInfo(unittest.expectedFailure, "TestModule", "test_memory_format",
                                device_type='cuda', dtypes=[torch.float64]),
                   # Fails with channels last test on MPS backend
                   DecorateInfo(unittest.expectedFailure, "TestModule", "test_memory_format",
                                device_type='mps', dtypes=[torch.float32]),
                   # See #119108: MPSNDArrayConvolutionA14.mm:3976: failed assertion `destination datatype must be fp32'
                   # xfail does not work due to Fatal Python error: Aborted
                   DecorateInfo(skipIfMps, "TestModule", "test_memory_format",
                                device_type='mps', dtypes=[torch.float16]),
                   DecorateInfo(skipIfMps, "TestModule", "test_non_contiguous_tensors",
                                device_type='mps', dtypes=[torch.float16]),
               ),
               decorators=(
                   DecorateInfo(precisionOverride({torch.float32: 1e-04}), 'TestModule', 'test_memory_format'),
               )),
    ModuleInfo(torch.nn.LazyConv3d,
               module_inputs_func=partial(module_inputs_torch_nn_ConvNd, N=3, lazy=True),
               gradcheck_nondet_tol=GRADCHECK_NONDET_TOL,
               module_memformat_affects_out=True,
               skips=(
                   # channels_last support on cuda requires cudnn >= 8005
                   DecorateInfo(skipCUDAIfCudnnVersionLessThan(version=8005), 'TestModule', 'test_memory_format'),
                   # Failure on ROCM for float32 issue #70125
                   DecorateInfo(skipCUDAIfRocm, 'TestModule', 'test_memory_format', dtypes=[torch.float32]),
                   # Lazy modules don't currently play well with ModuleInfo tests on the meta device.
                   # See https://github.com/pytorch/pytorch/issues/70505 for more info.
                   DecorateInfo(skipMeta),
                   # LazyConv3d is not supported on MPS backend
                   DecorateInfo(skipMPS),
                   # This was wrongly being skipped before and needs investigation.
                   # See https://github.com/pytorch/pytorch/issues/80247
                   DecorateInfo(unittest.expectedFailure, "TestModule", "test_memory_format"),
               ),
               decorators=(
                   DecorateInfo(precisionOverride({torch.float32: 1e-04}), 'TestModule', 'test_memory_format'),
               )),
    ModuleInfo(torch.nn.LazyConvTranspose1d,
               module_inputs_func=partial(module_inputs_torch_nn_ConvNd, N=1, lazy=True, transposed=True),
               gradcheck_nondet_tol=GRADCHECK_NONDET_TOL,
               module_memformat_affects_out=True,
               skips=(
                   # channels_last support on cuda requires cudnn >= 7603
                   DecorateInfo(skipCUDAIfCudnnVersionLessThan(version=7603), 'TestModule', 'test_memory_format'),
                   # Failure on ROCM for float32 issue #70125
                   DecorateInfo(skipCUDAIfRocm, 'TestModule', 'test_memory_format', dtypes=[torch.float32]),
                   # Lazy modules don't currently play well with ModuleInfo tests on the meta device.
                   # See https://github.com/pytorch/pytorch/issues/70505 for more info.
                   DecorateInfo(skipMeta),
                   # See #119108: MPSNDArrayConvolutionA14.mm:3976: failed assertion `destination datatype must be fp32'
                   # xfail does not work due to Fatal Python error: Aborted
                   DecorateInfo(skipIfMps, "TestModule", "test_memory_format",
                                device_type='mps', dtypes=[torch.float16]),
                   DecorateInfo(skipIfMps, "TestModule", "test_non_contiguous_tensors",
                                device_type='mps', dtypes=[torch.float16]),
               ),
               decorators=(
                   DecorateInfo(precisionOverride({torch.float32: 1e-04}), 'TestModule', 'test_memory_format'),
               )),
    ModuleInfo(torch.nn.LazyConvTranspose2d,
               module_inputs_func=partial(module_inputs_torch_nn_ConvNd, N=2, lazy=True, transposed=True),
               gradcheck_nondet_tol=GRADCHECK_NONDET_TOL,
               module_memformat_affects_out=True,
               skips=(
                   # channels_last support on cuda requires cudnn >= 7603
                   DecorateInfo(skipCUDAIfCudnnVersionLessThan(version=7603), 'TestModule', 'test_memory_format'),
                   # Failure on ROCM for float32 issue #70125
                   DecorateInfo(skipCUDAIfRocm, 'TestModule', 'test_memory_format', dtypes=[torch.float32]),
                   # Lazy modules don't currently play well with ModuleInfo tests on the meta device.
                   # See https://github.com/pytorch/pytorch/issues/70505 for more info.
                   DecorateInfo(skipMeta),
                   # This was wrongly being skipped before and needs investigation.
                   # See https://github.com/pytorch/pytorch/issues/80247
                   DecorateInfo(unittest.expectedFailure, "TestModule", "test_memory_format", device_type='cuda',
                                dtypes=[torch.float64]),
                   # Fails with channels last test on MPS backend
                   DecorateInfo(unittest.expectedFailure, "TestModule", "test_memory_format",
                                device_type='mps', dtypes=[torch.float32]),
                   # See #119108: MPSNDArrayConvolutionA14.mm:3976: failed assertion `destination datatype must be fp32'
                   # xfail does not work due to Fatal Python error: Aborted
                   DecorateInfo(skipIfMps, "TestModule", "test_memory_format",
                                device_type='mps', dtypes=[torch.float16]),
                   DecorateInfo(skipIfMps, "TestModule", "test_non_contiguous_tensors",
                                device_type='mps', dtypes=[torch.float16]),
               ),
               decorators=(
                   DecorateInfo(precisionOverride({torch.float32: 1e-04}), 'TestModule', 'test_memory_format'),
               )),
    ModuleInfo(torch.nn.LazyConvTranspose3d,
               module_inputs_func=partial(module_inputs_torch_nn_ConvNd, N=3, lazy=True, transposed=True),
               gradcheck_nondet_tol=GRADCHECK_NONDET_TOL,
               module_memformat_affects_out=True,
               skips=(
                   # channels_last support on cuda requires cudnn >= 8005
                   DecorateInfo(skipCUDAIfCudnnVersionLessThan(version=8005), 'TestModule', 'test_memory_format'),
                   # Failure on ROCM for float32 issue #70125
                   DecorateInfo(skipCUDAIfRocm, 'TestModule', 'test_memory_format', dtypes=[torch.float32]),
                   # Lazy modules don't currently play well with ModuleInfo tests on the meta device.
                   # See https://github.com/pytorch/pytorch/issues/70505 for more info.
                   DecorateInfo(skipMeta),
                   # LazyConvTranspose3d is not supported on MPS backend
                   DecorateInfo(skipMPS),
                   # This was wrongly being skipped before and needs investigation.
                   # See https://github.com/pytorch/pytorch/issues/80247
                   DecorateInfo(unittest.expectedFailure, "TestModule", "test_memory_format"),
               ),
               decorators=(
                   DecorateInfo(precisionOverride({torch.float32: 1e-04}), 'TestModule', 'test_memory_format'),
               )),
    ModuleInfo(torch.nn.Linear,
               module_inputs_func=module_inputs_torch_nn_Linear,
               skips=(
                   # No channels_last support for Linear currently.
                   DecorateInfo(unittest.skip("Skipped!"), 'TestModule', 'test_memory_format'),)
               ),
    ModuleInfo(torch.nn.Bilinear,
               module_inputs_func=module_inputs_torch_nn_Bilinear,
               decorators=[
                   DecorateInfo(
                       toleranceOverride({
                           torch.float32: tol(atol=1e-4, rtol=1e-4),
                           torch.float64: tol(atol=1e-4, rtol=1e-4)}),
                       'TestModule', 'test_forward', device_type='cpu'),
               ],
               skips=(
                   # No channels_last support for Bilinear currently.
                   DecorateInfo(unittest.skip("Skipped!"), 'TestModule', 'test_memory_format'),
                   # See #119108: tolerance issue
                   DecorateInfo(unittest.expectedFailure, "TestModule", "test_forward",
                                device_type='mps', dtypes=[torch.float16]),)
               ),
    ModuleInfo(torch.nn.LPPool1d,
               module_inputs_func=module_inputs_torch_nn_LPPool1d,
               skips=(
                   DecorateInfo(unittest.skip("Skipped!"), 'TestModule', 'test_grad'),
                   DecorateInfo(unittest.skip("Skipped!"), 'TestModule', 'test_gradgrad'),)
               ),
    ModuleInfo(torch.nn.LPPool2d,
               module_inputs_func=module_inputs_torch_nn_LPPool2d,
               skips=(
                   DecorateInfo(unittest.skip("Skipped!"), 'TestModule', 'test_grad'),
                   DecorateInfo(unittest.skip("Skipped!"), 'TestModule', 'test_gradgrad'),
                   # Fails on backward check on MPS
                   # See https://github.com/pytorch/pytorch/issues/107214
                   DecorateInfo(
                       unittest.expectedFailure,
                       'TestModule',
                       'test_memory_format',
                       active_if=lambda p: p['training'],
                       device_type='mps',
                   ),)
               ),
    ModuleInfo(torch.nn.LPPool3d,
               module_inputs_func=module_inputs_torch_nn_LPPool3d,
               skips=(
                   DecorateInfo(unittest.skip("Skipped!"), 'TestModule', 'test_grad'),
                   DecorateInfo(unittest.skip("Skipped!"), 'TestModule', 'test_gradgrad'),
                   DecorateInfo(unittest.skip("Skipped!"), 'TestModule', 'test_memory_format'),
                   DecorateInfo(skipIfMps),)
               ),
    ModuleInfo(torch.nn.MaxPool1d,
               module_inputs_func=module_inputs_torch_nn_MaxPool1d,
               ),
    ModuleInfo(torch.nn.MaxPool2d,
               module_inputs_func=module_inputs_torch_nn_MaxPool2d,
               ),
    ModuleInfo(torch.nn.MaxPool3d,
               module_inputs_func=module_inputs_torch_nn_MaxPool3d,
               gradcheck_nondet_tol=GRADCHECK_NONDET_TOL,
               skips=(
                   # not supported on MPS backend
                   DecorateInfo(skipMPS),)
               ),
    ModuleInfo(torch.nn.KLDivLoss,
               module_inputs_func=module_inputs_torch_nn_KLDivLoss,
               skips=(
                   # No channels_last support for loss functions.
                   DecorateInfo(unittest.skip("Skipped!"), 'TestModule', 'test_memory_format'),
                   # https://github.com/pytorch/pytorch/issues/115588
                   DecorateInfo(unittest.skip("Skipped!"), 'TestModule', 'test_cpu_gpu_parity'),
                   DecorateInfo(unittest.skip("Skipped!"), 'TestModule', 'test_grad'),
                   DecorateInfo(unittest.skip("Skipped!"), 'TestModule', 'test_gradgrad'),)
               ),
    ModuleInfo(torch.nn.MSELoss,
               module_inputs_func=module_inputs_torch_nn_MSELoss,
               skips=(
                   # No channels_last support for loss functions.
                   DecorateInfo(unittest.skip("Skipped!"), 'TestModule', 'test_memory_format'),
                   # See #119108: input types 'tensor<f32>' and 'tensor<15x10xf16>' are not broadcast compatible
                   DecorateInfo(skipIfMps, 'TestModule', 'test_non_contiguous_tensors', dtypes=[torch.float16]),
                   # See #119108: tolerance issue
                   DecorateInfo(unittest.expectedFailure, "TestModule", "test_forward",
                                device_type='mps', dtypes=[torch.float16]),)
               ),
    ModuleInfo(torch.nn.MarginRankingLoss,
               module_inputs_func=module_inputs_torch_nn_MarginRankingLoss,
               skips=(
                   # No channels_last support for loss functions.
                   DecorateInfo(unittest.skip("Skipped!"), 'TestModule', 'test_memory_format'),)
               ),
    ModuleInfo(torch.nn.MultiLabelMarginLoss,
               module_inputs_func=module_inputs_torch_nn_MultiLabelMarginLoss,
               skips=(
                   # No channels_last support for loss functions.
                   DecorateInfo(unittest.skip("Skipped!"), 'TestModule', 'test_memory_format'),
                   # 'aten::multilabel_margin_loss_forward' is not currently implemented for the MPS device.
                   DecorateInfo(skipIfMps, 'TestModule'),
                   # derivative for aten::multilabel_margin_loss_backward is not implemented
                   DecorateInfo(unittest.skip("Skipped!"), 'TestModule', 'test_gradgrad'),)
               ),
    ModuleInfo(torch.nn.MultiMarginLoss,
               module_inputs_func=module_inputs_torch_nn_MultiMarginLoss,
               skips=(
                   # No channels_last support for loss functions.
                   DecorateInfo(unittest.skip("Skipped!"), 'TestModule', 'test_memory_format'),
                   # 'aten::multi_margin_loss' is not currently implemented for the MPS device.
                   DecorateInfo(skipIfMps, 'TestModule'),
                   # RuntimeError: derivative for aten::multi_margin_loss_backward is not implemented
                   DecorateInfo(unittest.skip("Skipped!"), 'TestModule', 'test_gradgrad'),)
               ),
    ModuleInfo(torch.nn.SoftMarginLoss,
               module_inputs_func=module_inputs_torch_nn_SoftMarginLoss,
               skips=(
                   # No channels_last support for loss functions.
                   DecorateInfo(unittest.skip("Skipped!"), 'TestModule', 'test_memory_format'),
                   # See #119108: tolerance issue
                   DecorateInfo(unittest.expectedFailure, "TestModule", "test_forward",
                                device_type='mps', dtypes=[torch.float16]),)
               ),
    ModuleInfo(torch.nn.MultiLabelSoftMarginLoss,
               module_inputs_func=module_inputs_torch_nn_MultiLabelSoftMarginLoss,
               skips=(
                   # No channels_last support for loss functions.
                   DecorateInfo(unittest.skip("Skipped!"), 'TestModule', 'test_memory_format'),)
               ),
    ModuleInfo(torch.nn.NLLLoss,
               module_inputs_func=module_inputs_torch_nn_NLLLoss,
               skips=(
                   # No channels_last support for loss functions.
                   DecorateInfo(unittest.skip("Skipped!"), 'TestModule', 'test_memory_format'),
                   # See #119108: tolerance issue
                   DecorateInfo(unittest.expectedFailure, "TestModule", "test_forward",
                                device_type='mps', dtypes=[torch.float16]),)
               ),
    ModuleInfo(torch.nn.GaussianNLLLoss,
               module_inputs_func=module_inputs_torch_nn_GaussianNLLLoss,
               skips=(
                   # No channels_last support for loss functions.
                   DecorateInfo(unittest.skip("Skipped!"), 'TestModule', 'test_memory_format'),)),
    ModuleInfo(torch.nn.PoissonNLLLoss,
               module_inputs_func=module_inputs_torch_nn_PoissonNLLLoss,
               skips=(
                   # No channels_last support for loss functions.
                   DecorateInfo(unittest.skip("Skipped!"), 'TestModule', 'test_memory_format'),)),
    ModuleInfo(torch.nn.HingeEmbeddingLoss,
               module_inputs_func=module_inputs_torch_nn_HingeEmbeddingLoss,
               skips=(
                   # No channels_last support for loss functions.
                   DecorateInfo(unittest.skip("Skipped!"), 'TestModule', 'test_memory_format'),)
               ),
    ModuleInfo(torch.nn.HuberLoss,
               module_inputs_func=module_inputs_torch_nn_HuberLoss,
               skips=(
                   # No channels_last support for loss functions.
                   DecorateInfo(unittest.skip("Skipped!"), 'TestModule', 'test_memory_format'),
                   # See #119108: seemingly incorrect output dtype
                   DecorateInfo(unittest.expectedFailure, "TestModule", "test_forward",
                                device_type='mps', dtypes=[torch.float16]),)
               ),
    ModuleInfo(torch.nn.BCELoss,
               module_inputs_func=module_inputs_torch_nn_BCELoss,
               skips=(
                   # No channels_last support for loss functions.
                   DecorateInfo(unittest.skip("Skipped!"), 'TestModule', 'test_memory_format'),
                   # error: input types 'tensor<f32>' and 'tensor<15x10xf16>' are not broadcast compatible
                   DecorateInfo(skipIfMps, 'TestModule', dtypes=[torch.float16]),)
               ),
    ModuleInfo(torch.nn.BCEWithLogitsLoss,
               module_inputs_func=module_inputs_torch_nn_BCEWithLogitsLoss,
               skips=(
                   # No channels_last support for loss functions.
                   DecorateInfo(unittest.skip("Skipped!"), 'TestModule', 'test_memory_format'),
                   # see #119108: tolerance issue
                   DecorateInfo(skipIfMps, 'TestModule', dtypes=[torch.float16]),)
               ),
    ModuleInfo(torch.nn.CrossEntropyLoss,
               module_inputs_func=module_inputs_torch_nn_CrossEntropyLoss,
               dtypes=get_all_fp_dtypes(include_half=True, include_bfloat16=False),
               decorators=(
                   # No channels_last support for loss functions.
                   DecorateInfo(unittest.expectedFailure, 'TestModule', 'test_memory_format'),
                   # Expect failures for tests that rely on torch.half implementation on CPU
                   DecorateInfo(unittest.expectedFailure, "TestModule", "test_forward", dtypes=[torch.float16], device_type='cpu'),
                   DecorateInfo(unittest.expectedFailure, "TestModule", "test_if_train_and_eval_modes_differ",
                                dtypes=[torch.float16], device_type='cpu'),
                   DecorateInfo(unittest.expectedFailure, "TestModule", "test_save_load", dtypes=[torch.float16],
                                device_type='cpu'),
                   DecorateInfo(unittest.expectedFailure, "TestModule", "test_non_contiguous_tensors", dtypes=[torch.float16],
                                device_type='cpu'),
                   DecorateInfo(unittest.expectedFailure, "TestModule", "test_multiple_device_transfer", dtypes=[torch.float16],
                                device_type='cuda'),
                   DecorateInfo(unittest.expectedFailure, "TestModule", "test_cpu_gpu_parity", dtypes=[torch.float16],
                                device_type='cuda'),),
               ),
    ModuleInfo(torch.nn.CTCLoss,
               module_inputs_func=module_inputs_torch_nn_CTCLoss,
               skips=(
                   # No channels_last support for loss functions.
                   DecorateInfo(unittest.skip("Skipped!"), 'TestModule', 'test_memory_format'),
                   # The operator aten::_ctc_loss is not currently implemented for the MPS device.
                   DecorateInfo(skipIfMps, 'TestModule'),
                   # derivative for aten::_ctc_loss_backward is not implemented
                   DecorateInfo(unittest.skip("Skipped!"), 'TestModule', 'test_grad'),
                   DecorateInfo(unittest.skip("Skipped!"), 'TestModule', 'test_gradgrad'),
                   # https://github.com/pytorch/pytorch/issues/115585
                   DecorateInfo(unittest.skip("Skipped!"), 'TestModule', 'test_non_contiguous_tensors'),)
               ),
    ModuleInfo(torch.nn.GELU,
               module_inputs_func=module_inputs_torch_nn_GELU,
               skips=(
                   # See #119108: tolerance issue
                   DecorateInfo(unittest.expectedFailure, "TestModule", "test_forward",
                                device_type='mps', dtypes=[torch.float16]),)
               ),
    ModuleInfo(torch.nn.GLU,
               module_inputs_func=module_inputs_torch_nn_GLU,
               ),
    ModuleInfo(torch.nn.GroupNorm,
               module_inputs_func=module_inputs_torch_nn_GroupNorm,
               dtypes=get_all_fp_dtypes(include_bfloat16=True, include_half=True),
               skips=(
                   # Tracking at https://github.com/pytorch/pytorch/issues/98089
                   DecorateInfo(unittest.skip("Skipped!"), 'TestModule', 'test_cpu_gpu_parity'),
                   DecorateInfo(toleranceOverride({torch.float32: tol(atol=1e-4, rtol=1e-4)}),
                                'TestModule', 'test_memory_format', device_type='cpu'),
                   # No channels_last support for GroupNorm currently.
                   DecorateInfo(unittest.skip("Skipped!"), 'TestModule', 'test_memory_format', device_type='cuda'),
                   DecorateInfo(unittest.skip("Skipped!"), 'TestModule', 'test_memory_format', device_type='mps'),
                   DecorateInfo(unittest.skip("Skipped!"), "TestModule", "test_grad",
                                active_if=TEST_WITH_ROCM, device_type='cuda'),)
               ),
    ModuleInfo(torch.nn.Hardshrink,
               module_inputs_func=module_inputs_torch_nn_Hardshrink,
               skips=(
                   # not supported on MPS backend
                   DecorateInfo(skipMPS),),
               ),
    ModuleInfo(torch.nn.Hardswish,
               module_inputs_func=module_inputs_torch_nn_Hardswish,
               skips=(
                   # Fails on backward check on MPS
                   # See https://github.com/pytorch/pytorch/issues/107214
                   DecorateInfo(
                       unittest.expectedFailure,
                       'TestModule',
                       'test_memory_format',
                       active_if=lambda p: p['training'],
                       device_type='mps',
                   ),),
               supports_gradgrad=False),
    ModuleInfo(torch.nn.Hardtanh,
               module_inputs_func=module_inputs_torch_nn_Hardtanh,
               ),
    ModuleInfo(torch.nn.InstanceNorm1d,
               module_inputs_func=partial(module_inputs_torch_nn_InstanceNormNd, N=1),
               train_and_eval_differ=True,
               skips=(
                   # No channels_last support for InstanceNorm1d currently.
                   DecorateInfo(unittest.skip("Skipped!"), 'TestModule', 'test_memory_format'),)
               ),
    ModuleInfo(torch.nn.InstanceNorm2d,
               module_inputs_func=partial(module_inputs_torch_nn_InstanceNormNd, N=2),
               train_and_eval_differ=True,
               skips=(
                   # No channels_last support for InstanceNorm2d currently.
                   DecorateInfo(unittest.skip("Skipped!"), 'TestModule', 'test_memory_format'),)
               ),
    ModuleInfo(torch.nn.InstanceNorm3d,
               module_inputs_func=partial(module_inputs_torch_nn_InstanceNormNd, N=3),
               train_and_eval_differ=True,
               skips=(
                   # not supported on MPS backend
                   DecorateInfo(skipMPS),
                   # No channels_last support for InstanceNorm3d currently.
                   DecorateInfo(unittest.skip("Skipped!"), 'TestModule', 'test_memory_format'),)
               ),
    ModuleInfo(torch.nn.LocalResponseNorm,
               module_inputs_func=module_inputs_torch_nn_LocalResponseNorm,
               skips=(
                   # uses avg_pool3d which is not supported on MPS backend
                   DecorateInfo(skipMPS),)
               ),
    ModuleInfo(torch.nn.LayerNorm,
               module_inputs_func=module_inputs_torch_nn_LayerNorm,
               skips=(
                   # No channels_last support for LayerNorm currently.
                   DecorateInfo(unittest.skip("Skipped!"), 'TestModule', 'test_memory_format'),)
               ),
    ModuleInfo(torch.nn.RMSNorm,
               module_inputs_func=module_inputs_torch_nn_RMSNorm,
               ),
    # TransformerEncoder takes the same inputs as TransformerEncoderLayer
    ModuleInfo(torch.nn.TransformerEncoder,
               train_and_eval_differ=True,
               module_inputs_func=module_inputs_torch_nn_TransformerEncoder,
               decorators=[
                   # Not implemented for SDPA backward derivative
                   DecorateInfo(unittest.skip("Skipped!"), 'TestModule', 'test_gradgrad',
                                device_type='cpu'),
               ],
               skips=(
                   # No channels_last support for TransformerEncoderLayer currently.
                   DecorateInfo(unittest.skip("Skipped!"), 'TestModule', 'test_memory_format'),
                   # Doesn't support device / dtype kwargs directly because it is just a
                   # container of TransformerEncoderLayers.
                   DecorateInfo(unittest.expectedFailure, 'TestModule', 'test_factory_kwargs'),)
               ),
    ModuleInfo(torch.nn.TransformerEncoderLayer,
               train_and_eval_differ=True,
               module_inputs_func=module_inputs_torch_nn_TransformerEncoderLayer,
               decorators=[
                   DecorateInfo(toleranceOverride({torch.float32: tol(atol=1e-4, rtol=1e-4)}),
                                'TestModule', 'test_non_contiguous_tensors',
                                device_type='cpu', active_if=IS_WINDOWS),
                   # Not implemented for SDPA backward derivative
                   DecorateInfo(unittest.skip("Skipped!"), 'TestModule', 'test_gradgrad',
                                device_type='cpu'),
               ],
               skips=(
                   # No channels_last support for TransformerEncoderLayer currently.
                   DecorateInfo(unittest.skip("Skipped!"), 'TestModule', 'test_memory_format'),)
               ),
    ModuleInfo(torch.nn.TransformerDecoderLayer,
               module_inputs_func=module_inputs_torch_nn_TransformerDecoderLayer,
               decorators=[
                   # Not implemented for SDPA backward derivative
                   DecorateInfo(unittest.skip("Skipped!"), 'TestModule', 'test_gradgrad',
                                device_type='cpu'),
               ],
               skips=(
                   # No channels_last support for TransformerDecoderLayer currently.
                   DecorateInfo(unittest.skip("Skipped!"), 'TestModule', 'test_memory_format'),)
               ),
    ModuleInfo(torch.nn.Transformer,
               module_inputs_func=module_inputs_torch_nn_Transformer,
               decorators=[
                   # Not implemented for SDPA backward derivative
                   DecorateInfo(unittest.skip("Skipped!"), 'TestModule', 'test_gradgrad',
                                device_type='cpu'),
               ],
               skips=(
                   # No channels_last support for Transformer currently.
                   DecorateInfo(unittest.skip("Skipped!"), 'TestModule', 'test_memory_format'),)
               ),
    ModuleInfo(torch.nn.MultiheadAttention,
               train_and_eval_differ=True,
               module_inputs_func=module_inputs_torch_nn_MultiheadAttention,
               skips=(
                   # No channels_last support for MultiheadAttention currently.
                   DecorateInfo(unittest.skip("Skipped!"), 'TestModule', 'test_memory_format'),)
               ),
    ModuleInfo(torch.nn.Embedding,
               module_inputs_func=module_inputs_torch_nn_Embedding,
               decorators=[
                   DecorateInfo(toleranceOverride({torch.float32: tol(atol=1e-4, rtol=1e-4)}),
                                'TestModule', 'test_non_contiguous_tensors',
                                device_type='mps')],
               skips=(
                   DecorateInfo(unittest.skip("Skipped!"), 'TestModule', 'test_memory_format'),)
               ),
    ModuleInfo(torch.nn.ReLU,
               module_inputs_func=module_inputs_torch_nn_ReLU,
               skips=(
                   # Fails on backward check on MPS
                   # See https://github.com/pytorch/pytorch/issues/107214
                   DecorateInfo(
                       unittest.expectedFailure,
                       'TestModule',
                       'test_memory_format',
                       active_if=lambda p: p['training'],
                       device_type='mps',
                   ),)
               ),
    ModuleInfo(torch.nn.LeakyReLU,
               module_inputs_func=module_inputs_torch_nn_LeakyReLU,
               ),
    ModuleInfo(torch.nn.ReLU6,
               module_inputs_func=module_inputs_torch_nn_ReLU6,
               skips=(
                   # test fails on MPS backend and is being investigated.
                   # See https://github.com/pytorch/pytorch/issues/100914
                   DecorateInfo(skipMPS),)
               ),
    ModuleInfo(torch.nn.PReLU,
               module_inputs_func=module_inputs_torch_nn_PReLU,
               skips=(
                   # test fails on MPS backend and is being investigated.
                   # See https://github.com/pytorch/pytorch/issues/100914
                   DecorateInfo(skipMPS),)
               ),
    ModuleInfo(torch.nn.RNNCell,
               module_inputs_func=partial(module_inputs_torch_nn_RNN_GRU_Cell, is_rnn=True),
               module_error_inputs_func=module_error_inputs_torch_nn_RNN_GRU_Cell,
               ),
    ModuleInfo(torch.nn.GRUCell,
               module_inputs_func=module_inputs_torch_nn_RNN_GRU_Cell,
               module_error_inputs_func=module_error_inputs_torch_nn_RNN_GRU_Cell,
               ),
    ModuleInfo(torch.nn.LSTMCell,
               module_inputs_func=module_inputs_torch_nn_LSTMCell,
               module_error_inputs_func=module_error_inputs_torch_nn_LSTMCell,
               ),
    ModuleInfo(torch.nn.Sigmoid,
               module_inputs_func=module_inputs_torch_nn_Sigmoid,
               skips=(
                   # Fails on backward check on MPS
                   # See https://github.com/pytorch/pytorch/issues/107214
                   DecorateInfo(
                       unittest.expectedFailure,
                       'TestModule',
                       'test_memory_format',
                       active_if=lambda p: p['training'],
                       device_type='mps',
                   ),)
               ),
    ModuleInfo(torch.nn.LogSigmoid,
               module_inputs_func=module_inputs_torch_nn_LogSigmoid,
               skips=(
                   # See #119108: tolerance issue
                   DecorateInfo(unittest.expectedFailure, "TestModule", "test_forward", device_type='mps', dtypes=[torch.float16]),)
               ),
    ModuleInfo(torch.nn.SiLU,
               module_inputs_func=module_inputs_torch_nn_SiLU,
               ),
    ModuleInfo(torch.nn.Softmax,
               module_inputs_func=module_inputs_torch_nn_Softmax,
               ),
    ModuleInfo(torch.nn.Softmax2d,
               module_inputs_func=module_inputs_torch_nn_Softmax2d,
               skips=(
                   # no channels last support for Softmax2d currently
                   DecorateInfo(unittest.skip("Skipped!"), 'TestModule', 'test_memory_format'),
                   # See #119108: tolerance issue
                   DecorateInfo(unittest.expectedFailure, "TestModule", "test_forward", device_type='mps', dtypes=[torch.float16]),)
               ),
    ModuleInfo(torch.nn.LogSoftmax,
               module_inputs_func=module_inputs_torch_nn_LogSoftmax,
               skips=(
                   # no channels last support for LogSoftmax currently
                   DecorateInfo(unittest.skip("Skipped!"), 'TestModule', 'test_memory_format'),
                   # See #119108: inf nan error
                   DecorateInfo(unittest.expectedFailure, "TestModule", "test_forward", device_type='mps', dtypes=[torch.float16]),)
               ),
    ModuleInfo(torch.nn.Softmin,
               module_inputs_func=module_inputs_torch_nn_Softmin,
               skips=(
                   # no channels last support for Softmin currently
                   DecorateInfo(unittest.skip("Skipped!"), 'TestModule', 'test_memory_format'),)
               ),
    ModuleInfo(torch.nn.Softplus,
               module_inputs_func=module_inputs_torch_nn_Softplus,
               skips=(
                   # test fails on MPS backend and is being investigated.
                   # See https://github.com/pytorch/pytorch/issues/100914
                   DecorateInfo(skipMPS),)
               ),
    ModuleInfo(torch.nn.Softshrink,
               module_inputs_func=module_inputs_torch_nn_Softshrink,
               skips=(
                   # not supported on MPS backend
                   DecorateInfo(skipMPS),)
               ),
    ModuleInfo(torch.nn.Softsign,
               module_inputs_func=module_inputs_torch_nn_Softsign,
               ),
    ModuleInfo(torch.nn.Tanh,
               module_inputs_func=module_inputs_torch_nn_Tanh,
               skips=(
                   # Fails on backward check on MPS
                   # See https://github.com/pytorch/pytorch/issues/107214
                   DecorateInfo(
                       unittest.expectedFailure,
                       'TestModule',
                       'test_memory_format',
                       active_if=lambda p: p['training'],
                       device_type='mps',
                   ),)
               ),
    ModuleInfo(torch.nn.Tanhshrink,
               module_inputs_func=module_inputs_torch_nn_Tanhshrink,
               skips=(
                   # Fails on backward check on MPS
                   # See https://github.com/pytorch/pytorch/issues/107214
                   DecorateInfo(
                       unittest.expectedFailure,
                       'TestModule',
                       'test_memory_format',
                       active_if=lambda p: p['training'],
                       device_type='mps',
                   ),)
               ),
    ModuleInfo(torch.nn.Threshold,
               module_inputs_func=module_inputs_torch_nn_Threshold,
               skips=(
                   # test fails on MPS backend and is being investigated.
                   # See https://github.com/pytorch/pytorch/issues/100914
                   DecorateInfo(skipMPS),)
               ),
    ModuleInfo(torch.nn.Mish,
               module_inputs_func=module_inputs_torch_nn_Mish,
               skips=(
                   # not supported on MPS backend
                   DecorateInfo(skipMPS),)
               ),
    ModuleInfo(torch.nn.RNN,
               train_and_eval_differ=True,
               module_inputs_func=partial(module_inputs_torch_nn_RNN_GRU, is_rnn=True),
               module_error_inputs_func=module_error_inputs_torch_nn_RNN_GRU,
<<<<<<< HEAD
               skips=(
                   # RNNBase overrides `_apply` and adds weakrefs to params
                   DecorateInfo(unittest.expectedFailure, 'TestModule', 'test_to', active_if=lambda p: p['swap']),
                   # RNNBase overrides `_apply` and adds weakrefs to params
                   DecorateInfo(unittest.expectedFailure, 'TestModule', 'test_to_empty', active_if=lambda p: p['swap']),),
=======
>>>>>>> 22ba180e
               decorators=rnn_gru_lstm_module_info_decorators
               ),
    ModuleInfo(torch.nn.GRU,
               train_and_eval_differ=True,
               module_inputs_func=partial(module_inputs_torch_nn_RNN_GRU, is_rnn=False),
               module_error_inputs_func=module_error_inputs_torch_nn_RNN_GRU,
<<<<<<< HEAD
               skips=(
                   # RNNBase overrides `_apply` and adds weakrefs to params
                   DecorateInfo(unittest.expectedFailure, 'TestModule', 'test_to', active_if=lambda p: p['swap']),
                   # RNNBase overrides `_apply` and adds weakrefs to params
                   DecorateInfo(unittest.expectedFailure, 'TestModule', 'test_to_empty', active_if=lambda p: p['swap']),),
=======
>>>>>>> 22ba180e
               decorators=rnn_gru_lstm_module_info_decorators),
    ModuleInfo(torch.nn.LSTM,
               train_and_eval_differ=True,
               module_inputs_func=module_inputs_torch_nn_LSTM,
               module_error_inputs_func=module_error_inputs_torch_nn_RNN_GRU,
               skips=(
                   # LSTM with projections is not currently supported with MPS
<<<<<<< HEAD
                   DecorateInfo(skipMPS),
                   # RNNBase overrides `_apply` and adds weakrefs to params
                   DecorateInfo(unittest.expectedFailure, 'TestModule', 'test_to', active_if=lambda p: p['swap']),
                   # RNNBase overrides `_apply` and adds weakrefs to params
                   DecorateInfo(unittest.expectedFailure, 'TestModule', 'test_to_empty', active_if=lambda p: p['swap']),),
=======
                   DecorateInfo(skipMPS),),
>>>>>>> 22ba180e
               decorators=rnn_gru_lstm_module_info_decorators),
    ModuleInfo(torch.nn.ReflectionPad1d,
               module_inputs_func=module_inputs_torch_nn_ReflectionPad1d,
               ),
    ModuleInfo(torch.nn.ReflectionPad2d,
               module_inputs_func=module_inputs_torch_nn_ReflectionPad2d,
               gradcheck_nondet_tol=GRADCHECK_NONDET_TOL,
               skips=(
                   DecorateInfo(unittest.skip("Skipped!"), 'TestModule', 'test_memory_format',
                                device_type='cuda'),
                   DecorateInfo(unittest.skip("Skipped!"), 'TestModule', 'test_memory_format',
                                device_type='mps'),)
               ),
    ModuleInfo(torch.nn.ReflectionPad3d,
               module_inputs_func=module_inputs_torch_nn_ReflectionPad3d,
               gradcheck_nondet_tol=GRADCHECK_NONDET_TOL,
               skips=(
                   DecorateInfo(unittest.skip("Skipped!"), 'TestModule', 'test_memory_format',
                                device_type='cuda'),
                   DecorateInfo(unittest.skip("Skipped!"), 'TestModule', 'test_memory_format',
                                device_type='mps'),)
               ),
    ModuleInfo(torch.nn.ReplicationPad1d,
               module_inputs_func=module_inputs_torch_nn_ReplicationPad1d,
               ),
    ModuleInfo(torch.nn.ReplicationPad2d,
               module_inputs_func=module_inputs_torch_nn_ReplicationPad2d,
               gradcheck_nondet_tol=GRADCHECK_NONDET_TOL,
               skips=(
                   DecorateInfo(unittest.skip("Skipped!"), 'TestModule', 'test_memory_format',
                                device_type='cuda'),
                   DecorateInfo(unittest.skip("Skipped!"), 'TestModule', 'test_memory_format',
                                device_type='mps'),)
               ),
    ModuleInfo(torch.nn.ReplicationPad3d,
               module_inputs_func=module_inputs_torch_nn_ReplicationPad3d,
               gradcheck_nondet_tol=GRADCHECK_NONDET_TOL,
               skips=(
                   DecorateInfo(unittest.skip("Skipped!"), 'TestModule', 'test_memory_format',
                                device_type='cuda'),
                   DecorateInfo(unittest.skip("Skipped!"), 'TestModule', 'test_memory_format',
                                device_type='mps'),)
               ),
    ModuleInfo(torch.nn.SELU,
               module_inputs_func=module_inputs_torch_nn_SELU,
               skips=(
                   # test fails on MPS backend and is being investigated.
                   # See https://github.com/pytorch/pytorch/issues/100914
                   DecorateInfo(skipMPS),)
               ),
    ModuleInfo(torch.nn.ZeroPad1d,
               module_inputs_func=module_inputs_torch_nn_ZeroPad1d,
               ),
    ModuleInfo(torch.nn.ZeroPad2d,
               module_inputs_func=module_inputs_torch_nn_ZeroPad2d,
               skips=(
                   # Fails with channels last test on MPS backend
                   DecorateInfo(unittest.expectedFailure, "TestModule", "test_memory_format", device_type='mps'),)
               ),
    ModuleInfo(torch.nn.ZeroPad3d,
               module_inputs_func=module_inputs_torch_nn_ZeroPad3d,
               skips=(
                   # Fails with channels last test on MPS backend
                   DecorateInfo(unittest.expectedFailure, "TestModule", "test_memory_format", device_type='mps'),)
               ),
    ModuleInfo(torch.nn.CircularPad1d,
               module_inputs_func=module_inputs_torch_nn_CircularPad1d,
               module_error_inputs_func=module_error_inputs_torch_nn_Pad1d,
               ),
    ModuleInfo(torch.nn.CircularPad2d,
               module_inputs_func=module_inputs_torch_nn_CircularPad2d,
               module_error_inputs_func=module_error_inputs_torch_nn_Pad2d,
               ),
    ModuleInfo(torch.nn.CircularPad3d,
               module_inputs_func=module_inputs_torch_nn_CircularPad3d,
               module_error_inputs_func=module_error_inputs_torch_nn_Pad3d,
               skips=(
                   # Fails with channels last test on MPS backend
                   DecorateInfo(unittest.expectedFailure, "TestModule", "test_memory_format"),)
               ),
    ModuleInfo(torch.nn.ConstantPad1d,
               module_inputs_func=module_inputs_torch_nn_ConstantPad1d,
               ),
    ModuleInfo(torch.nn.ConstantPad2d,
               module_inputs_func=module_inputs_torch_nn_ConstantPad2d,
               skips=(
                   # Fails with channels last test on MPS backend
                   DecorateInfo(unittest.expectedFailure, "TestModule", "test_memory_format", device_type='mps'),)
               ),
    ModuleInfo(torch.nn.ConstantPad3d,
               module_inputs_func=module_inputs_torch_nn_ConstantPad3d,
               skips=(
                   # Fails with channels last test on MPS backend
                   DecorateInfo(unittest.expectedFailure, "TestModule", "test_memory_format", device_type='mps'),)
               )
]<|MERGE_RESOLUTION|>--- conflicted
+++ resolved
@@ -4340,28 +4340,12 @@
                train_and_eval_differ=True,
                module_inputs_func=partial(module_inputs_torch_nn_RNN_GRU, is_rnn=True),
                module_error_inputs_func=module_error_inputs_torch_nn_RNN_GRU,
-<<<<<<< HEAD
-               skips=(
-                   # RNNBase overrides `_apply` and adds weakrefs to params
-                   DecorateInfo(unittest.expectedFailure, 'TestModule', 'test_to', active_if=lambda p: p['swap']),
-                   # RNNBase overrides `_apply` and adds weakrefs to params
-                   DecorateInfo(unittest.expectedFailure, 'TestModule', 'test_to_empty', active_if=lambda p: p['swap']),),
-=======
->>>>>>> 22ba180e
                decorators=rnn_gru_lstm_module_info_decorators
                ),
     ModuleInfo(torch.nn.GRU,
                train_and_eval_differ=True,
                module_inputs_func=partial(module_inputs_torch_nn_RNN_GRU, is_rnn=False),
                module_error_inputs_func=module_error_inputs_torch_nn_RNN_GRU,
-<<<<<<< HEAD
-               skips=(
-                   # RNNBase overrides `_apply` and adds weakrefs to params
-                   DecorateInfo(unittest.expectedFailure, 'TestModule', 'test_to', active_if=lambda p: p['swap']),
-                   # RNNBase overrides `_apply` and adds weakrefs to params
-                   DecorateInfo(unittest.expectedFailure, 'TestModule', 'test_to_empty', active_if=lambda p: p['swap']),),
-=======
->>>>>>> 22ba180e
                decorators=rnn_gru_lstm_module_info_decorators),
     ModuleInfo(torch.nn.LSTM,
                train_and_eval_differ=True,
@@ -4369,15 +4353,7 @@
                module_error_inputs_func=module_error_inputs_torch_nn_RNN_GRU,
                skips=(
                    # LSTM with projections is not currently supported with MPS
-<<<<<<< HEAD
-                   DecorateInfo(skipMPS),
-                   # RNNBase overrides `_apply` and adds weakrefs to params
-                   DecorateInfo(unittest.expectedFailure, 'TestModule', 'test_to', active_if=lambda p: p['swap']),
-                   # RNNBase overrides `_apply` and adds weakrefs to params
-                   DecorateInfo(unittest.expectedFailure, 'TestModule', 'test_to_empty', active_if=lambda p: p['swap']),),
-=======
                    DecorateInfo(skipMPS),),
->>>>>>> 22ba180e
                decorators=rnn_gru_lstm_module_info_decorators),
     ModuleInfo(torch.nn.ReflectionPad1d,
                module_inputs_func=module_inputs_torch_nn_ReflectionPad1d,
