import gzip
import json
import os
import tempfile
from abc import ABC, abstractmethod
from enum import Enum
from functools import partial
from typing import Any, Callable, Dict, Iterable, List, Optional, Tuple
from warnings import warn

from typing_extensions import Self

import torch
import torch.autograd.profiler as prof
from torch._C._profiler import (
    _add_execution_trace_observer,
    _disable_execution_trace_observer,
    _enable_execution_trace_observer,
    _ExperimentalConfig,
    _remove_execution_trace_observer,
)
from torch.autograd import kineto_available, ProfilerActivity
from torch.profiler._memory_profiler import MemoryProfile, MemoryProfileTimeline


__all__ = [
    "supported_activities",
    "ProfilerAction",
    "schedule",
    "tensorboard_trace_handler",
    "profile",
    "ExecutionTraceObserver",
]
PROFILER_STEP_NAME = "ProfilerStep"


def supported_activities():
    """
    Returns a set of supported profiler tracing activities.

    Note: profiler uses CUPTI library to trace on-device CUDA kernels.
    In case when CUDA is enabled but CUPTI is not available, passing
    ``ProfilerActivity.CUDA`` to profiler results in using the legacy CUDA
    profiling code (same as in the legacy ``torch.autograd.profiler``).
    This, in turn, results in including CUDA time in the profiler table output,
    but not in the JSON trace.
    """
    return torch.autograd._supported_activities()


class _ITraceObserver(ABC):
    """Abstract interface for a Trace observer.
    This satisfies 3 methods: start, stop and cleanup"""

    @abstractmethod
    def start(self):
        pass

    @abstractmethod
    def stop(self):
        pass

    @abstractmethod
    def cleanup(self):
        pass


class _KinetoProfile:
    """Low-level profiler wrap the autograd profile

    Args:
        activities (iterable): list of activity groups (CPU, CUDA) to use in profiling, supported values:
            ``torch.profiler.ProfilerActivity.CPU``, ``torch.profiler.ProfilerActivity.CUDA``,
            ``torch.profiler.ProfilerActivity.XPU``.
            Default value: ProfilerActivity.CPU and (when available) ProfilerActivity.CUDA
            or (when available) ProfilerActivity.XPU.
        record_shapes (bool): save information about operator's input shapes.
        profile_memory (bool): track tensor memory allocation/deallocation (see ``export_memory_timeline``
            for more details).
        with_stack (bool): record source information (file and line number) for the ops.
        with_flops (bool): use formula to estimate the FLOPS of specific operators
            (matrix multiplication and 2D convolution).
        with_modules (bool): record module hierarchy (including function names)
            corresponding to the callstack of the op. e.g. If module A's forward call's
            module B's forward which contains an aten::add op,
            then aten::add's module hierarchy is A.B
            Note that this support exist, at the moment, only for TorchScript models
            and not eager mode models.
        experimental_config (_ExperimentalConfig) : A set of experimental options
            used by profiler libraries like Kineto. Note, backward compatibility is not guaranteed.
        execution_trace_observer (ExecutionTraceObserver) : A PyTorch Execution Trace Observer object.
            `PyTorch Execution Traces <https://arxiv.org/pdf/2305.14516.pdf>`__ offer a graph based
            representation of AI/ML workloads and enable replay benchmarks, simulators, and emulators.
            When this argument is included the observer start() and stop() will be called for the
            same time window as PyTorch profiler.

    .. note::
        This API is experimental and subject to change in the future.

        Enabling shape and stack tracing results in additional overhead.
        When record_shapes=True is specified, profiler will temporarily hold references to the tensors;
        that may further prevent certain optimizations that depend on the reference count and introduce
        extra tensor copies.
    """

    def __init__(
        self,
        *,
        activities: Optional[Iterable[ProfilerActivity]] = None,
        record_shapes: bool = False,
        profile_memory: bool = False,
        with_stack: bool = False,
        with_flops: bool = False,
        with_modules: bool = False,
        experimental_config: Optional[_ExperimentalConfig] = None,
        execution_trace_observer: Optional[_ITraceObserver] = None,
    ):
        self.activities = set(activities) if activities else supported_activities()
        self.record_shapes = record_shapes
        self.with_flops = with_flops
        self.profile_memory = profile_memory
        self.with_stack = with_stack
        self.with_modules = with_modules
        self.experimental_config = experimental_config
        self.execution_trace_observer = execution_trace_observer
        self.profiler: Optional[prof.profile] = None
        self.mem_tl: Optional[MemoryProfileTimeline] = None
        self.use_device = None
<<<<<<< HEAD
        privateuse1_backend = _get_privateuse1_backend_name()
        if (
            ProfilerActivity.PrivateUse1 in self.activities
            and privateuse1_backend != "privateuseone"
        ):
            self.use_device = privateuse1_backend
=======
        if ProfilerActivity.CUDA in self.activities:
            self.use_device = "cuda"
        elif ProfilerActivity.XPU in self.activities:
            self.use_device = "xpu"
        else:
            self.use_device = "privateuseone"

>>>>>>> 34bce27f
        # user-defined metadata to be amended to the trace
        self.preset_metadata: Dict[str, str] = dict()

    def start(self):
        self.prepare_trace()
        self.start_trace()

    def stop(self):
        self.stop_trace()

    def prepare_trace(self):
        self.profiler = prof.profile(
            use_cuda=(ProfilerActivity.CUDA in self.activities),
            use_cpu=(ProfilerActivity.CPU in self.activities),
            use_mtia=(ProfilerActivity.MTIA in self.activities),
            use_device=self.use_device,
            record_shapes=self.record_shapes,
            with_flops=self.with_flops,
            profile_memory=self.profile_memory,
            with_stack=self.with_stack,
            with_modules=self.with_modules,
            use_kineto=True,
            experimental_config=self.experimental_config,
        )
        self.profiler._prepare_trace()

    def start_trace(self):
        if self.execution_trace_observer:
            self.execution_trace_observer.start()
        assert self.profiler is not None
        self.profiler._start_trace()

        if self.profile_memory:
            self.add_metadata_json("profile_memory", "1")
        if self.with_stack:
            self.add_metadata_json("with_stack", "1")
        if self.record_shapes:
            self.add_metadata_json("record_shapes", "1")
        if self.with_modules:
            self.add_metadata_json("with_modules", "1")
        if self.with_flops:
            self.add_metadata_json("with_flops", "1")

        if kineto_available():
            dist_info = self._get_distributed_info()
            if dist_info:
                self.add_metadata_json("distributedInfo", json.dumps(dist_info))

            if hasattr(torch, "_inductor"):
                import torch._inductor.config as inductor_config

                if inductor_config.triton.cudagraphs:
                    os.environ["DISABLE_CUPTI_LAZY_REINIT"] = "1"
                    self.add_metadata_json("DISABLE_CUPTI_LAZY_REINIT", "1")
                    # FIXME: CUDA Graph does not work well with CUPTI teardown.
                    #   1) crashes on 1st lazy CUPTI re-init after teardown (CUDA 11)
                    #   2) crashes on 2nd non-lazy CUPTI re-init after teardown (CUDA 12)
                    # Workaround: turn off CUPTI teardown when using CUDA Graphs.
                    os.environ["TEARDOWN_CUPTI"] = "0"

            # Insert the preset user metadata to the trace
            for k, v in self.preset_metadata.items():
                self.add_metadata_json(k, v)

    def stop_trace(self):
        if self.execution_trace_observer:
            self.execution_trace_observer.stop()
        assert self.profiler is not None
        self.profiler.__exit__(None, None, None)

    def export_chrome_trace(self, path: str):
        """
        Exports the collected trace in Chrome JSON format.
        """
        assert self.profiler
        if path.endswith(".gz"):
            fp = tempfile.NamedTemporaryFile("w+t", suffix=".json", delete=False)
            fp.close()
            retvalue = self.profiler.export_chrome_trace(fp.name)
            with open(fp.name) as fin:
                with gzip.open(path, "wt") as fout:
                    fout.writelines(fin)
            os.remove(fp.name)
            return retvalue
        else:
            return self.profiler.export_chrome_trace(path)

    def export_stacks(self, path: str, metric: str = "self_cpu_time_total"):
        """Save stack traces to a file

        Args:
            path (str): save stacks file to this location;
            metric (str): metric to use: "self_cpu_time_total" or "self_cuda_time_total"
        """
        assert self.profiler
        return self.profiler.export_stacks(path, metric)

    def key_averages(
        self, group_by_input_shape: bool = False, group_by_stack_n: int = 0
    ):
        """Averages events, grouping them by operator name and (optionally) input shapes and
        stack.

        .. note::
            To use shape/stack functionality make sure to set record_shapes/with_stack
            when creating profiler context manager.
        """
        assert self.profiler
        return self.profiler.key_averages(group_by_input_shape, group_by_stack_n)

    def events(self):
        """
        Returns the list of unaggregated profiler events,
        to be used in the trace callback or after the profiling is finished
        """
        assert self.profiler
        return self.profiler.function_events

    def add_metadata(self, key: str, value: str):
        """
        Adds a user defined metadata with a string key and a string value
        into the trace file
        """
        wrapped_value = '"' + value.replace('"', '\\"') + '"'
        torch.autograd._add_metadata_json(key, wrapped_value)

    def add_metadata_json(self, key: str, value: str):
        """
        Adds a user defined metadata with a string key and a valid json value
        into the trace file
        """
        torch.autograd._add_metadata_json(key, value)

    def preset_metadata_json(self, key: str, value: str):
        """
        Preset a user defined metadata when the profiler is not started
        and added into the trace file later.
        Metadata is in the format of a string key and a valid json value
        """
        self.preset_metadata[key] = value

    def _get_distributed_info(self):
        import torch.distributed as dist

        if not dist.is_available() or not dist.is_initialized():
            return None

        backend = dist.get_backend()
        dist_info = {
            "backend": backend,
            "rank": dist.get_rank(),
            "world_size": dist.get_world_size(),
            "pg_count": dist.get_pg_count(),
            "pg_config": dist.distributed_c10d._get_all_pg_configs(),
        }
        if backend == "nccl":
            nccl_version = torch.cuda.nccl.version()
            dist_info["nccl_version"] = ".".join(str(v) for v in nccl_version)
        return dist_info

    def _memory_profile(self) -> MemoryProfile:
        required = ("record_shapes", "profile_memory", "with_stack")
        missing = [f"{i}=True" for i in required if not getattr(self, i)]
        if missing:
            raise ValueError(f"{', '.join(missing)} required for memory profiling.")

        assert self.profiler is not None and self.profiler.kineto_results is not None
        return MemoryProfile(self.profiler.kineto_results)

    def export_memory_timeline(self, path: str, device: Optional[str] = None) -> None:
        """Export memory event information from the profiler collected
        tree for a given device, and export a timeline plot. There are 3
        exportable files using ``export_memory_timeline``, each controlled by the
        ``path``'s suffix.

        - For an HTML compatible plot, use the suffix ``.html``, and a memory timeline
          plot will be embedded as a PNG file in the HTML file.

        - For plot points consisting of ``[times, [sizes by category]]``, where
          ``times`` are timestamps and ``sizes`` are memory usage for each category.
          The memory timeline plot will be saved a JSON (``.json``) or gzipped JSON
          (``.json.gz``) depending on the suffix.

        - For raw memory points, use the suffix ``.raw.json.gz``. Each raw memory
          event will consist of ``(timestamp, action, numbytes, category)``, where
          ``action`` is one of ``[PREEXISTING, CREATE, INCREMENT_VERSION, DESTROY]``,
          and ``category`` is one of the enums from
          ``torch.profiler._memory_profiler.Category``.

        Output: Memory timeline written as gzipped JSON, JSON, or HTML.
        """
        # Default to device 0, if unset. Fallback on cpu.
        if device is None and self.use_device and self.use_device != "cuda":
            device = self.use_device + ":0"

        if device is None:
            device = "cuda:0" if torch.cuda.is_available() else "cpu"

        # Construct the memory timeline plot data
        self.mem_tl = MemoryProfileTimeline(self._memory_profile())

        # Depending on the file suffix, save the data as json.gz or json.
        # For html, we can embed the image into an HTML file.
        if path.endswith(".html"):
            self.mem_tl.export_memory_timeline_html(path, device)
        elif path.endswith(".gz"):
            fp = tempfile.NamedTemporaryFile("w+t", suffix=".json", delete=False)
            fp.close()
            if path.endswith("raw.json.gz"):
                self.mem_tl.export_memory_timeline_raw(fp.name, device)
            else:
                self.mem_tl.export_memory_timeline(fp.name, device)
            with open(fp.name) as fin:
                with gzip.open(path, "wt") as fout:
                    fout.writelines(fin)
            os.remove(fp.name)
        else:
            self.mem_tl.export_memory_timeline(path, device)


class ProfilerAction(Enum):
    """
    Profiler actions that can be taken at the specified intervals
    """

    NONE = 0
    WARMUP = 1
    RECORD = 2
    RECORD_AND_SAVE = 3


def schedule(
    *, wait: int, warmup: int, active: int, repeat: int = 0, skip_first: int = 0
) -> Callable:
    """
    Returns a callable that can be used as profiler ``schedule`` argument. The profiler will skip
    the first ``skip_first`` steps, then wait for ``wait`` steps, then do the warmup for the next ``warmup`` steps,
    then do the active recording for the next ``active`` steps and then repeat the cycle starting with ``wait`` steps.
    The optional number of cycles is specified with the ``repeat`` parameter, the zero value means that
    the cycles will continue until the profiling is finished.
    """

    def schedule_fn(step: int) -> ProfilerAction:
        assert step >= 0
        if step < skip_first:
            return ProfilerAction.NONE
        else:
            step -= skip_first
        num_steps = wait + warmup + active
        if repeat > 0 and step / num_steps >= repeat:
            return ProfilerAction.NONE
        mod_step = step % num_steps
        if mod_step < wait:
            return ProfilerAction.NONE
        elif mod_step < wait + warmup:
            return ProfilerAction.WARMUP
        else:
            return (
                ProfilerAction.RECORD
                if mod_step < num_steps - 1
                else ProfilerAction.RECORD_AND_SAVE
            )

    assert (
        wait >= 0 and warmup >= 0 and active > 0 and repeat >= 0 and skip_first >= 0
    ), "Invalid profiler schedule arguments"
    if warmup == 0:
        warn("Profiler won't be using warmup, this can skew profiler results")
    return schedule_fn


def _default_schedule_fn(_: int) -> ProfilerAction:
    """
    Default profiler behavior - immediately starts recording the events,
    keeps doing it on every profiler step.
    """
    return ProfilerAction.RECORD


def tensorboard_trace_handler(
    dir_name: str, worker_name: Optional[str] = None, use_gzip: bool = False
):
    """
    Outputs tracing files to directory of ``dir_name``, then that directory can be
    directly delivered to tensorboard as logdir.
    ``worker_name`` should be unique for each worker in distributed scenario,
    it will be set to '[hostname]_[pid]' by default.
    """
    import os
    import socket
    import time

    def handler_fn(prof) -> None:
        nonlocal worker_name
        if not os.path.isdir(dir_name):
            try:
                os.makedirs(dir_name, exist_ok=True)
            except Exception as e:
                raise RuntimeError("Can't create directory: " + dir_name) from e
        if not worker_name:
            worker_name = f"{socket.gethostname()}_{os.getpid()}"
        # Use nanosecond here to avoid naming clash when exporting the trace
        file_name = f"{worker_name}.{time.time_ns()}.pt.trace.json"
        if use_gzip:
            file_name = file_name + ".gz"
        prof.export_chrome_trace(os.path.join(dir_name, file_name))

    return handler_fn


class profile(_KinetoProfile):
    """Profiler context manager.

    Args:
        activities (iterable): list of activity groups (CPU, CUDA) to use in profiling, supported values:
            ``torch.profiler.ProfilerActivity.CPU``, ``torch.profiler.ProfilerActivity.CUDA``,
            ``torch.profiler.ProfilerActivity.XPU``.
            Default value: ProfilerActivity.CPU and (when available) ProfilerActivity.CUDA
            or (when available) ProfilerActivity.XPU.
        schedule (Callable): callable that takes step (int) as a single parameter and returns
            ``ProfilerAction`` value that specifies the profiler action to perform at each step.
        on_trace_ready (Callable): callable that is called at each step when ``schedule``
            returns ``ProfilerAction.RECORD_AND_SAVE`` during the profiling.
        record_shapes (bool): save information about operator's input shapes.
        profile_memory (bool): track tensor memory allocation/deallocation.
        with_stack (bool): record source information (file and line number) for the ops.
        with_flops (bool): use formula to estimate the FLOPs (floating point operations) of specific operators
            (matrix multiplication and 2D convolution).
        with_modules (bool): record module hierarchy (including function names)
            corresponding to the callstack of the op. e.g. If module A's forward call's
            module B's forward which contains an aten::add op,
            then aten::add's module hierarchy is A.B
            Note that this support exist, at the moment, only for TorchScript models
            and not eager mode models.
        experimental_config (_ExperimentalConfig) : A set of experimental options
            used for Kineto library features. Note, backward compatibility is not guaranteed.
        execution_trace_observer (ExecutionTraceObserver) : A PyTorch Execution Trace Observer object.
            `PyTorch Execution Traces <https://arxiv.org/pdf/2305.14516.pdf>`__ offer a graph based
            representation of AI/ML workloads and enable replay benchmarks, simulators, and emulators.
            When this argument is included the observer start() and stop() will be called for the
            same time window as PyTorch profiler. See the examples section below for a code sample.
        use_cuda (bool):
            .. deprecated:: 1.8.1
                use ``activities`` instead.

    .. note::
        Use :func:`~torch.profiler.schedule` to generate the callable schedule.
        Non-default schedules are useful when profiling long training jobs
        and allow the user to obtain multiple traces at the different iterations
        of the training process.
        The default schedule simply records all the events continuously for the
        duration of the context manager.

    .. note::
        Use :func:`~torch.profiler.tensorboard_trace_handler` to generate result files for TensorBoard:

        ``on_trace_ready=torch.profiler.tensorboard_trace_handler(dir_name)``

        After profiling, result files can be found in the specified directory. Use the command:

        ``tensorboard --logdir dir_name``

        to see the results in TensorBoard.
        For more information, see
        `PyTorch Profiler TensorBoard Plugin <https://github.com/pytorch/kineto/tree/master/tb_plugin>`__

    .. note::
        Enabling shape and stack tracing results in additional overhead.
        When record_shapes=True is specified, profiler will temporarily hold references to the tensors;
        that may further prevent certain optimizations that depend on the reference count and introduce
        extra tensor copies.


    Examples:

    .. code-block:: python

        with torch.profiler.profile(
            activities=[
                torch.profiler.ProfilerActivity.CPU,
                torch.profiler.ProfilerActivity.CUDA,
            ]
        ) as p:
            code_to_profile()
        print(p.key_averages().table(
            sort_by="self_cuda_time_total", row_limit=-1))

    Using the profiler's ``schedule``, ``on_trace_ready`` and ``step`` functions:

    .. code-block:: python

        # Non-default profiler schedule allows user to turn profiler on and off
        # on different iterations of the training loop;
        # trace_handler is called every time a new trace becomes available
        def trace_handler(prof):
            print(prof.key_averages().table(
                sort_by="self_cuda_time_total", row_limit=-1))
            # prof.export_chrome_trace("/tmp/test_trace_" + str(prof.step_num) + ".json")

        with torch.profiler.profile(
            activities=[
                torch.profiler.ProfilerActivity.CPU,
                torch.profiler.ProfilerActivity.CUDA,
            ],

            # In this example with wait=1, warmup=1, active=2, repeat=1,
            # profiler will skip the first step/iteration,
            # start warming up on the second, record
            # the third and the forth iterations,
            # after which the trace will become available
            # and on_trace_ready (when set) is called;
            # the cycle repeats starting with the next step

            schedule=torch.profiler.schedule(
                wait=1,
                warmup=1,
                active=2,
                repeat=1),
            on_trace_ready=trace_handler
            # on_trace_ready=torch.profiler.tensorboard_trace_handler('./log')
            # used when outputting for tensorboard
            ) as p:
                for iter in range(N):
                    code_iteration_to_profile(iter)
                    # send a signal to the profiler that the next iteration has started
                    p.step()

    The following sample shows how to setup up an Execution Trace Observer (`execution_trace_observer`)

    .. code-block:: python

        with torch.profiler.profile(
            ...
            execution_trace_observer=(
                ExecutionTraceObserver().register_callback("./execution_trace.json")
            ),
        ) as p:
            for iter in range(N):
                code_iteration_to_profile(iter)
                p.step()

    You can also refer to test_execution_trace_with_kineto() in tests/profiler/test_profiler.py.
    Note: One can also pass any object satisfying the _ITraceObserver interface.
    """

    def __init__(
        self,
        *,
        activities: Optional[Iterable[ProfilerActivity]] = None,
        schedule: Optional[Callable[[int], ProfilerAction]] = None,
        on_trace_ready: Optional[Callable[..., Any]] = None,
        record_shapes: bool = False,
        profile_memory: bool = False,
        with_stack: bool = False,
        with_flops: bool = False,
        with_modules: bool = False,
        experimental_config: Optional[_ExperimentalConfig] = None,
        execution_trace_observer: Optional[_ITraceObserver] = None,
        # deprecated:
        use_cuda: Optional[bool] = None,
    ):
        activities_set = set(activities) if activities else supported_activities()
        if use_cuda is not None:
            warn("use_cuda is deprecated, use activities argument instead")
            if use_cuda:
                activities_set.add(ProfilerActivity.CUDA)
            elif ProfilerActivity.CUDA in activities_set:
                activities_set.remove(ProfilerActivity.CUDA)
        assert len(activities_set) > 0, "No valid profiler activities found"

        super().__init__(
            activities=activities,
            record_shapes=record_shapes,
            profile_memory=profile_memory,
            with_stack=with_stack,
            with_flops=with_flops,
            with_modules=with_modules,
            experimental_config=experimental_config,
            execution_trace_observer=execution_trace_observer,
        )

        if schedule:
            self.schedule = schedule
            # add step markers into the trace and table view
            self.record_steps = True
        else:
            self.schedule = _default_schedule_fn
            self.record_steps = False
        self.on_trace_ready = on_trace_ready
        self.step_num = 0
        self.current_action = self.schedule(self.step_num)
        self.step_rec_fn: Optional[prof.record_function] = None

        self.action_map: Dict[
            Tuple[ProfilerAction, Optional[ProfilerAction]], List[Any]
        ] = {
            # key is (prev_action, current_action), value is action list corresponding to the state pair.
            (ProfilerAction.NONE, ProfilerAction.NONE): [],
            (ProfilerAction.NONE, ProfilerAction.WARMUP): [self.prepare_trace],
            (ProfilerAction.NONE, ProfilerAction.RECORD): [
                self.prepare_trace,
                self.start_trace,
            ],
            (ProfilerAction.NONE, ProfilerAction.RECORD_AND_SAVE): [
                self.prepare_trace,
                self.start_trace,
            ],
            (ProfilerAction.WARMUP, ProfilerAction.NONE): [
                partial(warn, "Incorrect schedule: WARMUP followed by NONE"),
                self.start_trace,
                self.stop_trace,
            ],
            (ProfilerAction.WARMUP, ProfilerAction.WARMUP): [],
            (ProfilerAction.WARMUP, ProfilerAction.RECORD): [self.start_trace],
            (ProfilerAction.WARMUP, ProfilerAction.RECORD_AND_SAVE): [self.start_trace],
            (ProfilerAction.RECORD, ProfilerAction.NONE): [
                partial(warn, "Incorrect schedule: RECORD followed by NONE"),
                self.stop_trace,
            ],
            (ProfilerAction.RECORD, ProfilerAction.WARMUP): [
                partial(warn, "Incorrect schedule: RECORD followed by WARMUP"),
                self.stop_trace,
            ],
            (ProfilerAction.RECORD, ProfilerAction.RECORD): [],
            (ProfilerAction.RECORD, ProfilerAction.RECORD_AND_SAVE): [],
            (ProfilerAction.RECORD_AND_SAVE, ProfilerAction.NONE): [
                self.stop_trace,
                self._trace_ready,
            ],
            (ProfilerAction.RECORD_AND_SAVE, ProfilerAction.WARMUP): [
                self.stop_trace,
                self._trace_ready,
                self.prepare_trace,
            ],
            (ProfilerAction.RECORD_AND_SAVE, ProfilerAction.RECORD): [
                self.stop_trace,
                self._trace_ready,
                self.prepare_trace,
                self.start_trace,
            ],
            (ProfilerAction.RECORD_AND_SAVE, ProfilerAction.RECORD_AND_SAVE): [
                self.stop_trace,
                self._trace_ready,
                self.prepare_trace,
                self.start_trace,
            ],
            # used for exit action
            (ProfilerAction.WARMUP, None): [self.start_trace, self.stop_trace],
            (ProfilerAction.RECORD, None): [self.stop_trace, self._trace_ready],
            (ProfilerAction.RECORD_AND_SAVE, None): [
                self.stop_trace,
                self._trace_ready,
            ],
        }
        # Start tracking increments to profiler step, this will be used
        # by Kineto
        prof.KinetoStepTracker.init_step_count(PROFILER_STEP_NAME)

    def __enter__(self):
        self.start()
        return self

    def __exit__(self, exc_type, exc_val, exc_tb):
        self.stop()
        prof.KinetoStepTracker.erase_step_count(PROFILER_STEP_NAME)
        if self.execution_trace_observer:
            self.execution_trace_observer.cleanup()

    def start(self):
        self._transit_action(ProfilerAction.NONE, self.current_action)
        if self.record_steps:
            self.step_rec_fn = prof.record_function(
                "ProfilerStep#" + str(self.step_num)
            )
            self.step_rec_fn.__enter__()

    def stop(self):
        if self.record_steps and self.step_rec_fn:
            self.step_rec_fn.__exit__(None, None, None)
        self._transit_action(self.current_action, None)

    def step(self):
        """
        Signals the profiler that the next profiling step has started.
        """
        if self.record_steps and self.step_rec_fn:
            self.step_rec_fn.__exit__(None, None, None)
        prev_action = self.current_action
        self.step_num += 1
        self.current_action = self.schedule(self.step_num)

        self._transit_action(prev_action, self.current_action)
        prof.KinetoStepTracker.increment_step(PROFILER_STEP_NAME)

        if self.record_steps:
            self.step_rec_fn = prof.record_function(
                "ProfilerStep#" + str(self.step_num)
            )
            self.step_rec_fn.__enter__()

    def _trace_ready(self):
        if self.on_trace_ready:
            self.on_trace_ready(self)

    def _transit_action(self, prev_action, current_action):
        action_list = self.action_map.get((prev_action, current_action))
        if action_list:
            for action in action_list:
                action()

    def _stats(self) -> Optional[prof._ProfilerStats]:
        if self.profiler is None:
            return None
        return self.profiler._stats


class ExecutionTraceObserver(_ITraceObserver):
    """Execution Trace Observer

    Each process can have a single ExecutionTraceObserver instance. The observer
    can be added to record function callbacks via calling register_callback()
    explicitly. Without calling unregister_callback(), repeated calls to
    register_callback() will not add additional observers to record function
    callbacks. Once an ExecutionTraceObserver is created, the start() and stop()
    methods control when the event data is recorded.

    Deleting or calling unregister_callback() will remove the observer from the
    record function callbacks, finalize the output file, and will stop
    incurring any overheads.
    """

    def __init__(self):
        """
        Initializes the default states.
        """
        self._registered = False
        self._execution_trace_running = False

    def __del__(self):
        """
        Calls unregister_callback() to make sure to finalize outputs.
        """
        self.unregister_callback()

    def register_callback(self, output_file_path: str) -> Self:
        """
        Adds ET observer to record function callbacks. The data will be
        written to output_file_path.
        """
        if not self._registered:
            self._output_file_path = output_file_path
            self._registered = _add_execution_trace_observer(output_file_path)
        return self

    def unregister_callback(self):
        """
        Removes ET observer from record function callbacks.
        """
        if self._registered:
            self.stop()
            _remove_execution_trace_observer()
            self._registered = False

    @property
    def is_registered(self):
        """
        Returns True if the execution trace observer is registered, otherwise False.
        """
        return self._registered

    def is_running(self):
        """
        Returns True if the observer is running, otherwise False.
        """
        return self._execution_trace_running

    def start(self):
        """
        Starts to capture.
        """
        if self._registered and not self._execution_trace_running:
            _enable_execution_trace_observer()
            self._execution_trace_running = True

    def stop(self):
        """
        Stops to capture.
        """
        if self._execution_trace_running:
            _disable_execution_trace_observer()
            self._execution_trace_running = False

    def cleanup(self):
        """
        Calls unregister_callback() to make sure to finalize outputs.
        """
        self.unregister_callback()

    def get_output_file_path(self) -> str:
        """
        Returns the output file name.
        """
        if self.is_registered:
            return self._output_file_path
        else:
            raise RuntimeError(
                "A callback to the ET profiler needs to be registered "
                "first before getting the output file path"
            )<|MERGE_RESOLUTION|>--- conflicted
+++ resolved
@@ -126,22 +126,13 @@
         self.profiler: Optional[prof.profile] = None
         self.mem_tl: Optional[MemoryProfileTimeline] = None
         self.use_device = None
-<<<<<<< HEAD
-        privateuse1_backend = _get_privateuse1_backend_name()
-        if (
-            ProfilerActivity.PrivateUse1 in self.activities
-            and privateuse1_backend != "privateuseone"
-        ):
-            self.use_device = privateuse1_backend
-=======
         if ProfilerActivity.CUDA in self.activities:
             self.use_device = "cuda"
         elif ProfilerActivity.XPU in self.activities:
             self.use_device = "xpu"
-        else:
-            self.use_device = "privateuseone"
-
->>>>>>> 34bce27f
+        elif ProfilerActivity.PrivateUse1 in self.activities:
+            self.use_device = _get_privateuse1_backend_name()
+
         # user-defined metadata to be amended to the trace
         self.preset_metadata: Dict[str, str] = dict()
 
