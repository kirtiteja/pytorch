import enum
import torch
import warnings
import inspect
from sys import maxsize as maxsize
from typing import Set

import torch.onnx
<<<<<<< HEAD
# This import monkey-patches graph manipulation methods on Graph, used for the
# ONNX symbolics
import torch.onnx.utils

from functools import wraps
from torch._C import OptionalType
=======
from torch._C import OptionalType

# This import monkey-patches graph manipulation methods on Graph, used for the
# ONNX symbolics
from torch.onnx import _patch_torch  # noqa: F401
from torch.onnx._globals import GLOBALS
>>>>>>> 4a57321a


# Note [Edit Symbolic Files]
# EDITING THIS FILE AND SYMBOLIC_OPSET<VERSION> FILES? READ THIS FIRST!
#
# - Module-level functions are called to convert the corresponding op in the `aten` domain.
#   E.g. symbolic_opset9.foo is called to convert aten::foo.
#   Symbolic functions for other domains are staticmethods in classes named after the domain.
#   E.g. symbolic_opset9.Prim.ConstantChunk is called to convert prim::ConstantChunk.
# - Parameter names must *exactly* match the names in
#   aten/src/ATen/native/native_functions.yaml, because
#   dispatch is done with keyword arguments.
# - Looking for inplace ops?  They're detected by
#   `_jit_pass_onnx_remove_inplace_ops_for_onnx`, and
#   transparently dispatched to their non inplace versions in
#   "run_symbolic_function".   See Note [Export inplace]
#
# ----------------------------------------------------------------------------------
# A note on Tensor types
# ----------------------------------------------------------------------------------
#
# In general, we should avoid depending on the type of Tensor Values contained
# within the trace graph. However, this is sometimes unavoidable (due to ONNX
# spec requirements, etc). The TensorType object has accessors for these properties
# that return the property if it is statically known and return nullopt otherwise.
#
# In general, we should prefer to rely on the least specific information possible.
# For example, not relying on tensor properties at all is better than relying
# on the number of dimensions which is better than relying on
# concrete shapes. Doing so will make the export symbolics
# more robust to different graphs.
#
# ----------------------------------------------------------------------------------
# Extra context for symbolic functions
# ----------------------------------------------------------------------------------
#
# In general, symbolic functions only require inputs and attributes to
# the original node. In rare circumstances, extra context may be required.
# For example, symbolic function for `prim::Loop` needs access to the subblock of
# the original node.
# A symbolic function that has a first arg (before the Graph object) with the
# type annotation of torch.onnx.SymbolicContext will be called with that additional context.
# During export, it is populated from `utils._run_symbolic_function`
# to contain the context for each node being converted.

# ---------------------------------------------------------------------------------
# Helper functions
# ---------------------------------------------------------------------------------

# Save some builtins as locals, because we'll shadow them below
_sum = sum


def _parse_arg(value, desc, arg_name=None, node_name=None):
    if desc == "none":
        return value
    if desc == "v" or not _is_value(value):
        return value
    if value.node().mustBeNone():
        return None
    if value.node().kind() == "onnx::Constant":
        tval = value.node()["value"]
        if desc == "i":
            return int(tval)
        elif desc == "f":
            return float(tval)
        elif desc == "b":
            return bool(tval)
        elif desc == "s":
            return str(tval)
        elif desc == "t":
            return tval
        elif desc == "is":
            return [int(v) for v in tval]
        elif desc == "fs":
            return [float(v) for v in tval]
        else:
            raise RuntimeError("ONNX symbolic doesn't know to interpret Constant node")
    elif value.node().kind() == "prim::ListConstruct":
        if desc == "is":
            for v in value.node().inputs():
                if v.node().kind() != "onnx::Constant":
                    raise RuntimeError("Failed to export an ONNX attribute '" + v.node().kind() +
                                       "', since it's not constant, please try to make "
                                       "things (e.g., kernel size) static if possible")
            return [int(v.node()["value"]) for v in value.node().inputs()]
        else:
            raise RuntimeError("ONNX symbolic doesn't know to interpret ListConstruct node")

    if arg_name is None or node_name is None:
        raise RuntimeError("Expected node type 'onnx::Constant', got '{}'.".format(value.node().kind()))
    else:
        raise RuntimeError("Expected node type 'onnx::Constant' "
                           "for argument '{}' of node '{}', got '{}'.".format(arg_name, node_name, value.node().kind()))


def _maybe_get_const(value, desc):
    if _is_value(value) and value.node().kind() == "onnx::Constant":
        return _parse_arg(value, desc)
    return value


def _maybe_get_scalar(value):
    value_t = _maybe_get_const(value, "t")
    if isinstance(value_t, torch.Tensor) and value_t.shape == ():
        return value_t
    return value


def _get_const(value, desc, arg_name):
    if not _is_constant(value):
        raise RuntimeError("ONNX symbolic expected a constant value of the {} argument, got `{}`".format(arg_name, value))
    return _parse_arg(value, desc)


def _unpack_list(list_value):
    list_node = list_value.node()
    assert list_node.kind() == "prim::ListConstruct"
    return list(list_node.inputs())

def _unpack_tuple(tuple_value):
    tuple_node = tuple_value.node()
    if tuple_node.kind() != "prim::TupleConstruct":
        raise RuntimeError("ONNX symbolic expected node type `prim::TupleConstruct`, got `{}`".format(tuple_node))
    return list(tuple_node.inputs())

# Check if list_value is output from prim::ListConstruct
# This is usually called before _unpack_list to ensure the list can be unpacked.
def _is_packed_list(list_value):
    return _is_value(list_value) and list_value.node().kind() == "prim::ListConstruct"


def parse_args(*arg_descriptors):
    """A decorator which converts args from torch._C.Value to built-in types.

    For example:

    ```
    @parse_args('v', 'i', 'fs')
    foo(g, a, b, c):
        assert isinstance(a, torch._C.Value)
        assert isinstance(b, int)
        assert isinstance(c, list)
        assert isinstance(c[0], float)
    ```

    Args:
        arg_descriptors: list of str, where each element is
            a string that specifies the type to convert to. Valid descriptors:
            "v": no conversion, keep torch._C.Value.
            "i": int
            "is": list of int
            "f": float
            "fs": list of float
            "b": bool
            "s": str
            "t": torch.Tensor
    """

    def decorator(fn):
        fn._arg_descriptors = arg_descriptors

        @wraps(fn)
        def wrapper(g, *args, **kwargs):
            # some args may be optional, so the length may be smaller
            FILE_BUG_MSG = "If you believe this is not due to custom symbolic implementation within your code or "\
                "an external library, please file an issue at "\
                "https://github.com/pytorch/pytorch/issues/new?template=bug-report.yml to report this bug."
            assert len(arg_descriptors) >= len(args),\
                f"A mismatch between the number of arguments ({len(args)}) and "\
                f"their descriptors ({len(arg_descriptors)}) was found at symbolic function '{fn.__name__}'. "\
                f"{FILE_BUG_MSG}"

            try:
                sig = inspect.signature(fn)
                arg_names = list(sig.parameters.keys())[1:]
                fn_name = fn.__name__
            except Exception:
                arg_names = [None] * len(args)  # type: ignore[list-item]
                fn_name = None
            args = [_parse_arg(arg, arg_desc, arg_name, fn_name)  # type: ignore[assignment]
                    for arg, arg_desc, arg_name in zip(args, arg_descriptors, arg_names)]
            # only support _outputs in kwargs
            assert len(kwargs) <= 1,\
                f"Symbolic function {fn.__name__}'s '**kwargs' can contain a single key/value entry. "\
                f"{FILE_BUG_MSG}"

            if len(kwargs) == 1:
                assert "_outputs" in kwargs,\
                    f"Symbolic function {fn.__name__}'s '**kwargs' can only contain '_outputs' key at '**kwargs'. "\
                    f"{FILE_BUG_MSG}"
            return fn(g, *args, **kwargs)

        return wrapper
    return decorator

def quantized_args(*arg_q_descriptors, scale=None, zero_point=None):
    """A decorator which extends support for quantized version of the base operator.
    Quantization is detected by examining the arguments that are annotated by
    `arg_q_descriptors`.
    If quantization is detected, the base operator symbolic function will be wrapped with
    argument dequantization and output quantization.
    Otherwise, only base symbolic function will be invoked.

    For example:
    @quantized_args(True, False)
    def foo(g, x, y):
        return x + y

    is equivalent to

    def q_foo(g, x, y):
        if is_quantized_tensor(x):
            x = dequantize(x)
            out = foo(g, x, y)
            return quantize(out)
        else:
            return foo(g, x, y)

    Args:
        arg_q_descriptors: list of bool, where each element represents if the
          argument is QTensor for quantized version of this operator.
        scale: float default None, quantized output scale. If None, derive from
          the first quantized input scale.
        zero_point: int default None, quantized output zero point. If None,
          derive from the first quantized input zero point.
    """
    def decorator(fn):
        fn._scale = scale
        fn._zero_point = zero_point

        @wraps(fn)
        def wrapper(g, *args, **kwargs):
            _scale = fn._scale
            if _scale is not None:
                _scale = g.op("Constant", value_t=torch.tensor(_scale))
            _zero_point = fn._zero_point
            if _zero_point is not None:
                _zero_point = g.op("Constant", value_t=torch.tensor(_zero_point))

            # some args may be optional, so the length may be smaller
            assert len(arg_q_descriptors) >= len(args)
            desc_args = tuple(zip(arg_q_descriptors[:len(args)], args))
            # Run regular symbolic function if none of the argument is QTensor.
            if not any((desc and arg.node().kind() == "prim::TupleConstruct") for desc, arg in desc_args):
                return fn(g, *args, **kwargs)

            dequantized_args = []
            for desc, arg in desc_args:
                if desc:
                    dequantized_arg, scale, zero_point = dequantize_helper(g, arg)
                    dequantized_args.append(dequantized_arg)
                    if _scale is None:
                        _scale = scale
                    if _zero_point is None:
                        _zero_point = zero_point
                else:
                    dequantized_args.append(arg)
            # TODO: only support single output
            output = fn(g, *dequantized_args, **kwargs)

            return quantize_helper(g, output, _scale, _zero_point)
        return wrapper
    return decorator

def _scalar(x):
    """Convert a scalar tensor into a Python value."""
    assert x.numel() == 1
    return x.item()


def _if_scalar_type_as(g: torch._C.Graph, self, tensor):
    """
    Convert self into the same type of tensor, as necessary.

    We only support implicit casting for scalars, so we never
    actually need to insert an ONNX cast operator here; just
    fix up the scalar.
    """
    if isinstance(self, torch._C.Value):
        return self

    scalar_type = tensor.type().scalarType()
    if scalar_type:
        ty = scalar_type.lower()
        return getattr(self, ty)()

    return self


def _is_none(x):
    return x.node().mustBeNone()

def _is_value(x):
    return isinstance(x, torch._C.Value)

def _is_constant(value):
    return not _is_value(value) or value.node().kind() in ('onnx::Constant', 'prim::Constant')

def _is_tensor(x):
    return x.type().isSubtypeOf(torch._C.TensorType.get())

def _is_list(x):
    return isinstance(x.type(), torch._C.ListType)

def _is_tensor_list(x):
    return _is_list(x) and isinstance(x.type().getElementType(), torch._C.TensorType)

def _is_scalar_list(x):
    """
    Check if x is a scalar list, for example: List[float], List[int].

    Besides checking the type is ListType, we also check if the data type is
    a valid ONNX data type.
    """
    element_type = str(x.type().getElementType())
    return _is_list(x) and \
        element_type in scalar_name_to_pytorch.keys() and \
        (scalar_name_to_pytorch[element_type] in cast_pytorch_to_onnx.keys())

def is_caffe2_aten_fallback():
<<<<<<< HEAD
    return (_operator_export_type == torch.onnx.OperatorExportTypes.ONNX_ATEN_FALLBACK and
            torch.onnx._CAFFE2_ATEN_FALLBACK)
=======
    return (
        GLOBALS.operator_export_type
        == torch.onnx.OperatorExportTypes.ONNX_ATEN_FALLBACK
        and torch.onnx._CAFFE2_ATEN_FALLBACK
    )

>>>>>>> 4a57321a

def _get_tensor_rank(x):
    if not _is_tensor(x) or x.type() is None:
        return None
    return x.type().dim()

def _get_tensor_sizes(x, allow_nonstatic=True):
    if not _is_tensor(x) or x.type() is None:
        return None
    if allow_nonstatic:
        # Each individual symbol is returned as None.
        # e.g. [1, "a", "b"] -> [1, None, None]
        return x.type().varyingSizes()
    # returns None, if exists any symbol in sizes.
    # e.g. [1, "a", "b"] -> None
    return x.type().sizes()

def _get_tensor_dim_size(x, dim):
    try:
        sizes = _get_tensor_sizes(x)
        return sizes[dim]
    except Exception:
        pass
    return None

def _unimplemented(op, msg):
<<<<<<< HEAD
    warnings.warn("ONNX export failed on " + op + " because " + msg + " not supported")
=======
    # For BC reasons, the behavior for Caffe2 does not raise exception for unimplemented operators
    if torch.onnx._CAFFE2_ATEN_FALLBACK:
        warnings.warn(
            "ONNX export failed on " + op + " because " + msg + " not supported"
        )
    elif GLOBALS.operator_export_type == torch.onnx.OperatorExportTypes.ONNX:
        _onnx_unsupported(f"{op}, {msg}")
>>>>>>> 4a57321a


def _onnx_unsupported(op_name):
    raise RuntimeError("Unsupported: ONNX export of operator {}. "
                       "Please feel free to request support or submit a pull request on PyTorch GitHub.".format(op_name))


def _onnx_opset_unsupported(op_name, current_opset, supported_opset):
    raise RuntimeError("Unsupported: ONNX export of {} in "
                       "opset {}. Please try opset version {}.".format(op_name, current_opset, supported_opset))

def _onnx_opset_unsupported_detailed(op_name, current_opset, supported_opset, reason):
    raise RuntimeError("Unsupported: ONNX export of {} in "
                       "opset {}. {}. Please try opset version {}.".format(op_name, current_opset, reason, supported_opset))


def _block_list_in_opset(name):
    def symbolic_fn(*args, **kwargs):
<<<<<<< HEAD
        raise RuntimeError("ONNX export failed on {}, which is not implemented for opset {}. "
                           "Try exporting with other opset versions."
                           .format(name, _export_onnx_opset_version))
=======
        raise RuntimeError(
            "ONNX export failed on {}, which is not implemented for opset {}. "
            "Try exporting with other opset versions.".format(
                name, GLOBALS.export_onnx_opset_version
            )
        )

>>>>>>> 4a57321a
    return symbolic_fn


def _try_get_scalar_type(*args):
    for arg in args:
        try:
            return arg.type().scalarType()
        except RuntimeError:
            pass
    return None


def _select_helper(g, self, dim, index, apply_reshape=True):
    index_const = _maybe_get_scalar(index)
    index_dim = _get_tensor_rank(index)
    if not _is_value(index_const):
        # Index is a constant scalar. Make it a size 1 constant tensor.
        index = g.op("Constant", value_t=torch.LongTensor([index_const]))
    elif index_dim is not None and apply_reshape:
        if index_dim == 0:
            # Index is a scalar. Reshape it to a size 1 tensor.
            index = _reshape_helper(g, index, g.op("Constant", value_t=torch.LongTensor([1])))

    index_scalar_type = index.type().scalarType()
    if index_scalar_type is None or index_scalar_type not in ["Long", "Int"]:
        index = g.op("Cast", index, to_i=cast_pytorch_to_onnx["Long"])
    return g.op("Gather", self, index, axis_i=dim)


def _slice_helper(g, input, axes, starts, ends, steps=None, dynamic_slice=False):
    if GLOBALS.export_onnx_opset_version <= 9:
        from torch.onnx.symbolic_opset9 import _slice as _slice9
        return _slice9(g, input, axes, starts, ends)
    else:
        from torch.onnx.symbolic_opset10 import _slice as _slice10
        return _slice10(g, input, axes, starts, ends, steps, dynamic_slice)

def _is_fp(value):
    if value:
        if isinstance(value, torch.Tensor):
            return value.dtype in (torch.float16, torch.float32, torch.float64, torch.bfloat16)
        else:
            type = value.type().scalarType()
            if type is None:
                warnings.warn("Type cannot be inferred, which might cause exported graph to produce incorrect results.")
            return type in ("Float", "Double", "Half", "BFloat16")
    return False

def _generate_wrapped_number(g, scalar):
    """
    Create a wrapped number based on https://github.com/pytorch/pytorch/issues/9515
    A Tensor is a considered a "wrapped number" if it is
    auto-wrapped from a C++ or Python number type. Integer types are
    wrapped as 0-dim int64 tensors and floating-point types are
    wrapped as 0-dim double tensors.

    The input to this function is constant value. If the data type
    is a floating point type, it is converted to a 0-dim double
    tensor, else it is converted to a 0-dim tensor of its original type
    """
    assert not isinstance(scalar, torch.Tensor)
    if isinstance(scalar, float):
        return g.op("Constant", value_t=torch.tensor(scalar, dtype=torch.double))
    return g.op("Constant", value_t=torch.tensor(scalar))

def _sort_helper(g, input, dim, decending=True, out=None):
    if out is not None:
        _unimplemented("Sort", "Out parameter is not supported")
    shape_ = g.op("Shape", input)
<<<<<<< HEAD
    dim_size_ = g.op("Gather", shape_, g.op("Constant", value_t=torch.tensor([dim], dtype=torch.int64)))
    if _export_onnx_opset_version <= 10:
=======
    dim_size_ = g.op(
        "Gather",
        shape_,
        g.op("Constant", value_t=torch.tensor([dim], dtype=torch.int64)),
    )
    if GLOBALS.export_onnx_opset_version <= 10:
>>>>>>> 4a57321a
        if not decending:
            _unimplemented("Sort", "Ascending is not supported")
        return g.op("TopK", input, dim_size_, axis_i=dim, outputs=2)
    else:
        return g.op("TopK", input, dim_size_, axis_i=dim, largest_i=decending, outputs=2)


def _topk_helper(g, input, k, dim, largest=True, sorted=False, out=None):
    if out is not None:
        _unimplemented("TopK", "Out parameter is not supported")
    if not _is_value(k):
        k = g.op("Constant", value_t=torch.tensor([k], dtype=torch.int64))
    else:
        k = _reshape_helper(g, k, g.op("Constant", value_t=torch.tensor([1])))
        if _try_get_scalar_type(k) != "Long":
            k = g.op("Cast", k, to_i=torch.onnx.TensorProtoDataType.INT64)
    if GLOBALS.export_onnx_opset_version <= 10:
        if not largest:
            _unimplemented("TopK", "Ascending is not supported")
        return g.op("TopK", input, k, axis_i=dim, outputs=2)
    else:
        return g.op("TopK", input, k, axis_i=dim, largest_i=largest, sorted_i=sorted, outputs=2)


def _lt_helper(g, input, other):
    if GLOBALS.export_onnx_opset_version <= 8:
        from torch.onnx.symbolic_opset8 import lt as _lt8
        return _lt8(g, input, other)
    else:
        from torch.onnx.symbolic_opset9 import lt as _lt9
        return _lt9(g, input, other)


def _interpolate_warning(interpolate_mode):
<<<<<<< HEAD
    onnx_op = "onnx:Resize" if _export_onnx_opset_version >= 10 else "onnx:Upsample"
    warnings.warn("You are trying to export the model with " + onnx_op + " for ONNX opset version "
                  "" + str(_export_onnx_opset_version) + ". "
                  "This operator might cause results to not match the expected results by PyTorch.\n"
                  "ONNX's Upsample/Resize operator did not match Pytorch's Interpolation until opset 11. "
                  "Attributes to determine how to transform the input were added in onnx:Resize in opset 11 "
                  "to support Pytorch's behavior (like coordinate_transformation_mode and nearest_mode).\n"
                  "We recommend using opset 11 and above for models using this operator.")
=======
    onnx_op = (
        "onnx:Resize" if GLOBALS.export_onnx_opset_version >= 10 else "onnx:Upsample"
    )
    warnings.warn(
        "You are trying to export the model with "
        + onnx_op
        + " for ONNX opset version "
        "" + str(GLOBALS.export_onnx_opset_version) + ". "
        "This operator might cause results to not match the expected results by PyTorch.\n"
        "ONNX's Upsample/Resize operator did not match Pytorch's Interpolation until opset 11. "
        "Attributes to determine how to transform the input were added in onnx:Resize in opset 11 "
        "to support Pytorch's behavior (like coordinate_transformation_mode and nearest_mode).\n"
        "We recommend using opset 11 and above for models using this operator."
    )
>>>>>>> 4a57321a


def _unsqueeze_helper(g, input, axes_i):
    if _is_constant(axes_i[0]):
        if GLOBALS.export_onnx_opset_version >= 13:
            axes = g.op("Constant", value_t=torch.tensor(axes_i, dtype=torch.long))
            return g.op("Unsqueeze", input, axes)
        return g.op("Unsqueeze", input, axes_i=axes_i)
    # Tensor type
<<<<<<< HEAD
    if _export_onnx_opset_version < 13:
        raise ValueError(f"Opset version must be >= 13 for Unsqueeze with dynamic axes. {input.node().sourceRange()}")
=======
    if GLOBALS.export_onnx_opset_version < 13:
        raise ValueError(
            f"Opset version must be >= 13 for Unsqueeze with dynamic axes. {input.node().sourceRange()}"
        )
>>>>>>> 4a57321a
    return g.op("Unsqueeze", input, axes_i[0])


def _squeeze_helper(g, input, axes_i):
    if _is_constant(axes_i[0]):
        if GLOBALS.export_onnx_opset_version >= 13:
            axes = g.op("Constant", value_t=torch.tensor(axes_i, dtype=torch.long))
            return g.op("Squeeze", input, axes)
        return g.op("Squeeze", input, axes_i=axes_i)
    # Tensor type
<<<<<<< HEAD
    if _export_onnx_opset_version < 13:
        raise ValueError(f"Opset version must be >= 13 for Squeeze with dynamic axes. {input.node().sourceRange()}")
=======
    if GLOBALS.export_onnx_opset_version < 13:
        raise ValueError(
            f"Opset version must be >= 13 for Squeeze with dynamic axes. {input.node().sourceRange()}"
        )
>>>>>>> 4a57321a
    axes_t = axes_i[0]
    axes_rank = _get_tensor_rank(axes_t)
    if axes_rank > 1:
        raise ValueError("For Squeeze axses as input, the axes rank must be one in ONNX spec.")
    elif axes_rank == 0:
        # The axes is a scalar. Unsqueeze it to a rank 1 tensor.
        axes_t = _unsqueeze_helper(g, axes_t, [0])
        return g.op("Squeeze", input, axes_t)
    return g.op("Squeeze", input, axes_t)


def _reducesum_helper(g, input, axes_i=None, keepdims_i=1, noop_with_empty_axes_i=0):
    keepdims_i = _maybe_get_const(keepdims_i, "i")
    if GLOBALS.export_onnx_opset_version >= 13:
        if axes_i:
            if not _is_value(axes_i):
                axes_i = g.op("Constant", value_t=torch.tensor(axes_i, dtype=torch.long))
            return g.op("ReduceSum", input, axes_i, keepdims_i=keepdims_i, noop_with_empty_axes_i=noop_with_empty_axes_i)
        return g.op("ReduceSum", input, keepdims_i=keepdims_i, noop_with_empty_axes_i=noop_with_empty_axes_i)
    else:
        return g.op("ReduceSum", input, axes_i=axes_i, keepdims_i=keepdims_i)


def _interpolate_size_to_scales(g, input, output_size, dim):
    output_size = _maybe_get_const(output_size, "is")
    if _is_value(output_size):
        offset = 2
        offsets = g.op("Constant", value_t=torch.ones(offset, dtype=torch.float32))
        dividend = g.op("Cast", output_size, to_i=cast_pytorch_to_onnx["Float"])
        divisor = _slice_helper(g, g.op("Shape", input), axes=[0], ends=[maxsize], starts=[offset])
        divisor = g.op("Cast", divisor, to_i=cast_pytorch_to_onnx["Float"])
        scale_dims = g.op("Div", dividend, divisor)
        scales = g.op("Concat", offsets, scale_dims, axis_i=0)
    else:
        scales_constant = [1. if i < 2 else
                           float(output_size[-(dim - i)]) / float(input.type().sizes()[-(dim - i)])
                           for i in range(0, dim)]
        scales = g.op("Constant", value_t=torch.tensor(scales_constant, dtype=torch.float32))
    return scales


def _interpolate_get_scales_if_available(g, scales):
    available_scales = _maybe_get_const(scales[0], "fs") != -1 and not _is_none(scales[0])

    if not available_scales:
        return None

    offsets = g.op("Constant", value_t=torch.ones(2, dtype=torch.float32))
    scales_list = g.op("Constant", value_t=torch.tensor(_maybe_get_const(scales[0], "fs")))
    scales = g.op("Concat", offsets, scales_list, axis_i=0)
    return scales


def _get_interpolate_attributes(g, mode, args):
    if mode == "nearest":
        align_corners = None
        scales = args[0:]
    else:
        align_corners = args[0]
        scales = args[1:]
    scales = _interpolate_get_scales_if_available(g, scales)
    return scales, align_corners

def _interpolate_get_scales(g, scale_factor, dim):
    offsets = g.op("Constant", value_t=torch.ones(2, dtype=torch.float32))
    scale_factor_rank = _get_tensor_rank(scale_factor)
    if isinstance(scale_factor.type(), torch._C.ListType) or (scale_factor_rank is not None and scale_factor_rank > 0):
        return g.op("Concat", offsets, scale_factor, axis_i=0)
    else:
        scale_factor = _unsqueeze_helper(g, scale_factor, [0])
        scale_factor = g.op("Cast", scale_factor, to_i=cast_pytorch_to_onnx["Float"])
        scales = [scale_factor for i in range(dim - 2)]
    scale_factor = g.op("Concat", offsets, *scales, axis_i=0)
    return scale_factor


def _interpolate_get_scales_and_mode(g, input, size, scale_factor, mode , align_corners):
    mode = _maybe_get_const(mode, "s")
    if "linear" in mode:
        mode = "linear"
    if "cubic" in mode:
        mode = "cubic"
    _interpolate_warning(mode)

    align_corners = _maybe_get_const(align_corners, "b")
    if isinstance(align_corners, bool) and align_corners:
        return _unimplemented("interpolate", "align_corners == True")

    if not input.type().dim():
        return _unimplemented("interpolate", "missing input shape")
    dim = input.type().dim()

    if not _is_none(scale_factor):
        scale_factor = _interpolate_get_scales(g, scale_factor, dim)
    elif not _is_none(size):
        if not _is_packed_list(size):
            is_scalar = ((_maybe_get_const(size, "t").dim() == 0))
            if is_scalar:
                size = _unsqueeze_helper(g, size, [0])
                size = [size for i in range(dim - 2)]
                size = g.op("Concat", *size, axis_i=0)
        scale_factor = _interpolate_size_to_scales(g, input, size, dim)
    else:
        return _unimplemented("interpolate", "Both size and scales are None in __interpolate")
    return scale_factor, mode


def _interpolate_helper(name, dim, interpolate_mode):
    def symbolic_fn(g, input, output_size, *args):
        scales, align_corners = _get_interpolate_attributes(g, interpolate_mode, args)
        align_corners = _maybe_get_scalar(align_corners)
        coordinate_transformation_mode = "asymmetric" if interpolate_mode == "nearest" \
            else "align_corners" if align_corners else "pytorch_half_pixel"

        if scales is None:
            input_size = g.op("Shape", input)
            input_size_beg = _slice_helper(g, input_size, axes=[0], ends=[2], starts=[0])
            output_size = g.op("Cast", output_size, to_i=cast_pytorch_to_onnx["Long"])
            output_size = g.op("Concat", input_size_beg, output_size, axis_i=0)

            if GLOBALS.export_onnx_opset_version >= 13:
                empty_roi = _optional_input_placeholder_tensor(g)
                empty_scales = _optional_input_placeholder_tensor(g)
            else:
                empty_roi = g.op("Constant", value_t=torch.tensor([], dtype=torch.float32))
                empty_scales = g.op("Constant", value_t=torch.tensor([], dtype=torch.float32))

            return g.op("Resize",
                        input,
                        empty_roi,
                        empty_scales,
                        output_size,
                        coordinate_transformation_mode_s=coordinate_transformation_mode,
                        cubic_coeff_a_f=-0.75,  # only valid when mode="cubic"
                        mode_s=interpolate_mode,  # nearest, linear, or cubic
                        nearest_mode_s="floor")  # only valid when mode="nearest"
        else:
            if GLOBALS.export_onnx_opset_version >= 13:
                empty_roi = _optional_input_placeholder_tensor(g)
            else:
                empty_roi = g.op("Constant", value_t=torch.tensor([], dtype=torch.float32))

            return g.op("Resize",
                        input,
                        empty_roi,
                        scales,
                        coordinate_transformation_mode_s=coordinate_transformation_mode,
                        cubic_coeff_a_f=-0.75,  # only valid when mode="cubic"
                        mode_s=interpolate_mode,  # nearest, linear, or cubic
                        nearest_mode_s="floor")  # only valid when mode="nearest"
    return symbolic_fn


def __interpolate_helper(g, input, size, scale_factor, mode, align_corners, recompute_scale_factor):
    mode = _maybe_get_const(mode, "s")
    if "linear" in mode:
        mode = "linear"
    if "cubic" in mode:
        mode = "cubic"
    align_corners = _maybe_get_const(align_corners, "b")
    align_corners = False if not isinstance(align_corners, bool) else align_corners
    coordinate_transformation_mode = "asymmetric" if mode == "nearest" \
        else "align_corners" if align_corners else "pytorch_half_pixel"

    if not _is_none(size) :
        input_size = g.op("Shape", input)
        input_size = _slice_helper(g, input_size, axes=[0], ends=[2], starts=[0])
        # in some cases size is not a packed list but size is a scalar
        # We need to also verify that (_maybe_get_const(size, "t").dim() == 0)
        # but this information is not always available. Try to get the dim,
        # and if not assume that it is not a scalar.
        try:
            is_scalar = not _is_packed_list(size) and ((_maybe_get_const(size, "t").dim() == 0))
        except AttributeError:
            is_scalar = not _is_packed_list(size)
            if not is_scalar:
                warnings.warn("Cannot verify if the output_size is a scalar "
                              "while exporting interpolate. Assuming that it is not a scalar.")

        if is_scalar:
            rank = _get_tensor_rank(input)
            if rank is None:
                return _unimplemented("interpolate (with a scalar output_size)",
                                      "missing input shape (try giving an array of output_size values)")
            size = _unsqueeze_helper(g, size, [0])
            size = [size for i in range(rank - 2)]
            size = g.op("Concat", *size, axis_i=0)
        size = g.op("Cast", size, to_i=cast_pytorch_to_onnx["Long"])
        size = g.op("Concat", input_size, size, axis_i=0)

        if GLOBALS.export_onnx_opset_version >= 13:
            empty_roi = _optional_input_placeholder_tensor(g)
            empty_scales = _optional_input_placeholder_tensor(g)
        else:
            empty_roi = g.op("Constant", value_t=torch.tensor([], dtype=torch.float32))
            empty_scales = g.op("Constant", value_t=torch.tensor([], dtype=torch.float32))

        return g.op("Resize",
                    input,
                    empty_roi,
                    empty_scales,
                    size,
                    coordinate_transformation_mode_s=coordinate_transformation_mode,
                    cubic_coeff_a_f=-0.75,  # only valid when mode="cubic"
                    mode_s=mode,  # nearest, linear, or cubic
                    nearest_mode_s="floor")
    else:  # if not _is_none(scales)
        rank = _get_tensor_rank(input)
        if rank is None:
            return _unimplemented("interpolate (with scales)", "missing input shape")

        if GLOBALS.export_onnx_opset_version >= 13:
            empty_roi = _optional_input_placeholder_tensor(g)
        else:
            empty_roi = g.op("Constant", value_t=torch.tensor([], dtype=torch.float32))

        scales = _interpolate_get_scales(g, scale_factor, rank)
        return g.op("Resize",
                    input,
                    empty_roi,
                    scales,
                    coordinate_transformation_mode_s=coordinate_transformation_mode,
                    cubic_coeff_a_f=-0.75,  # only valid when mode="cubic"
                    mode_s=mode,  # nearest, linear, or cubic
                    nearest_mode_s="floor")  # only valid when mode="nearest"


def _unbind_helper(g, self, dim, _outputs):
    if GLOBALS.export_onnx_opset_version < 11:
        from torch.onnx.symbolic_opset9 import unbind
    elif GLOBALS.export_onnx_opset_version <= 12:
        from torch.onnx.symbolic_opset11 import unbind  # type: ignore[no-redef]
    else:
        from torch.onnx.symbolic_opset13 import unbind  # type: ignore[no-redef]
    return unbind(g, self, dim, _outputs)


def _scatter_helper(g, self, dim, index, src):
    if GLOBALS.export_onnx_opset_version <= 10:
        from torch.onnx.symbolic_opset9 import scatter
    else:
        # for mypy, scatter was imported two lines above
        from torch.onnx.symbolic_opset11 import scatter  # type: ignore[no-redef]
    return scatter(g, self, dim, index, src)

def _repeat_interleave_split_helper(g, self, reps, dim):
    if GLOBALS.export_onnx_opset_version <= 12:
        split_out = g.op("Split", self, split_i=[1] * reps, axis_i=dim, outputs=reps)
    else:
        from torch.onnx.symbolic_opset13 import split
        repeats = g.op("Constant", value_t=torch.tensor([1] * reps))
        split_out = split(g, self, repeats, dim, _outputs=reps)
    return split_out if reps > 1 else [split_out]

def _arange_cast_helper(g, end, start=None, step=None, dtype=None):
    def _is_all_integral(scalars):
        for scalar in scalars:
            try:
                if scalar.type().scalarType() != "Long":
                    return False
            except Exception:
                pass
        return True

    # This logic is based on torch.arange docs. If "dtype" is provided,
    # infer input types from dtype. If not, then check if any of start, stop,
    # or step are floating point, and infer the type from get_default.
    # Otherwise, the dtype is inferred to be torch.int64.
    if dtype is None or (_is_value(dtype) and _is_none(dtype)):
        if _is_all_integral([start, end, step]):
            type = scalar_type_to_pytorch_type.index(torch.int64)
        else:
            type = scalar_type_to_pytorch_type.index(torch.get_default_dtype())
    else:
        type = dtype

    start = g.op("Cast", start, to_i=scalar_type_to_onnx[type]) if start else None
    end = g.op("Cast", end, to_i=scalar_type_to_onnx[type]) if end else None
    step = g.op("Cast", step, to_i=scalar_type_to_onnx[type]) if step else None
    return type, end, start, step

def _arange_helper(g, *args):
    if GLOBALS.export_onnx_opset_version <= 10:
        from torch.onnx.symbolic_opset9 import arange
    else:
        from torch.onnx.symbolic_opset11 import arange  # type: ignore[no-redef]
    return arange(g, *args)

def _size_helper(g, self, dim):
    full_shape = g.op("Shape", self)
    from torch.onnx.symbolic_opset9 import select
    return select(g, full_shape, g.op("Constant", value_t=torch.tensor([0])), dim)


def _index_fill_reshape_helper(g, self, dim, index):
    # 1. reshape index => [1, ..., 1, dim, 1, ..., 1]
    # 2. expand index => [..., dim, ...], same shape as self except for dim.
    # 3. expand value as well.
    # 4. apply onnx::scatter.

    from torch.onnx.symbolic_opset9 import expand
<<<<<<< HEAD
    if _export_onnx_opset_version <= 10:
=======

    if GLOBALS.export_onnx_opset_version <= 10:
>>>>>>> 4a57321a
        from torch.onnx.symbolic_opset9 import scatter
    else:
        # for mypy, scatter was imported two lines above
        from torch.onnx.symbolic_opset11 import scatter  # type: ignore[no-redef]

    if self.type().dim() is None:
        return _unimplemented("index_fill", "input rank not accesible")
    self_dim = self.type().dim()
    dim_value = _parse_arg(dim, "i")
    unsqueezed_index = _unsqueeze_helper(g, index, [i for i in range(self_dim) if i != dim_value])
    expanded_index_shape = scatter(g, g.op("Shape", self), 0,
                                   _unsqueeze_helper(g, dim, [0]), g.op("Shape", index))
    expanded_index = expand(g, unsqueezed_index, expanded_index_shape, None)
    return expanded_index_shape, expanded_index

# By default, when any value in the 'shape' input is equal to zero
# the corresponding dimension value is copied from the input tensor dynamically.
# allowzero=1 indicates that if any value in the 'shape' input is set to zero,
# the zero value is honored, similar to NumPy.
# allowzero=1 is only supported for opset version >= 14.
def _reshape_helper(g, input, shape, allowzero=0):
    shape = _maybe_get_const(shape, "is")
    if not _is_value(shape):
        shape = g.op("Constant", value_t=torch.LongTensor(shape))
    if GLOBALS.export_onnx_opset_version <= 13:
        if allowzero == 1:
<<<<<<< HEAD
            raise _onnx_opset_unsupported("Reshape with allowzero=1",
                                          _export_onnx_opset_version, 14)
=======
            raise _onnx_opset_unsupported(
                "Reshape with allowzero=1", GLOBALS.export_onnx_opset_version, 14
            )
>>>>>>> 4a57321a
        return g.op("Reshape", input, shape)
    else:
        return g.op("Reshape", input, shape, allowzero_i=allowzero)

def _batchnorm_helper(g, input, weight, bias, running_mean, running_var):
    from torch.onnx.symbolic_opset9 import _var_mean
    batch_size = _get_tensor_dim_size(input, 0)
    channel_size = _get_tensor_dim_size(input, 1)

    if weight is None or _is_none(weight):
        if channel_size is None:
            raise RuntimeError("Unsupported: ONNX export of batch_norm for unknown "
                               "channel size.")
        weight_value = torch.tensor([1.] * channel_size).type(
            "torch." + input.type().scalarType() + "Tensor")
        weight = g.op("Constant", value_t=weight_value)
    if bias is None or _is_none(bias):
        if channel_size is None:
            raise RuntimeError("Unsupported: ONNX export of batch_norm for unknown "
                               "channel size.")
        bias_value = torch.tensor([0.] * channel_size).type(
            "torch." + input.type().scalarType() + "Tensor")
        bias = g.op("Constant", value_t=bias_value)
    # If track_running_stats is set to False batch statistics are instead used during evaluation time
    if running_mean is None or _is_none(running_mean) or running_var is None or _is_none(running_var):
        assert batch_size is not None and channel_size is not None
        reshape_in = _reshape_helper(g, input,
                                     g.op("Constant", value_t=torch.tensor([batch_size, channel_size, -1],
                                          dtype=torch.int64)))
        trans_in = g.op("Transpose", reshape_in, perm_i=[0, 2, 1])
        running_var, running_mean = _var_mean(g, trans_in,
                                              g.op("Constant", value_t=torch.tensor([0, 1], dtype=torch.int64)),
                                              False, False)
    return weight, bias, running_mean, running_var

def _avgpool_helper(tuple_fn, padding, kernel_size, stride, divisor_override, name):
    if divisor_override and divisor_override.node().kind() != "prim::Constant":
        return _unimplemented(name, "divisor_override")
    if not stride:
        stride = kernel_size
    padding = tuple(tuple_fn(padding))
    return padding


def check_training_mode(op_train_mode, op_name):
    op_train_mode = True if op_train_mode == 1 else False
    if GLOBALS.training_mode is not None and op_train_mode != GLOBALS.training_mode:
        op_mode = "training " if op_train_mode else "inference"
        training_mode = "training " if GLOBALS.training_mode else "inference"
        # setting the model mode could result in op_mode != _flags.training_mode
        # if the model is a FuncModule. In this case we warn the user of
        # the state and export depending on op_mode
        # This is to support use-cases of fixing certain layer weights
        # in training.
        warnings.warn("ONNX export mode is set to " + training_mode +
                      " mode, but operator " + op_name + " is set to " +
                      op_mode + " mode. The operators will be exported in " +
                      op_mode + ", as specified by the functional operator.")


def _flatten_helper(g, input, start_dim, end_dim, dim):
    input_size = g.op("Shape", input)
    slice1 = _slice_helper(g, input_size, axes=[0], starts=[0], ends=[start_dim])
    slices = [slice1, g.op("Constant", value_t=torch.tensor([-1], dtype=torch.long))]
    if end_dim < dim - 1:
        slice3 = _slice_helper(g, input_size, axes=[0], starts=[end_dim + 1], ends=[dim])
        slices = [slice1, g.op("Constant", value_t=torch.tensor([-1], dtype=torch.long)), slice3]

    final_shape = g.op("Concat", *slices, axis_i=0)
    from torch.onnx.symbolic_opset9 import _reshape_from_tensor
    return _reshape_from_tensor(g, input, final_shape)

def _is_split_static(split_size_or_sizes, _outputs):
    if _outputs is None:
        return False
    if _is_value(split_size_or_sizes) and split_size_or_sizes.node().kind() != "onnx::Constant":
        return False
    return True

def _optional_input_placeholder_tensor(g):
    n = g.op("prim::Constant")
    n.setType(OptionalType.ofTensor())
    return n

def _handle_reduce_dim_none(g, self, op_name):
    rank = _get_tensor_rank(self)
    if rank is not None and any([_get_tensor_dim_size(self, i) == 0 for i in range(rank)]):
        # If input tensor is empty, according to ONNX ReduceSum definition,
        # set keepdims=1 so that the resulted tensor has the same rank as the input.
        return g.op(op_name, self, keepdims_i=1)
    return g.op(op_name, self, keepdims_i=0)

def dequantize_helper(g, qtensor, qdtype=None):
    tensor, scale, zero_point = _unpack_tuple(qtensor)
    input_qdtype = cast_pytorch_to_onnx[tensor.type().scalarType()]
    if qdtype is None:
        if input_qdtype is not None:
            qdtype = input_qdtype
        else:
            qdtype = torch.onnx.TensorProtoDataType.UINT8
    value = g.op("Cast", tensor, to_i=qdtype)
    scale = g.op("Cast", scale, to_i=torch.onnx.TensorProtoDataType.FLOAT)
    zero_point = g.op("Cast", zero_point, to_i=qdtype)
    return g.op("DequantizeLinear", value, scale, zero_point), scale, zero_point

<<<<<<< HEAD
def quantize_helper(g, tensor, scale, zero_point):
=======
    if axis_i is not None and GLOBALS.export_onnx_opset_version < 13:
        _onnx_opset_unsupported_detailed(
            "DequantizeLinear",
            GLOBALS.export_onnx_opset_version,
            13,
            "Attribute axis is not supported.",
        )

    return (
        g.op("DequantizeLinear", value, scale, zero_point, axis_i=axis_i),
        scale,
        zero_point,
        axis,
    )


def quantize_helper(g, tensor, scale, zero_point, axis=None):
    """Appends to graph `g` ONNX nodes that quantizes `tensor` based on `scale`, `zero_point` and `axis`.

    Args:
        g: Graph, the ONNX IR graph that is under construction.
        tensor: torch._C.Value, representing the tensor to be quantized.
        scale: torch._C.Value, quantized scale.
        zero_point: torch._C.Value, quantized zero point.
        axis: Optional[torch._C.Value] default None, if None, represents per tensor quantization.
            Otherwise, represents per channel quantization, along given axis.
    """
    if (
        axis is not None
        and not _is_none(axis)
        and GLOBALS.export_onnx_opset_version < 13
    ):
        _onnx_opset_unsupported_detailed(
            "QuantizeLinear",
            GLOBALS.export_onnx_opset_version,
            13,
            "Attribute axis is not supported.",
        )

>>>>>>> 4a57321a
    assert scale is not None
    if scale.type().scalarType() != "Float":
        scale = g.op("Cast", scale, to_i=torch.onnx.TensorProtoDataType.FLOAT)

    assert zero_point is not None
    if zero_point.type().scalarType() not in ("Byte", "Char"):
        zero_point = g.op("Cast", zero_point, to_i=torch.onnx.TensorProtoDataType.UINT8)
    output = g.op("QuantizeLinear", tensor, scale, zero_point)
    return g.op("prim::TupleConstruct", output, scale, zero_point)

def requantize_bias_helper(g, bias, input_scale, weight_scale):
    # In PyTorch, bias is float and is quantized implicitly inside the quantized ATen op kernel.
    # In ONNX we need to make the quantization explicit because operators expect all of their inputs to be quantized.
    # Since int32 is not supported by ONNX operator `QuantizeLinear`, quantization is exported using regular operators.
    bias_scale = g.op("Mul", weight_scale, input_scale)
    bias_zero_point = g.op("Constant", value_t=torch.tensor([0], dtype=torch.int))
    q_bias = g.op("Cast",
                  g.op("Div", bias, bias_scale),
                  to_i=torch.onnx.TensorProtoDataType.INT32)
    return g.op("prim::TupleConstruct", q_bias, bias_scale, bias_zero_point)

def args_have_same_dtype(args):
    assert args
    base_dtype = args[0].type().scalarType()
    has_same_dtype = all(elem.type().scalarType() == base_dtype for elem in args)
    return has_same_dtype

<<<<<<< HEAD
_default_onnx_opset_version = 13
_onnx_main_opset = 15
_onnx_stable_opsets = list(range(7, _onnx_main_opset))
_export_onnx_opset_version = _default_onnx_opset_version
_constant_folding_opset_versions = list(range(9, _onnx_main_opset + 1))


def _set_opset_version(opset_version):
    global _export_onnx_opset_version
    if opset_version in _onnx_stable_opsets + [_onnx_main_opset]:
        _export_onnx_opset_version = opset_version
        return
    raise ValueError("Unsupported ONNX opset version: " + str(opset_version))

_operator_export_type = None
def _set_operator_export_type(operator_export_type):
    global _operator_export_type
    _operator_export_type = operator_export_type

_training_mode = None
=======

# TODO(justinchuby): Delete these setters, users should set the vars directly.
def _set_opset_version(opset_version: int):
    GLOBALS.export_onnx_opset_version = opset_version


def _set_operator_export_type(operator_export_type):
    GLOBALS.operator_export_type = operator_export_type


>>>>>>> 4a57321a
def _set_training_mode(training_mode):
    GLOBALS.training_mode = training_mode

<<<<<<< HEAD
_onnx_shape_inference = False
=======

>>>>>>> 4a57321a
# This function is for debug use only.
# onnx_shape_inference = False by default.
def _set_onnx_shape_inference(onnx_shape_inference: bool):
    GLOBALS.onnx_shape_inference = onnx_shape_inference


# Metaprogram symbolics for each ATen native specialized cast operator.
# For e.g. we specify a function named `_cast_uint8_t` that instantiates an
# ONNX cast node with `to` attribute "UINT8"
#
# TODO: remove these once we support Type's in the JIT IR and we can once again
# use the unified toType operator
cast_pytorch_to_onnx = {
    "Byte": torch.onnx.TensorProtoDataType.UINT8,
    "Char": torch.onnx.TensorProtoDataType.INT8,
    "Double": torch.onnx.TensorProtoDataType.DOUBLE,
    "Float": torch.onnx.TensorProtoDataType.FLOAT,
    "Half": torch.onnx.TensorProtoDataType.FLOAT16,
    "Int": torch.onnx.TensorProtoDataType.INT32,
    "Long": torch.onnx.TensorProtoDataType.INT64,
    "Short": torch.onnx.TensorProtoDataType.INT16,
    "Bool": torch.onnx.TensorProtoDataType.BOOL,
    "ComplexFloat": torch.onnx.TensorProtoDataType.COMPLEX64,
    "ComplexDouble": torch.onnx.TensorProtoDataType.COMPLEX128,
    "BFloat16": torch.onnx.TensorProtoDataType.BFLOAT16,
    "Undefined": torch.onnx.TensorProtoDataType.UNDEFINED,
}

scalar_name_to_pytorch = {
    "uint8_t": "Byte",
    "int8_t": "Char",
    "double": "Double",
    "float": "Float",
    "half": "Half",
    "int": "Int",
    "int64_t": "Long",
    "int16_t": "Short",
    "bool": "Bool",
    "complex64": "ComplexFloat",
    "complex128": "ComplexDouble",
    "qint8": "QInt8",
    "quint8": "QUInt8",
    "qint32": "QInt32",
    "bfloat16": "BFloat16",
}



class ScalarType(enum.IntEnum):
    """A human-readable name for a key into scalar_type_to_pytorch_type."""
    UINT8 = 0
    INT8 = enum.auto()
    SHORT = enum.auto()
    INT = enum.auto()
    INT64 = enum.auto()
    HALF = enum.auto()
    FLOAT = enum.auto()
    DOUBLE = enum.auto()
    COMPLEX32 = enum.auto()
    COMPLEX64 = enum.auto()
    COMPLEX128 = enum.auto()
    BOOL = enum.auto()
    QINT8 = enum.auto()
    QUINT8 = enum.auto()
    QINT32 = enum.auto()
    BFLOAT16 = enum.auto()


# This indicates each scalar type's corresponding
# torch type. Related source:
# https://github.com/pytorch/pytorch/blob/344defc9733a45fee8d0c4d3f5530f631e823196/c10/core/ScalarType.h
scalar_type_to_pytorch_type = [
    torch.uint8,        # 0
    torch.int8,         # 1
    torch.short,        # 2
    torch.int,          # 3
    torch.int64,        # 4
    torch.half,         # 5
    torch.float,        # 6
    torch.double,       # 7
    torch.complex32,    # 8
    torch.complex64,    # 9
    torch.complex128,   # 10
    torch.bool,         # 11
    torch.qint8,        # 12
    torch.quint8,       # 13
    torch.qint32,       # 14
    torch.bfloat16,     # 15
]

# source of truth is
# https://github.com/pytorch/pytorch/blob/master/torch/csrc/utils/tensor_dtypes.cpp
pytorch_name_to_type = {
    "Byte": torch.uint8,
    "Char": torch.int8,
    "Double": torch.double,
    "Float": torch.float,
    "Half": torch.half,
    "Int": torch.int,
    "Long": torch.int64,
    "Short": torch.short,
    "Bool": torch.bool,
    "ComplexFloat": torch.complex64,
    "ComplexDouble": torch.complex128,
    "QInt8": torch.qint8,
    "QUInt8": torch.quint8,
    "QInt32": torch.qint32,
    "BFloat16": torch.bfloat16,
}

def _cast_func_template(to_i, g, input, non_blocking):
    return g.op("Cast", input, to_i=to_i)


scalar_type_to_onnx = [
    cast_pytorch_to_onnx["Byte"],            # 0
    cast_pytorch_to_onnx["Char"],            # 1
    cast_pytorch_to_onnx["Short"],           # 2
    cast_pytorch_to_onnx["Int"],             # 3
    cast_pytorch_to_onnx["Long"],            # 4
    cast_pytorch_to_onnx["Half"],            # 5
    cast_pytorch_to_onnx["Float"],           # 6
    cast_pytorch_to_onnx["Double"],          # 7
    cast_pytorch_to_onnx["Undefined"],       # 8
    cast_pytorch_to_onnx["ComplexFloat"],    # 9
    cast_pytorch_to_onnx["ComplexDouble"],   # 10
    cast_pytorch_to_onnx["Bool"],            # 11
    cast_pytorch_to_onnx["Char"],            # 12
    cast_pytorch_to_onnx["Byte"],            # 13
    cast_pytorch_to_onnx["Int"],             # 14
    cast_pytorch_to_onnx["BFloat16"],        # 15
]

# Global set to store the list of quantized operators in the network.
# This is currently only used in the conversion of quantized ops from PT -> C2 via ONNX.
_quantized_ops: Set[int] = set()<|MERGE_RESOLUTION|>--- conflicted
+++ resolved
@@ -1,27 +1,18 @@
 import enum
-import torch
+import inspect
 import warnings
-import inspect
+from functools import wraps
 from sys import maxsize as maxsize
 from typing import Set
 
+import torch
 import torch.onnx
-<<<<<<< HEAD
-# This import monkey-patches graph manipulation methods on Graph, used for the
-# ONNX symbolics
-import torch.onnx.utils
-
-from functools import wraps
-from torch._C import OptionalType
-=======
 from torch._C import OptionalType
 
 # This import monkey-patches graph manipulation methods on Graph, used for the
 # ONNX symbolics
 from torch.onnx import _patch_torch  # noqa: F401
 from torch.onnx._globals import GLOBALS
->>>>>>> 4a57321a
-
 
 # Note [Edit Symbolic Files]
 # EDITING THIS FILE AND SYMBOLIC_OPSET<VERSION> FILES? READ THIS FIRST!
@@ -70,9 +61,6 @@
 # Helper functions
 # ---------------------------------------------------------------------------------
 
-# Save some builtins as locals, because we'll shadow them below
-_sum = sum
-
 
 def _parse_arg(value, desc, arg_name=None, node_name=None):
     if desc == "none":
@@ -103,18 +91,29 @@
         if desc == "is":
             for v in value.node().inputs():
                 if v.node().kind() != "onnx::Constant":
-                    raise RuntimeError("Failed to export an ONNX attribute '" + v.node().kind() +
-                                       "', since it's not constant, please try to make "
-                                       "things (e.g., kernel size) static if possible")
+                    raise RuntimeError(
+                        "Failed to export an ONNX attribute '"
+                        + v.node().kind()
+                        + "', since it's not constant, please try to make "
+                        "things (e.g., kernel size) static if possible"
+                    )
             return [int(v.node()["value"]) for v in value.node().inputs()]
         else:
-            raise RuntimeError("ONNX symbolic doesn't know to interpret ListConstruct node")
+            raise RuntimeError(
+                "ONNX symbolic doesn't know to interpret ListConstruct node"
+            )
 
     if arg_name is None or node_name is None:
-        raise RuntimeError("Expected node type 'onnx::Constant', got '{}'.".format(value.node().kind()))
-    else:
-        raise RuntimeError("Expected node type 'onnx::Constant' "
-                           "for argument '{}' of node '{}', got '{}'.".format(arg_name, node_name, value.node().kind()))
+        raise RuntimeError(
+            "Expected node type 'onnx::Constant', got '{}'.".format(value.node().kind())
+        )
+    else:
+        raise RuntimeError(
+            "Expected node type 'onnx::Constant' "
+            "for argument '{}' of node '{}', got '{}'.".format(
+                arg_name, node_name, value.node().kind()
+            )
+        )
 
 
 def _maybe_get_const(value, desc):
@@ -132,7 +131,11 @@
 
 def _get_const(value, desc, arg_name):
     if not _is_constant(value):
-        raise RuntimeError("ONNX symbolic expected a constant value of the {} argument, got `{}`".format(arg_name, value))
+        raise RuntimeError(
+            "ONNX symbolic expected a constant value of the {} argument, got `{}`".format(
+                arg_name, value
+            )
+        )
     return _parse_arg(value, desc)
 
 
@@ -141,11 +144,17 @@
     assert list_node.kind() == "prim::ListConstruct"
     return list(list_node.inputs())
 
+
 def _unpack_tuple(tuple_value):
     tuple_node = tuple_value.node()
     if tuple_node.kind() != "prim::TupleConstruct":
-        raise RuntimeError("ONNX symbolic expected node type `prim::TupleConstruct`, got `{}`".format(tuple_node))
+        raise RuntimeError(
+            "ONNX symbolic expected node type `prim::TupleConstruct`, got `{}`".format(
+                tuple_node
+            )
+        )
     return list(tuple_node.inputs())
+
 
 # Check if list_value is output from prim::ListConstruct
 # This is usually called before _unpack_list to ensure the list can be unpacked.
@@ -186,13 +195,16 @@
         @wraps(fn)
         def wrapper(g, *args, **kwargs):
             # some args may be optional, so the length may be smaller
-            FILE_BUG_MSG = "If you believe this is not due to custom symbolic implementation within your code or "\
-                "an external library, please file an issue at "\
+            FILE_BUG_MSG = (
+                "If you believe this is not due to custom symbolic implementation within your code or "
+                "an external library, please file an issue at "
                 "https://github.com/pytorch/pytorch/issues/new?template=bug-report.yml to report this bug."
-            assert len(arg_descriptors) >= len(args),\
-                f"A mismatch between the number of arguments ({len(args)}) and "\
-                f"their descriptors ({len(arg_descriptors)}) was found at symbolic function '{fn.__name__}'. "\
+            )
+            assert len(arg_descriptors) >= len(args), (
+                f"A mismatch between the number of arguments ({len(args)}) and "
+                f"their descriptors ({len(arg_descriptors)}) was found at symbolic function '{fn.__name__}'. "
                 f"{FILE_BUG_MSG}"
+            )
 
             try:
                 sig = inspect.signature(fn)
@@ -201,21 +213,27 @@
             except Exception:
                 arg_names = [None] * len(args)  # type: ignore[list-item]
                 fn_name = None
-            args = [_parse_arg(arg, arg_desc, arg_name, fn_name)  # type: ignore[assignment]
-                    for arg, arg_desc, arg_name in zip(args, arg_descriptors, arg_names)]
+            args = [
+                _parse_arg(arg, arg_desc, arg_name, fn_name)  # type: ignore[assignment]
+                for arg, arg_desc, arg_name in zip(args, arg_descriptors, arg_names)
+            ]
             # only support _outputs in kwargs
-            assert len(kwargs) <= 1,\
-                f"Symbolic function {fn.__name__}'s '**kwargs' can contain a single key/value entry. "\
+            assert len(kwargs) <= 1, (
+                f"Symbolic function {fn.__name__}'s '**kwargs' can contain a single key/value entry. "
                 f"{FILE_BUG_MSG}"
+            )
 
             if len(kwargs) == 1:
-                assert "_outputs" in kwargs,\
-                    f"Symbolic function {fn.__name__}'s '**kwargs' can only contain '_outputs' key at '**kwargs'. "\
+                assert "_outputs" in kwargs, (
+                    f"Symbolic function {fn.__name__}'s '**kwargs' can only contain '_outputs' key at '**kwargs'. "
                     f"{FILE_BUG_MSG}"
+                )
             return fn(g, *args, **kwargs)
 
         return wrapper
+
     return decorator
+
 
 def quantized_args(*arg_q_descriptors, scale=None, zero_point=None):
     """A decorator which extends support for quantized version of the base operator.
@@ -248,6 +266,7 @@
         zero_point: int default None, quantized output zero point. If None,
           derive from the first quantized input zero point.
     """
+
     def decorator(fn):
         fn._scale = scale
         fn._zero_point = zero_point
@@ -263,15 +282,18 @@
 
             # some args may be optional, so the length may be smaller
             assert len(arg_q_descriptors) >= len(args)
-            desc_args = tuple(zip(arg_q_descriptors[:len(args)], args))
+            desc_args = tuple(zip(arg_q_descriptors[: len(args)], args))
             # Run regular symbolic function if none of the argument is QTensor.
-            if not any((desc and arg.node().kind() == "prim::TupleConstruct") for desc, arg in desc_args):
+            if not any(
+                (desc and arg.node().kind() == "prim::TupleConstruct")
+                for desc, arg in desc_args
+            ):
                 return fn(g, *args, **kwargs)
 
             dequantized_args = []
             for desc, arg in desc_args:
                 if desc:
-                    dequantized_arg, scale, zero_point = dequantize_helper(g, arg)
+                    dequantized_arg, scale, zero_point, _ = dequantize_helper(g, arg)
                     dequantized_args.append(dequantized_arg)
                     if _scale is None:
                         _scale = scale
@@ -283,8 +305,11 @@
             output = fn(g, *dequantized_args, **kwargs)
 
             return quantize_helper(g, output, _scale, _zero_point)
+
         return wrapper
+
     return decorator
+
 
 def _scalar(x):
     """Convert a scalar tensor into a Python value."""
@@ -314,20 +339,29 @@
 def _is_none(x):
     return x.node().mustBeNone()
 
+
 def _is_value(x):
     return isinstance(x, torch._C.Value)
 
+
 def _is_constant(value):
-    return not _is_value(value) or value.node().kind() in ('onnx::Constant', 'prim::Constant')
+    return not _is_value(value) or value.node().kind() in (
+        "onnx::Constant",
+        "prim::Constant",
+    )
+
 
 def _is_tensor(x):
     return x.type().isSubtypeOf(torch._C.TensorType.get())
 
+
 def _is_list(x):
     return isinstance(x.type(), torch._C.ListType)
 
+
 def _is_tensor_list(x):
     return _is_list(x) and isinstance(x.type().getElementType(), torch._C.TensorType)
+
 
 def _is_scalar_list(x):
     """
@@ -337,27 +371,26 @@
     a valid ONNX data type.
     """
     element_type = str(x.type().getElementType())
-    return _is_list(x) and \
-        element_type in scalar_name_to_pytorch.keys() and \
-        (scalar_name_to_pytorch[element_type] in cast_pytorch_to_onnx.keys())
+    return (
+        _is_list(x)
+        and element_type in scalar_name_to_pytorch.keys()
+        and (scalar_name_to_pytorch[element_type] in cast_pytorch_to_onnx.keys())
+    )
+
 
 def is_caffe2_aten_fallback():
-<<<<<<< HEAD
-    return (_operator_export_type == torch.onnx.OperatorExportTypes.ONNX_ATEN_FALLBACK and
-            torch.onnx._CAFFE2_ATEN_FALLBACK)
-=======
     return (
         GLOBALS.operator_export_type
         == torch.onnx.OperatorExportTypes.ONNX_ATEN_FALLBACK
         and torch.onnx._CAFFE2_ATEN_FALLBACK
     )
 
->>>>>>> 4a57321a
 
 def _get_tensor_rank(x):
     if not _is_tensor(x) or x.type() is None:
         return None
     return x.type().dim()
+
 
 def _get_tensor_sizes(x, allow_nonstatic=True):
     if not _is_tensor(x) or x.type() is None:
@@ -370,6 +403,7 @@
     # e.g. [1, "a", "b"] -> None
     return x.type().sizes()
 
+
 def _get_tensor_dim_size(x, dim):
     try:
         sizes = _get_tensor_sizes(x)
@@ -378,10 +412,20 @@
         pass
     return None
 
+
+def _get_dim_for_cross(input, dim):
+    if dim == -1:
+        return dim + _get_tensor_rank(input)
+    # If dim is not given, it defaults to the first dimension found with the size 3
+    if dim is None:
+        sizes = _get_tensor_sizes(input)
+        for index, size in enumerate(sizes):
+            if size is not None and size == 3:
+                return index
+    return dim
+
+
 def _unimplemented(op, msg):
-<<<<<<< HEAD
-    warnings.warn("ONNX export failed on " + op + " because " + msg + " not supported")
-=======
     # For BC reasons, the behavior for Caffe2 does not raise exception for unimplemented operators
     if torch.onnx._CAFFE2_ATEN_FALLBACK:
         warnings.warn(
@@ -389,30 +433,37 @@
         )
     elif GLOBALS.operator_export_type == torch.onnx.OperatorExportTypes.ONNX:
         _onnx_unsupported(f"{op}, {msg}")
->>>>>>> 4a57321a
 
 
 def _onnx_unsupported(op_name):
-    raise RuntimeError("Unsupported: ONNX export of operator {}. "
-                       "Please feel free to request support or submit a pull request on PyTorch GitHub.".format(op_name))
+    raise RuntimeError(
+        "Unsupported: ONNX export of operator {}. "
+        "Please feel free to request support or submit a pull request on PyTorch GitHub.".format(
+            op_name
+        )
+    )
 
 
 def _onnx_opset_unsupported(op_name, current_opset, supported_opset):
-    raise RuntimeError("Unsupported: ONNX export of {} in "
-                       "opset {}. Please try opset version {}.".format(op_name, current_opset, supported_opset))
+    raise RuntimeError(
+        "Unsupported: ONNX export of {} in "
+        "opset {}. Please try opset version {}.".format(
+            op_name, current_opset, supported_opset
+        )
+    )
+
 
 def _onnx_opset_unsupported_detailed(op_name, current_opset, supported_opset, reason):
-    raise RuntimeError("Unsupported: ONNX export of {} in "
-                       "opset {}. {}. Please try opset version {}.".format(op_name, current_opset, reason, supported_opset))
+    raise RuntimeError(
+        "Unsupported: ONNX export of {} in "
+        "opset {}. {}. Please try opset version {}.".format(
+            op_name, current_opset, reason, supported_opset
+        )
+    )
 
 
 def _block_list_in_opset(name):
     def symbolic_fn(*args, **kwargs):
-<<<<<<< HEAD
-        raise RuntimeError("ONNX export failed on {}, which is not implemented for opset {}. "
-                           "Try exporting with other opset versions."
-                           .format(name, _export_onnx_opset_version))
-=======
         raise RuntimeError(
             "ONNX export failed on {}, which is not implemented for opset {}. "
             "Try exporting with other opset versions.".format(
@@ -420,7 +471,6 @@
             )
         )
 
->>>>>>> 4a57321a
     return symbolic_fn
 
 
@@ -442,7 +492,9 @@
     elif index_dim is not None and apply_reshape:
         if index_dim == 0:
             # Index is a scalar. Reshape it to a size 1 tensor.
-            index = _reshape_helper(g, index, g.op("Constant", value_t=torch.LongTensor([1])))
+            index = _reshape_helper(
+                g, index, g.op("Constant", value_t=torch.LongTensor([1]))
+            )
 
     index_scalar_type = index.type().scalarType()
     if index_scalar_type is None or index_scalar_type not in ["Long", "Int"]:
@@ -453,21 +505,32 @@
 def _slice_helper(g, input, axes, starts, ends, steps=None, dynamic_slice=False):
     if GLOBALS.export_onnx_opset_version <= 9:
         from torch.onnx.symbolic_opset9 import _slice as _slice9
+
         return _slice9(g, input, axes, starts, ends)
     else:
         from torch.onnx.symbolic_opset10 import _slice as _slice10
+
         return _slice10(g, input, axes, starts, ends, steps, dynamic_slice)
+
 
 def _is_fp(value):
     if value:
         if isinstance(value, torch.Tensor):
-            return value.dtype in (torch.float16, torch.float32, torch.float64, torch.bfloat16)
+            return value.dtype in (
+                torch.float16,
+                torch.float32,
+                torch.float64,
+                torch.bfloat16,
+            )
         else:
             type = value.type().scalarType()
             if type is None:
-                warnings.warn("Type cannot be inferred, which might cause exported graph to produce incorrect results.")
+                warnings.warn(
+                    "Type cannot be inferred, which might cause exported graph to produce incorrect results."
+                )
             return type in ("Float", "Double", "Half", "BFloat16")
     return False
+
 
 def _generate_wrapped_number(g, scalar):
     """
@@ -486,26 +549,24 @@
         return g.op("Constant", value_t=torch.tensor(scalar, dtype=torch.double))
     return g.op("Constant", value_t=torch.tensor(scalar))
 
+
 def _sort_helper(g, input, dim, decending=True, out=None):
     if out is not None:
         _unimplemented("Sort", "Out parameter is not supported")
     shape_ = g.op("Shape", input)
-<<<<<<< HEAD
-    dim_size_ = g.op("Gather", shape_, g.op("Constant", value_t=torch.tensor([dim], dtype=torch.int64)))
-    if _export_onnx_opset_version <= 10:
-=======
     dim_size_ = g.op(
         "Gather",
         shape_,
         g.op("Constant", value_t=torch.tensor([dim], dtype=torch.int64)),
     )
     if GLOBALS.export_onnx_opset_version <= 10:
->>>>>>> 4a57321a
         if not decending:
             _unimplemented("Sort", "Ascending is not supported")
         return g.op("TopK", input, dim_size_, axis_i=dim, outputs=2)
     else:
-        return g.op("TopK", input, dim_size_, axis_i=dim, largest_i=decending, outputs=2)
+        return g.op(
+            "TopK", input, dim_size_, axis_i=dim, largest_i=decending, outputs=2
+        )
 
 
 def _topk_helper(g, input, k, dim, largest=True, sorted=False, out=None):
@@ -522,29 +583,23 @@
             _unimplemented("TopK", "Ascending is not supported")
         return g.op("TopK", input, k, axis_i=dim, outputs=2)
     else:
-        return g.op("TopK", input, k, axis_i=dim, largest_i=largest, sorted_i=sorted, outputs=2)
+        return g.op(
+            "TopK", input, k, axis_i=dim, largest_i=largest, sorted_i=sorted, outputs=2
+        )
 
 
 def _lt_helper(g, input, other):
     if GLOBALS.export_onnx_opset_version <= 8:
         from torch.onnx.symbolic_opset8 import lt as _lt8
+
         return _lt8(g, input, other)
     else:
         from torch.onnx.symbolic_opset9 import lt as _lt9
+
         return _lt9(g, input, other)
 
 
 def _interpolate_warning(interpolate_mode):
-<<<<<<< HEAD
-    onnx_op = "onnx:Resize" if _export_onnx_opset_version >= 10 else "onnx:Upsample"
-    warnings.warn("You are trying to export the model with " + onnx_op + " for ONNX opset version "
-                  "" + str(_export_onnx_opset_version) + ". "
-                  "This operator might cause results to not match the expected results by PyTorch.\n"
-                  "ONNX's Upsample/Resize operator did not match Pytorch's Interpolation until opset 11. "
-                  "Attributes to determine how to transform the input were added in onnx:Resize in opset 11 "
-                  "to support Pytorch's behavior (like coordinate_transformation_mode and nearest_mode).\n"
-                  "We recommend using opset 11 and above for models using this operator.")
-=======
     onnx_op = (
         "onnx:Resize" if GLOBALS.export_onnx_opset_version >= 10 else "onnx:Upsample"
     )
@@ -559,7 +614,6 @@
         "to support Pytorch's behavior (like coordinate_transformation_mode and nearest_mode).\n"
         "We recommend using opset 11 and above for models using this operator."
     )
->>>>>>> 4a57321a
 
 
 def _unsqueeze_helper(g, input, axes_i):
@@ -569,15 +623,10 @@
             return g.op("Unsqueeze", input, axes)
         return g.op("Unsqueeze", input, axes_i=axes_i)
     # Tensor type
-<<<<<<< HEAD
-    if _export_onnx_opset_version < 13:
-        raise ValueError(f"Opset version must be >= 13 for Unsqueeze with dynamic axes. {input.node().sourceRange()}")
-=======
     if GLOBALS.export_onnx_opset_version < 13:
         raise ValueError(
             f"Opset version must be >= 13 for Unsqueeze with dynamic axes. {input.node().sourceRange()}"
         )
->>>>>>> 4a57321a
     return g.op("Unsqueeze", input, axes_i[0])
 
 
@@ -588,19 +637,16 @@
             return g.op("Squeeze", input, axes)
         return g.op("Squeeze", input, axes_i=axes_i)
     # Tensor type
-<<<<<<< HEAD
-    if _export_onnx_opset_version < 13:
-        raise ValueError(f"Opset version must be >= 13 for Squeeze with dynamic axes. {input.node().sourceRange()}")
-=======
     if GLOBALS.export_onnx_opset_version < 13:
         raise ValueError(
             f"Opset version must be >= 13 for Squeeze with dynamic axes. {input.node().sourceRange()}"
         )
->>>>>>> 4a57321a
     axes_t = axes_i[0]
     axes_rank = _get_tensor_rank(axes_t)
     if axes_rank > 1:
-        raise ValueError("For Squeeze axses as input, the axes rank must be one in ONNX spec.")
+        raise ValueError(
+            "For Squeeze axses as input, the axes rank must be one in ONNX spec."
+        )
     elif axes_rank == 0:
         # The axes is a scalar. Unsqueeze it to a rank 1 tensor.
         axes_t = _unsqueeze_helper(g, axes_t, [0])
@@ -613,9 +659,22 @@
     if GLOBALS.export_onnx_opset_version >= 13:
         if axes_i:
             if not _is_value(axes_i):
-                axes_i = g.op("Constant", value_t=torch.tensor(axes_i, dtype=torch.long))
-            return g.op("ReduceSum", input, axes_i, keepdims_i=keepdims_i, noop_with_empty_axes_i=noop_with_empty_axes_i)
-        return g.op("ReduceSum", input, keepdims_i=keepdims_i, noop_with_empty_axes_i=noop_with_empty_axes_i)
+                axes_i = g.op(
+                    "Constant", value_t=torch.tensor(axes_i, dtype=torch.long)
+                )
+            return g.op(
+                "ReduceSum",
+                input,
+                axes_i,
+                keepdims_i=keepdims_i,
+                noop_with_empty_axes_i=noop_with_empty_axes_i,
+            )
+        return g.op(
+            "ReduceSum",
+            input,
+            keepdims_i=keepdims_i,
+            noop_with_empty_axes_i=noop_with_empty_axes_i,
+        )
     else:
         return g.op("ReduceSum", input, axes_i=axes_i, keepdims_i=keepdims_i)
 
@@ -626,26 +685,38 @@
         offset = 2
         offsets = g.op("Constant", value_t=torch.ones(offset, dtype=torch.float32))
         dividend = g.op("Cast", output_size, to_i=cast_pytorch_to_onnx["Float"])
-        divisor = _slice_helper(g, g.op("Shape", input), axes=[0], ends=[maxsize], starts=[offset])
+        divisor = _slice_helper(
+            g, g.op("Shape", input), axes=[0], ends=[maxsize], starts=[offset]
+        )
         divisor = g.op("Cast", divisor, to_i=cast_pytorch_to_onnx["Float"])
         scale_dims = g.op("Div", dividend, divisor)
         scales = g.op("Concat", offsets, scale_dims, axis_i=0)
     else:
-        scales_constant = [1. if i < 2 else
-                           float(output_size[-(dim - i)]) / float(input.type().sizes()[-(dim - i)])
-                           for i in range(0, dim)]
-        scales = g.op("Constant", value_t=torch.tensor(scales_constant, dtype=torch.float32))
+        scales_constant = [
+            1.0
+            if i < 2
+            else float(output_size[-(dim - i)])
+            / float(input.type().sizes()[-(dim - i)])
+            for i in range(0, dim)
+        ]
+        scales = g.op(
+            "Constant", value_t=torch.tensor(scales_constant, dtype=torch.float32)
+        )
     return scales
 
 
 def _interpolate_get_scales_if_available(g, scales):
-    available_scales = _maybe_get_const(scales[0], "fs") != -1 and not _is_none(scales[0])
+    available_scales = _maybe_get_const(scales[0], "fs") != -1 and not _is_none(
+        scales[0]
+    )
 
     if not available_scales:
         return None
 
     offsets = g.op("Constant", value_t=torch.ones(2, dtype=torch.float32))
-    scales_list = g.op("Constant", value_t=torch.tensor(_maybe_get_const(scales[0], "fs")))
+    scales_list = g.op(
+        "Constant", value_t=torch.tensor(_maybe_get_const(scales[0], "fs"))
+    )
     scales = g.op("Concat", offsets, scales_list, axis_i=0)
     return scales
 
@@ -660,10 +731,13 @@
     scales = _interpolate_get_scales_if_available(g, scales)
     return scales, align_corners
 
+
 def _interpolate_get_scales(g, scale_factor, dim):
     offsets = g.op("Constant", value_t=torch.ones(2, dtype=torch.float32))
     scale_factor_rank = _get_tensor_rank(scale_factor)
-    if isinstance(scale_factor.type(), torch._C.ListType) or (scale_factor_rank is not None and scale_factor_rank > 0):
+    if isinstance(scale_factor.type(), torch._C.ListType) or (
+        scale_factor_rank is not None and scale_factor_rank > 0
+    ):
         return g.op("Concat", offsets, scale_factor, axis_i=0)
     else:
         scale_factor = _unsqueeze_helper(g, scale_factor, [0])
@@ -673,7 +747,7 @@
     return scale_factor
 
 
-def _interpolate_get_scales_and_mode(g, input, size, scale_factor, mode , align_corners):
+def _interpolate_get_scales_and_mode(g, input, size, scale_factor, mode, align_corners):
     mode = _maybe_get_const(mode, "s")
     if "linear" in mode:
         mode = "linear"
@@ -693,14 +767,16 @@
         scale_factor = _interpolate_get_scales(g, scale_factor, dim)
     elif not _is_none(size):
         if not _is_packed_list(size):
-            is_scalar = ((_maybe_get_const(size, "t").dim() == 0))
+            is_scalar = _maybe_get_const(size, "t").dim() == 0
             if is_scalar:
                 size = _unsqueeze_helper(g, size, [0])
                 size = [size for i in range(dim - 2)]
                 size = g.op("Concat", *size, axis_i=0)
         scale_factor = _interpolate_size_to_scales(g, input, size, dim)
     else:
-        return _unimplemented("interpolate", "Both size and scales are None in __interpolate")
+        return _unimplemented(
+            "interpolate", "Both size and scales are None in __interpolate"
+        )
     return scale_factor, mode
 
 
@@ -708,12 +784,19 @@
     def symbolic_fn(g, input, output_size, *args):
         scales, align_corners = _get_interpolate_attributes(g, interpolate_mode, args)
         align_corners = _maybe_get_scalar(align_corners)
-        coordinate_transformation_mode = "asymmetric" if interpolate_mode == "nearest" \
-            else "align_corners" if align_corners else "pytorch_half_pixel"
+        coordinate_transformation_mode = (
+            "asymmetric"
+            if interpolate_mode == "nearest"
+            else "align_corners"
+            if align_corners
+            else "pytorch_half_pixel"
+        )
 
         if scales is None:
             input_size = g.op("Shape", input)
-            input_size_beg = _slice_helper(g, input_size, axes=[0], ends=[2], starts=[0])
+            input_size_beg = _slice_helper(
+                g, input_size, axes=[0], ends=[2], starts=[0]
+            )
             output_size = g.op("Cast", output_size, to_i=cast_pytorch_to_onnx["Long"])
             output_size = g.op("Concat", input_size_beg, output_size, axis_i=0)
 
@@ -721,36 +804,49 @@
                 empty_roi = _optional_input_placeholder_tensor(g)
                 empty_scales = _optional_input_placeholder_tensor(g)
             else:
-                empty_roi = g.op("Constant", value_t=torch.tensor([], dtype=torch.float32))
-                empty_scales = g.op("Constant", value_t=torch.tensor([], dtype=torch.float32))
-
-            return g.op("Resize",
-                        input,
-                        empty_roi,
-                        empty_scales,
-                        output_size,
-                        coordinate_transformation_mode_s=coordinate_transformation_mode,
-                        cubic_coeff_a_f=-0.75,  # only valid when mode="cubic"
-                        mode_s=interpolate_mode,  # nearest, linear, or cubic
-                        nearest_mode_s="floor")  # only valid when mode="nearest"
+                empty_roi = g.op(
+                    "Constant", value_t=torch.tensor([], dtype=torch.float32)
+                )
+                empty_scales = g.op(
+                    "Constant", value_t=torch.tensor([], dtype=torch.float32)
+                )
+
+            return g.op(
+                "Resize",
+                input,
+                empty_roi,
+                empty_scales,
+                output_size,
+                coordinate_transformation_mode_s=coordinate_transformation_mode,
+                cubic_coeff_a_f=-0.75,  # only valid when mode="cubic"
+                mode_s=interpolate_mode,  # nearest, linear, or cubic
+                nearest_mode_s="floor",
+            )  # only valid when mode="nearest"
         else:
             if GLOBALS.export_onnx_opset_version >= 13:
                 empty_roi = _optional_input_placeholder_tensor(g)
             else:
-                empty_roi = g.op("Constant", value_t=torch.tensor([], dtype=torch.float32))
-
-            return g.op("Resize",
-                        input,
-                        empty_roi,
-                        scales,
-                        coordinate_transformation_mode_s=coordinate_transformation_mode,
-                        cubic_coeff_a_f=-0.75,  # only valid when mode="cubic"
-                        mode_s=interpolate_mode,  # nearest, linear, or cubic
-                        nearest_mode_s="floor")  # only valid when mode="nearest"
+                empty_roi = g.op(
+                    "Constant", value_t=torch.tensor([], dtype=torch.float32)
+                )
+
+            return g.op(
+                "Resize",
+                input,
+                empty_roi,
+                scales,
+                coordinate_transformation_mode_s=coordinate_transformation_mode,
+                cubic_coeff_a_f=-0.75,  # only valid when mode="cubic"
+                mode_s=interpolate_mode,  # nearest, linear, or cubic
+                nearest_mode_s="floor",
+            )  # only valid when mode="nearest"
+
     return symbolic_fn
 
 
-def __interpolate_helper(g, input, size, scale_factor, mode, align_corners, recompute_scale_factor):
+def __interpolate_helper(
+    g, input, size, scale_factor, mode, align_corners, recompute_scale_factor
+):
     mode = _maybe_get_const(mode, "s")
     if "linear" in mode:
         mode = "linear"
@@ -758,10 +854,15 @@
         mode = "cubic"
     align_corners = _maybe_get_const(align_corners, "b")
     align_corners = False if not isinstance(align_corners, bool) else align_corners
-    coordinate_transformation_mode = "asymmetric" if mode == "nearest" \
-        else "align_corners" if align_corners else "pytorch_half_pixel"
-
-    if not _is_none(size) :
+    coordinate_transformation_mode = (
+        "asymmetric"
+        if mode == "nearest"
+        else "align_corners"
+        if align_corners
+        else "pytorch_half_pixel"
+    )
+
+    if not _is_none(size):
         input_size = g.op("Shape", input)
         input_size = _slice_helper(g, input_size, axes=[0], ends=[2], starts=[0])
         # in some cases size is not a packed list but size is a scalar
@@ -769,18 +870,24 @@
         # but this information is not always available. Try to get the dim,
         # and if not assume that it is not a scalar.
         try:
-            is_scalar = not _is_packed_list(size) and ((_maybe_get_const(size, "t").dim() == 0))
+            is_scalar = not _is_packed_list(size) and (
+                (_maybe_get_const(size, "t").dim() == 0)
+            )
         except AttributeError:
             is_scalar = not _is_packed_list(size)
             if not is_scalar:
-                warnings.warn("Cannot verify if the output_size is a scalar "
-                              "while exporting interpolate. Assuming that it is not a scalar.")
+                warnings.warn(
+                    "Cannot verify if the output_size is a scalar "
+                    "while exporting interpolate. Assuming that it is not a scalar."
+                )
 
         if is_scalar:
             rank = _get_tensor_rank(input)
             if rank is None:
-                return _unimplemented("interpolate (with a scalar output_size)",
-                                      "missing input shape (try giving an array of output_size values)")
+                return _unimplemented(
+                    "interpolate (with a scalar output_size)",
+                    "missing input shape (try giving an array of output_size values)",
+                )
             size = _unsqueeze_helper(g, size, [0])
             size = [size for i in range(rank - 2)]
             size = g.op("Concat", *size, axis_i=0)
@@ -792,17 +899,21 @@
             empty_scales = _optional_input_placeholder_tensor(g)
         else:
             empty_roi = g.op("Constant", value_t=torch.tensor([], dtype=torch.float32))
-            empty_scales = g.op("Constant", value_t=torch.tensor([], dtype=torch.float32))
-
-        return g.op("Resize",
-                    input,
-                    empty_roi,
-                    empty_scales,
-                    size,
-                    coordinate_transformation_mode_s=coordinate_transformation_mode,
-                    cubic_coeff_a_f=-0.75,  # only valid when mode="cubic"
-                    mode_s=mode,  # nearest, linear, or cubic
-                    nearest_mode_s="floor")
+            empty_scales = g.op(
+                "Constant", value_t=torch.tensor([], dtype=torch.float32)
+            )
+
+        return g.op(
+            "Resize",
+            input,
+            empty_roi,
+            empty_scales,
+            size,
+            coordinate_transformation_mode_s=coordinate_transformation_mode,
+            cubic_coeff_a_f=-0.75,  # only valid when mode="cubic"
+            mode_s=mode,  # nearest, linear, or cubic
+            nearest_mode_s="floor",
+        )
     else:  # if not _is_none(scales)
         rank = _get_tensor_rank(input)
         if rank is None:
@@ -814,14 +925,16 @@
             empty_roi = g.op("Constant", value_t=torch.tensor([], dtype=torch.float32))
 
         scales = _interpolate_get_scales(g, scale_factor, rank)
-        return g.op("Resize",
-                    input,
-                    empty_roi,
-                    scales,
-                    coordinate_transformation_mode_s=coordinate_transformation_mode,
-                    cubic_coeff_a_f=-0.75,  # only valid when mode="cubic"
-                    mode_s=mode,  # nearest, linear, or cubic
-                    nearest_mode_s="floor")  # only valid when mode="nearest"
+        return g.op(
+            "Resize",
+            input,
+            empty_roi,
+            scales,
+            coordinate_transformation_mode_s=coordinate_transformation_mode,
+            cubic_coeff_a_f=-0.75,  # only valid when mode="cubic"
+            mode_s=mode,  # nearest, linear, or cubic
+            nearest_mode_s="floor",
+        )  # only valid when mode="nearest"
 
 
 def _unbind_helper(g, self, dim, _outputs):
@@ -842,14 +955,17 @@
         from torch.onnx.symbolic_opset11 import scatter  # type: ignore[no-redef]
     return scatter(g, self, dim, index, src)
 
+
 def _repeat_interleave_split_helper(g, self, reps, dim):
     if GLOBALS.export_onnx_opset_version <= 12:
         split_out = g.op("Split", self, split_i=[1] * reps, axis_i=dim, outputs=reps)
     else:
         from torch.onnx.symbolic_opset13 import split
+
         repeats = g.op("Constant", value_t=torch.tensor([1] * reps))
         split_out = split(g, self, repeats, dim, _outputs=reps)
     return split_out if reps > 1 else [split_out]
+
 
 def _arange_cast_helper(g, end, start=None, step=None, dtype=None):
     def _is_all_integral(scalars):
@@ -878,6 +994,7 @@
     step = g.op("Cast", step, to_i=scalar_type_to_onnx[type]) if step else None
     return type, end, start, step
 
+
 def _arange_helper(g, *args):
     if GLOBALS.export_onnx_opset_version <= 10:
         from torch.onnx.symbolic_opset9 import arange
@@ -885,9 +1002,11 @@
         from torch.onnx.symbolic_opset11 import arange  # type: ignore[no-redef]
     return arange(g, *args)
 
+
 def _size_helper(g, self, dim):
     full_shape = g.op("Shape", self)
     from torch.onnx.symbolic_opset9 import select
+
     return select(g, full_shape, g.op("Constant", value_t=torch.tensor([0])), dim)
 
 
@@ -898,12 +1017,8 @@
     # 4. apply onnx::scatter.
 
     from torch.onnx.symbolic_opset9 import expand
-<<<<<<< HEAD
-    if _export_onnx_opset_version <= 10:
-=======
 
     if GLOBALS.export_onnx_opset_version <= 10:
->>>>>>> 4a57321a
         from torch.onnx.symbolic_opset9 import scatter
     else:
         # for mypy, scatter was imported two lines above
@@ -913,11 +1028,15 @@
         return _unimplemented("index_fill", "input rank not accesible")
     self_dim = self.type().dim()
     dim_value = _parse_arg(dim, "i")
-    unsqueezed_index = _unsqueeze_helper(g, index, [i for i in range(self_dim) if i != dim_value])
-    expanded_index_shape = scatter(g, g.op("Shape", self), 0,
-                                   _unsqueeze_helper(g, dim, [0]), g.op("Shape", index))
+    unsqueezed_index = _unsqueeze_helper(
+        g, index, [i for i in range(self_dim) if i != dim_value]
+    )
+    expanded_index_shape = scatter(
+        g, g.op("Shape", self), 0, _unsqueeze_helper(g, dim, [0]), g.op("Shape", index)
+    )
     expanded_index = expand(g, unsqueezed_index, expanded_index_shape, None)
     return expanded_index_shape, expanded_index
+
 
 # By default, when any value in the 'shape' input is equal to zero
 # the corresponding dimension value is copied from the input tensor dynamically.
@@ -930,48 +1049,64 @@
         shape = g.op("Constant", value_t=torch.LongTensor(shape))
     if GLOBALS.export_onnx_opset_version <= 13:
         if allowzero == 1:
-<<<<<<< HEAD
-            raise _onnx_opset_unsupported("Reshape with allowzero=1",
-                                          _export_onnx_opset_version, 14)
-=======
             raise _onnx_opset_unsupported(
                 "Reshape with allowzero=1", GLOBALS.export_onnx_opset_version, 14
             )
->>>>>>> 4a57321a
         return g.op("Reshape", input, shape)
     else:
         return g.op("Reshape", input, shape, allowzero_i=allowzero)
+
 
 def _batchnorm_helper(g, input, weight, bias, running_mean, running_var):
     from torch.onnx.symbolic_opset9 import _var_mean
+
     batch_size = _get_tensor_dim_size(input, 0)
     channel_size = _get_tensor_dim_size(input, 1)
 
     if weight is None or _is_none(weight):
         if channel_size is None:
-            raise RuntimeError("Unsupported: ONNX export of batch_norm for unknown "
-                               "channel size.")
-        weight_value = torch.tensor([1.] * channel_size).type(
-            "torch." + input.type().scalarType() + "Tensor")
+            raise RuntimeError(
+                "Unsupported: ONNX export of batch_norm for unknown " "channel size."
+            )
+        weight_value = torch.tensor([1.0] * channel_size).type(
+            "torch." + input.type().scalarType() + "Tensor"
+        )
         weight = g.op("Constant", value_t=weight_value)
     if bias is None or _is_none(bias):
         if channel_size is None:
-            raise RuntimeError("Unsupported: ONNX export of batch_norm for unknown "
-                               "channel size.")
-        bias_value = torch.tensor([0.] * channel_size).type(
-            "torch." + input.type().scalarType() + "Tensor")
+            raise RuntimeError(
+                "Unsupported: ONNX export of batch_norm for unknown " "channel size."
+            )
+        bias_value = torch.tensor([0.0] * channel_size).type(
+            "torch." + input.type().scalarType() + "Tensor"
+        )
         bias = g.op("Constant", value_t=bias_value)
     # If track_running_stats is set to False batch statistics are instead used during evaluation time
-    if running_mean is None or _is_none(running_mean) or running_var is None or _is_none(running_var):
+    if (
+        running_mean is None
+        or _is_none(running_mean)
+        or running_var is None
+        or _is_none(running_var)
+    ):
         assert batch_size is not None and channel_size is not None
-        reshape_in = _reshape_helper(g, input,
-                                     g.op("Constant", value_t=torch.tensor([batch_size, channel_size, -1],
-                                          dtype=torch.int64)))
+        reshape_in = _reshape_helper(
+            g,
+            input,
+            g.op(
+                "Constant",
+                value_t=torch.tensor([batch_size, channel_size, -1], dtype=torch.int64),
+            ),
+        )
         trans_in = g.op("Transpose", reshape_in, perm_i=[0, 2, 1])
-        running_var, running_mean = _var_mean(g, trans_in,
-                                              g.op("Constant", value_t=torch.tensor([0, 1], dtype=torch.int64)),
-                                              False, False)
+        running_var, running_mean = _var_mean(
+            g,
+            trans_in,
+            g.op("Constant", value_t=torch.tensor([0, 1], dtype=torch.int64)),
+            False,
+            False,
+        )
     return weight, bias, running_mean, running_var
+
 
 def _avgpool_helper(tuple_fn, padding, kernel_size, stride, divisor_override, name):
     if divisor_override and divisor_override.node().kind() != "prim::Constant":
@@ -992,10 +1127,17 @@
         # the state and export depending on op_mode
         # This is to support use-cases of fixing certain layer weights
         # in training.
-        warnings.warn("ONNX export mode is set to " + training_mode +
-                      " mode, but operator " + op_name + " is set to " +
-                      op_mode + " mode. The operators will be exported in " +
-                      op_mode + ", as specified by the functional operator.")
+        warnings.warn(
+            "ONNX export mode is set to "
+            + training_mode
+            + " mode, but operator "
+            + op_name
+            + " is set to "
+            + op_mode
+            + " mode. The operators will be exported in "
+            + op_mode
+            + ", as specified by the functional operator."
+        )
 
 
 def _flatten_helper(g, input, start_dim, end_dim, dim):
@@ -1003,35 +1145,64 @@
     slice1 = _slice_helper(g, input_size, axes=[0], starts=[0], ends=[start_dim])
     slices = [slice1, g.op("Constant", value_t=torch.tensor([-1], dtype=torch.long))]
     if end_dim < dim - 1:
-        slice3 = _slice_helper(g, input_size, axes=[0], starts=[end_dim + 1], ends=[dim])
-        slices = [slice1, g.op("Constant", value_t=torch.tensor([-1], dtype=torch.long)), slice3]
+        slice3 = _slice_helper(
+            g, input_size, axes=[0], starts=[end_dim + 1], ends=[dim]
+        )
+        slices = [
+            slice1,
+            g.op("Constant", value_t=torch.tensor([-1], dtype=torch.long)),
+            slice3,
+        ]
 
     final_shape = g.op("Concat", *slices, axis_i=0)
     from torch.onnx.symbolic_opset9 import _reshape_from_tensor
+
     return _reshape_from_tensor(g, input, final_shape)
+
 
 def _is_split_static(split_size_or_sizes, _outputs):
     if _outputs is None:
         return False
-    if _is_value(split_size_or_sizes) and split_size_or_sizes.node().kind() != "onnx::Constant":
+    if (
+        _is_value(split_size_or_sizes)
+        and split_size_or_sizes.node().kind() != "onnx::Constant"
+    ):
         return False
     return True
+
 
 def _optional_input_placeholder_tensor(g):
     n = g.op("prim::Constant")
     n.setType(OptionalType.ofTensor())
     return n
 
+
 def _handle_reduce_dim_none(g, self, op_name):
     rank = _get_tensor_rank(self)
-    if rank is not None and any([_get_tensor_dim_size(self, i) == 0 for i in range(rank)]):
+    if rank is not None and any(
+        [_get_tensor_dim_size(self, i) == 0 for i in range(rank)]
+    ):
         # If input tensor is empty, according to ONNX ReduceSum definition,
         # set keepdims=1 so that the resulted tensor has the same rank as the input.
         return g.op(op_name, self, keepdims_i=1)
     return g.op(op_name, self, keepdims_i=0)
 
+
 def dequantize_helper(g, qtensor, qdtype=None):
-    tensor, scale, zero_point = _unpack_tuple(qtensor)
+    """Appends to graph `g` ONNX nodes that dequantizes `qtensor` into `tensor`.
+
+    Args:
+        g: Graph, the ONNX IR graph that is under construction.
+        qtensor: torch._C.Value, either a tuple of (quantized_tensor, scale, zero_point) for per tensor quantization,
+          or (quantized_tensor, scale, zero_point, axis) for per channel quantization.
+          Representing the quantized tensor.
+        qdtype: torch.onnx.TensorProtoDataType default None, if not None, represents the data type of quantized tensor.
+          It must be either torch.onnx.TensorProtoDataType.UINT8 or torch.onnx.TensorProtoDataType.INT8.
+    """
+    unpacked_qtensors = _unpack_tuple(qtensor)
+    tensor, scale, zero_point = unpacked_qtensors[:3]
+    axis = unpacked_qtensors[3] if len(unpacked_qtensors) >= 4 else None
+    axis_i = _get_const(axis, "i", "axis")
     input_qdtype = cast_pytorch_to_onnx[tensor.type().scalarType()]
     if qdtype is None:
         if input_qdtype is not None:
@@ -1041,11 +1212,7 @@
     value = g.op("Cast", tensor, to_i=qdtype)
     scale = g.op("Cast", scale, to_i=torch.onnx.TensorProtoDataType.FLOAT)
     zero_point = g.op("Cast", zero_point, to_i=qdtype)
-    return g.op("DequantizeLinear", value, scale, zero_point), scale, zero_point
-
-<<<<<<< HEAD
-def quantize_helper(g, tensor, scale, zero_point):
-=======
+
     if axis_i is not None and GLOBALS.export_onnx_opset_version < 13:
         _onnx_opset_unsupported_detailed(
             "DequantizeLinear",
@@ -1085,7 +1252,6 @@
             "Attribute axis is not supported.",
         )
 
->>>>>>> 4a57321a
     assert scale is not None
     if scale.type().scalarType() != "Float":
         scale = g.op("Cast", scale, to_i=torch.onnx.TensorProtoDataType.FLOAT)
@@ -1093,19 +1259,38 @@
     assert zero_point is not None
     if zero_point.type().scalarType() not in ("Byte", "Char"):
         zero_point = g.op("Cast", zero_point, to_i=torch.onnx.TensorProtoDataType.UINT8)
-    output = g.op("QuantizeLinear", tensor, scale, zero_point)
-    return g.op("prim::TupleConstruct", output, scale, zero_point)
-
-def requantize_bias_helper(g, bias, input_scale, weight_scale):
-    # In PyTorch, bias is float and is quantized implicitly inside the quantized ATen op kernel.
-    # In ONNX we need to make the quantization explicit because operators expect all of their inputs to be quantized.
-    # Since int32 is not supported by ONNX operator `QuantizeLinear`, quantization is exported using regular operators.
+    output = g.op(
+        "QuantizeLinear",
+        tensor,
+        scale,
+        zero_point,
+        axis_i=_get_const(axis, "i", "axis"),
+    )
+    args = [output, scale, zero_point]
+    if axis is not None and not _is_none(axis):
+        args.append(axis)
+    return g.op("prim::TupleConstruct", *args)
+
+
+def requantize_bias_helper(g, bias, input_scale, weight_scale, axis=None):
+    """In PyTorch, bias is float and is quantized to int32 implicitly inside the quantized ATen op kernel.
+    In ONNX we need to make the quantization explicit because operators expect all of their inputs to be quantized.
+    Since int32 is not a supported output type by ONNX operator `QuantizeLinear`, quantization is exported using
+    regular operators.
+    """
     bias_scale = g.op("Mul", weight_scale, input_scale)
-    bias_zero_point = g.op("Constant", value_t=torch.tensor([0], dtype=torch.int))
-    q_bias = g.op("Cast",
-                  g.op("Div", bias, bias_scale),
-                  to_i=torch.onnx.TensorProtoDataType.INT32)
-    return g.op("prim::TupleConstruct", q_bias, bias_scale, bias_zero_point)
+    bias_scale_shape = g.op("Shape", bias_scale)
+    bias_zero_point = g.op(
+        "ConstantOfShape", bias_scale_shape, value_t=torch.tensor([0], dtype=torch.int)
+    )
+    q_bias = g.op(
+        "Cast", g.op("Div", bias, bias_scale), to_i=torch.onnx.TensorProtoDataType.INT32
+    )
+    axis_args = []
+    if axis is not None and not _is_none(axis):
+        axis_args.append(axis)
+    return g.op("prim::TupleConstruct", q_bias, bias_scale, bias_zero_point, *axis_args)
+
 
 def args_have_same_dtype(args):
     assert args
@@ -1113,28 +1298,6 @@
     has_same_dtype = all(elem.type().scalarType() == base_dtype for elem in args)
     return has_same_dtype
 
-<<<<<<< HEAD
-_default_onnx_opset_version = 13
-_onnx_main_opset = 15
-_onnx_stable_opsets = list(range(7, _onnx_main_opset))
-_export_onnx_opset_version = _default_onnx_opset_version
-_constant_folding_opset_versions = list(range(9, _onnx_main_opset + 1))
-
-
-def _set_opset_version(opset_version):
-    global _export_onnx_opset_version
-    if opset_version in _onnx_stable_opsets + [_onnx_main_opset]:
-        _export_onnx_opset_version = opset_version
-        return
-    raise ValueError("Unsupported ONNX opset version: " + str(opset_version))
-
-_operator_export_type = None
-def _set_operator_export_type(operator_export_type):
-    global _operator_export_type
-    _operator_export_type = operator_export_type
-
-_training_mode = None
-=======
 
 # TODO(justinchuby): Delete these setters, users should set the vars directly.
 def _set_opset_version(opset_version: int):
@@ -1145,15 +1308,10 @@
     GLOBALS.operator_export_type = operator_export_type
 
 
->>>>>>> 4a57321a
 def _set_training_mode(training_mode):
     GLOBALS.training_mode = training_mode
 
-<<<<<<< HEAD
-_onnx_shape_inference = False
-=======
-
->>>>>>> 4a57321a
+
 # This function is for debug use only.
 # onnx_shape_inference = False by default.
 def _set_onnx_shape_inference(onnx_shape_inference: bool):
@@ -1201,9 +1359,9 @@
 }
 
 
-
 class ScalarType(enum.IntEnum):
     """A human-readable name for a key into scalar_type_to_pytorch_type."""
+
     UINT8 = 0
     INT8 = enum.auto()
     SHORT = enum.auto()
@@ -1226,22 +1384,22 @@
 # torch type. Related source:
 # https://github.com/pytorch/pytorch/blob/344defc9733a45fee8d0c4d3f5530f631e823196/c10/core/ScalarType.h
 scalar_type_to_pytorch_type = [
-    torch.uint8,        # 0
-    torch.int8,         # 1
-    torch.short,        # 2
-    torch.int,          # 3
-    torch.int64,        # 4
-    torch.half,         # 5
-    torch.float,        # 6
-    torch.double,       # 7
-    torch.complex32,    # 8
-    torch.complex64,    # 9
-    torch.complex128,   # 10
-    torch.bool,         # 11
-    torch.qint8,        # 12
-    torch.quint8,       # 13
-    torch.qint32,       # 14
-    torch.bfloat16,     # 15
+    torch.uint8,  # 0
+    torch.int8,  # 1
+    torch.short,  # 2
+    torch.int,  # 3
+    torch.int64,  # 4
+    torch.half,  # 5
+    torch.float,  # 6
+    torch.double,  # 7
+    torch.complex32,  # 8
+    torch.complex64,  # 9
+    torch.complex128,  # 10
+    torch.bool,  # 11
+    torch.qint8,  # 12
+    torch.quint8,  # 13
+    torch.qint32,  # 14
+    torch.bfloat16,  # 15
 ]
 
 # source of truth is
@@ -1264,27 +1422,28 @@
     "BFloat16": torch.bfloat16,
 }
 
+
 def _cast_func_template(to_i, g, input, non_blocking):
     return g.op("Cast", input, to_i=to_i)
 
 
 scalar_type_to_onnx = [
-    cast_pytorch_to_onnx["Byte"],            # 0
-    cast_pytorch_to_onnx["Char"],            # 1
-    cast_pytorch_to_onnx["Short"],           # 2
-    cast_pytorch_to_onnx["Int"],             # 3
-    cast_pytorch_to_onnx["Long"],            # 4
-    cast_pytorch_to_onnx["Half"],            # 5
-    cast_pytorch_to_onnx["Float"],           # 6
-    cast_pytorch_to_onnx["Double"],          # 7
-    cast_pytorch_to_onnx["Undefined"],       # 8
-    cast_pytorch_to_onnx["ComplexFloat"],    # 9
-    cast_pytorch_to_onnx["ComplexDouble"],   # 10
-    cast_pytorch_to_onnx["Bool"],            # 11
-    cast_pytorch_to_onnx["Char"],            # 12
-    cast_pytorch_to_onnx["Byte"],            # 13
-    cast_pytorch_to_onnx["Int"],             # 14
-    cast_pytorch_to_onnx["BFloat16"],        # 15
+    cast_pytorch_to_onnx["Byte"],  # 0
+    cast_pytorch_to_onnx["Char"],  # 1
+    cast_pytorch_to_onnx["Short"],  # 2
+    cast_pytorch_to_onnx["Int"],  # 3
+    cast_pytorch_to_onnx["Long"],  # 4
+    cast_pytorch_to_onnx["Half"],  # 5
+    cast_pytorch_to_onnx["Float"],  # 6
+    cast_pytorch_to_onnx["Double"],  # 7
+    cast_pytorch_to_onnx["Undefined"],  # 8
+    cast_pytorch_to_onnx["ComplexFloat"],  # 9
+    cast_pytorch_to_onnx["ComplexDouble"],  # 10
+    cast_pytorch_to_onnx["Bool"],  # 11
+    cast_pytorch_to_onnx["Char"],  # 12
+    cast_pytorch_to_onnx["Byte"],  # 13
+    cast_pytorch_to_onnx["Int"],  # 14
+    cast_pytorch_to_onnx["BFloat16"],  # 15
 ]
 
 # Global set to store the list of quantized operators in the network.
